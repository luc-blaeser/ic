--- conflicted
+++ resolved
@@ -4,11 +4,8 @@
 pub struct CanisterUpgradeOptions {
     #[prost(bool, optional, tag = "1")]
     pub skip_pre_upgrade: ::core::option::Option<bool>,
-<<<<<<< HEAD
     #[prost(bool, optional, tag = "2")]
     pub keep_main_memory: ::core::option::Option<bool>,
-=======
->>>>>>> 91d71f05
 }
 #[derive(serde::Serialize, serde::Deserialize)]
 #[allow(clippy::derive_partial_eq_without_eq)]
