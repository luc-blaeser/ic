--- conflicted
+++ resolved
@@ -10,21 +10,9 @@
 use ic_error_types::{ErrorCode, RejectCode, UserError};
 pub use ic_execution_environment::ExecutionResponse;
 use ic_execution_environment::{
-<<<<<<< HEAD
-    execute_canister, init_query_stats, CompilationCostHandling, ExecuteMessageResult,
-    ExecutionEnvironment, Hypervisor, IngressFilterMetrics, IngressHistoryWriterImpl,
-    InternalHttpQueryHandler, RoundInstructions, RoundLimits,
-};
-use ic_ic00_types::{
-    CanisterIdRecord, CanisterInstallMode, CanisterInstallModeV2, CanisterSettingsArgs,
-    CanisterSettingsArgsBuilder, CanisterStatusType, EcdsaKeyId, EmptyBlob, InstallCodeArgs,
-    InstallCodeArgsV2, Method, Payload, ProvisionalCreateCanisterWithCyclesArgs,
-    UpdateSettingsArgs, UpgradeOptions,
-=======
     execute_canister, CompilationCostHandling, ExecuteMessageResult, ExecutionEnvironment,
     Hypervisor, IngressFilterMetrics, IngressHistoryWriterImpl, InternalHttpQueryHandler,
     RoundInstructions, RoundLimits,
->>>>>>> fa6983ef
 };
 use ic_interfaces::execution_environment::{
     ExecutionMode, IngressHistoryWriter, RegistryExecutionSettings, SubnetAvailableMemory,
@@ -808,21 +796,13 @@
         Ok(())
     }
 
-<<<<<<< HEAD
-    /// Installs the given canister with the given Wasm binary.
-=======
     /// Upgrades the given canister with the given Wasm binary and
     /// upgrade options.
->>>>>>> fa6983ef
     pub fn upgrade_canister_v2(
         &mut self,
         canister_id: CanisterId,
         wasm_binary: Vec<u8>,
-<<<<<<< HEAD
-        upgrade_options: UpgradeOptions,
-=======
         upgrade_options: CanisterUpgradeOptions,
->>>>>>> fa6983ef
     ) -> Result<(), UserError> {
         let args = InstallCodeArgsV2::new(
             CanisterInstallModeV2::Upgrade(Some(upgrade_options)),
