use assert_matches::assert_matches;
use candid::Encode;
use ic_config::subnet_config::CyclesAccountManagerConfig;
use ic_config::Config;
use ic_error_types::{ErrorCode, RejectCode};
use ic_management_canister_types::{
    self as ic00, CanisterChange, CanisterIdRecord, CanisterInstallMode,
    CanisterSettingsArgsBuilder, CanisterStatusResultV2, CanisterStatusType, EmptyBlob,
    InstallCodeArgs, LogVisibility, Method, Payload, UpdateSettingsArgs, IC_00,
};
use ic_registry_provisional_whitelist::ProvisionalWhitelist;
use ic_replica_tests as utils;
use ic_replica_tests::assert_reject;
use ic_test_utilities::assert_utils::assert_balance_equals;
<<<<<<< HEAD
use ic_test_utilities::universal_canister::management::UpgradeOptions;
=======
use ic_test_utilities::universal_canister::management::CanisterUpgradeOptions;
>>>>>>> 5fe907da
use ic_test_utilities::universal_canister::{call_args, management, wasm, UNIVERSAL_CANISTER_WASM};
use ic_types::{ingress::WasmResult, CanisterId, ComputeAllocation, Cycles, NumBytes, PrincipalId};
use maplit::btreeset;
use std::{collections::BTreeSet, mem::size_of, str::FromStr};

const BALANCE_EPSILON: u64 = 1_000_000;
const NUM_CYCLES: u128 = 1_000_000_000;
const CANISTER_FREEZE_BALANCE_RESERVE: Cycles = Cycles::new(5_000_000_000_000);

#[test]
fn can_create_canister_from_another_canister() {
    utils::simple_canister_test(|canister| {
        // Canister ids are generated based on a counter within a subnet.
        // The universal canister was the first one to be created. The
        // canister we're about to create should be the second.
        let expected_canister_id = CanisterId::from(1);
        let expected_response_payload =
            Encode!(&CanisterIdRecord::from(expected_canister_id)).unwrap();
        let num_cycles = Cycles::new(1 << 70);
        // Call method "create_canister" on ic:00. This should create a canister
        // with the auto-generated id above.
        assert_eq!(
            canister.update(wasm().call(management::create_canister(num_cycles.into_parts()))),
            Ok(WasmResult::Reply(expected_response_payload))
        );
    });
}

#[test]
// Tests canister creation, stopping, starting, and checking the status.
fn full_canister_lifecycle_from_another_canister() {
    utils::simple_canister_test(|canister| {
        let expected_canister_id = CanisterId::from(1);
        let canister_id_record = Encode!(&CanisterIdRecord::from(expected_canister_id)).unwrap();
        let num_cycles = Cycles::new(1 << 70);

        // Create a new canister from within a canister.
        assert_eq!(
            canister.update(wasm().call(management::create_canister(num_cycles.into_parts()))),
            Ok(WasmResult::Reply(canister_id_record,)),
        );

        // Verify that the newly created canister is running.
        assert_matches!(
            canister.update(wasm().call(
                management::canister_status(expected_canister_id))
            ),
            Ok(WasmResult::Reply(res)) if CanisterStatusResultV2::decode(&res).unwrap().status() == CanisterStatusType::Running
        );

        // Let the canister stop the newly created canister.
        assert_eq!(
            canister.update(wasm().call(management::stop_canister(expected_canister_id))),
            Ok(WasmResult::Reply(EmptyBlob.encode())),
        );

        // Verify that the newly created canister is now stopped.
        assert_matches!(
            canister.update(wasm().call(
                management::canister_status(expected_canister_id))
            ),
            Ok(WasmResult::Reply(res)) if CanisterStatusResultV2::decode(&res).unwrap().status() == CanisterStatusType::Stopped
        );

        // Start the canister again.
        assert_eq!(
            canister.update(wasm().call(management::start_canister(expected_canister_id))),
            Ok(WasmResult::Reply(EmptyBlob.encode())),
        );

        // Verify that the canister is running again.
        assert_matches!(
            canister.update(wasm().call(
                    management::canister_status(expected_canister_id))
            ),
            Ok(WasmResult::Reply(res)) if CanisterStatusResultV2::decode(&res).unwrap().status() == CanisterStatusType::Running
        );
    });
}

#[test]
// Tests canister stopping, starting, and checking the status
// by sending ingress messages to ic:00.
fn full_canister_lifecycle_ingress() {
    utils::canister_test(|test| {
        let canister = test.create_universal_canister();
        // Create a new canister
        let expected_canister_id = CanisterId::from(1);
        let canister_id_record = Encode!(&CanisterIdRecord::from(expected_canister_id)).unwrap();
        let num_cycles = Cycles::new(1 << 70);

        // Create a new canister from within a canister.
        assert_eq!(
            test.ingress(
                canister,
                "update",
                wasm().call_with_cycles(
                    ic00::IC_00,
                    Method::CreateCanister,
                    call_args().other_side(EmptyBlob.encode()),
                    num_cycles,
                )
            ),
            Ok(WasmResult::Reply(canister_id_record.clone(),)),
        );

        // Set the controller to the anonymous user that's used in tests.
        test.ingress(
            canister,
            "update",
            wasm().call_with_cycles(
                ic00::IC_00,
                Method::UpdateSettings,
                call_args().other_side(
                    UpdateSettingsArgs::new(
                        expected_canister_id,
                        CanisterSettingsArgsBuilder::new()
                            .with_controllers(vec![PrincipalId::new_anonymous()])
                            .build(),
                    )
                    .encode(),
                ),
                num_cycles,
            ),
        )
        .unwrap();

        // Verify that the newly created canister is running.
        assert_matches!(
            test.ingress(IC_00, Method::CanisterStatus, canister_id_record.clone()),
            Ok(WasmResult::Reply(res)) if CanisterStatusResultV2::decode(&res).unwrap().status() == CanisterStatusType::Running
        );

        // Let ic:00 stop the newly created canister.
        assert_eq!(
            test.ingress(IC_00, Method::StopCanister, canister_id_record.clone()),
            Ok(WasmResult::Reply(EmptyBlob.encode()))
        );

        // Verify that the newly created canister is now stopped.
        assert_matches!(
            test.ingress(IC_00, Method::CanisterStatus, canister_id_record.clone()),
            Ok(WasmResult::Reply(res)) if CanisterStatusResultV2::decode(&res).unwrap().status() == CanisterStatusType::Stopped
        );

        // Start the canister again.
        assert_eq!(
            test.ingress(IC_00, Method::StartCanister, canister_id_record.clone()),
            Ok(WasmResult::Reply(EmptyBlob.encode()))
        );

        // Verify that the newly created canister is running.
        assert_matches!(
            test.ingress(IC_00, Method::CanisterStatus, canister_id_record),
            Ok(WasmResult::Reply(res)) if CanisterStatusResultV2::decode(&res).unwrap().status() == CanisterStatusType::Running
        );
    })
}

#[test]
fn delete_canister_with_incorrect_controller_fails() {
    utils::canister_test(|test| {
        let canister_a = test.create_universal_canister();
        let canister_b = test.create_universal_canister();

        // Canister A tries to delete canister B but it's not the controller.
        // Should fail.
        assert_reject(
            test.ingress(
                canister_a,
                "update",
                wasm().call_simple(
                    ic00::IC_00,
                    Method::DeleteCanister,
                    call_args().other_side(CanisterIdRecord::from(canister_b).encode()),
                ),
            ),
            RejectCode::CanisterError,
        );
    });
}

#[test]
fn delete_canister_delete_self_fails() {
    utils::canister_test(|test| {
        let canister_id = test.create_universal_canister();

        // Set the controller of the canister to be itself.
        assert_eq!(
            test.ingress(
                IC_00,
                Method::UpdateSettings,
                UpdateSettingsArgs::new(
                    canister_id,
                    CanisterSettingsArgsBuilder::new()
                        .with_controllers(vec![canister_id.get()])
                        .build(),
                )
                .encode()
            ),
            Ok(WasmResult::Reply(EmptyBlob.encode()))
        );

        // Canister tries to delete itself. Should fail because a self-controlling
        // canister cannot be deleted.
        assert_reject(
            test.ingress(
                canister_id,
                "update",
                wasm().call_simple(
                    ic00::IC_00,
                    Method::DeleteCanister,
                    call_args().other_side(CanisterIdRecord::from(canister_id).encode()),
                ),
            ),
            RejectCode::CanisterError,
        );
    });
}

#[test]
fn delete_running_canister_fails() {
    utils::canister_test(|test| {
        // Create a new canister
        let canister_a = test.create_universal_canister();
        let canister_b = test.create_canister().unwrap();

        // Verify that the canister_b is running
        let canister_id_record = CanisterIdRecord::from(canister_b).encode();
        assert_matches!(
            test.ingress(IC_00, Method::CanisterStatus, canister_id_record),
            Ok(WasmResult::Reply(res)) if CanisterStatusResultV2::decode(&res).unwrap().status() == CanisterStatusType::Running
        );

        // Set the controller of canister_b to be canister_a
        assert_eq!(
            test.ingress(
                IC_00,
                Method::UpdateSettings,
                UpdateSettingsArgs::new(
                    canister_b,
                    CanisterSettingsArgsBuilder::new()
                        .with_controllers(vec![canister_a.into()])
                        .build(),
                )
                .encode()
            ),
            Ok(WasmResult::Reply(EmptyBlob.encode()))
        );

        // Delete the canister. Should fail since it's running.
        assert_reject(
            test.ingress(
                canister_a,
                "update",
                wasm().call_simple(
                    ic00::IC_00,
                    Method::DeleteCanister,
                    call_args().other_side(CanisterIdRecord::from(canister_b).encode()),
                ),
            ),
            RejectCode::CanisterError,
        );
    });
}

#[test]
fn delete_stopped_canister_succeeds() {
    utils::canister_test(|test| {
        // Create a new canister
        let canister_a = test.create_universal_canister();
        let canister_b = test.create_canister().unwrap();

        // Let ic:00 stop canister_b
        let canister_id_record = CanisterIdRecord::from(canister_b).encode();
        assert_eq!(
            test.ingress(IC_00, "stop_canister", canister_id_record),
            Ok(WasmResult::Reply(EmptyBlob.encode()))
        );

        // Set the controller of canister_b to be canister_a
        test.ingress(
            IC_00,
            Method::UpdateSettings,
            UpdateSettingsArgs::new(
                canister_b,
                CanisterSettingsArgsBuilder::new()
                    .with_controllers(vec![canister_a.into()])
                    .build(),
            )
            .encode(),
        )
        .unwrap();

        // Ask canister_a to delete canister_b. Should succeed.
        test.ingress(
            canister_a,
            "update",
            wasm().call_simple(
                ic00::IC_00,
                Method::DeleteCanister,
                call_args().other_side(CanisterIdRecord::from(canister_b).encode()),
            ),
        )
        .unwrap();

        // Canister calls can not even be made to this canister.
    });
}

#[test]
fn provisional_create_canister_with_cycles_respects_whitelist() {
    {
        let (config, _tmpdir) = Config::temp_config();
        // By default all principals are allowed. This call should succeed.
        utils::canister_test_with_config(config, |test| {
            test.ingress(
                IC_00,
                Method::ProvisionalCreateCanisterWithCycles,
                ic00::ProvisionalCreateCanisterWithCyclesArgs::new(Some(NUM_CYCLES), None).encode(),
            )
            .unwrap();
        });
    }

    {
        let (config, _tmpdir) = Config::temp_config();
        let mut ic_config = utils::get_ic_config();
        let provisional_whitelist = ProvisionalWhitelist::Set(BTreeSet::new());
        ic_config.set_provisional_whitelist(provisional_whitelist);

        // No sender IDs allowed. This call should fail.
        utils::canister_test_with_ic_config(config, ic_config, |test| {
            assert_matches!(
                test.ingress(
                    IC_00,
                    Method::ProvisionalCreateCanisterWithCycles,
                    ic00::ProvisionalCreateCanisterWithCyclesArgs::new(Some(NUM_CYCLES), None).encode(),
                ),
                Err(err) if err.code() == ErrorCode::CanisterMethodNotFound
            );
        });
    }

    let (config, _tmpdir) = Config::temp_config();
    let mut ic_config = utils::get_ic_config();
    let canister_id_1 = CanisterId::from(0);
    let provisional_whitelist =
        ProvisionalWhitelist::Set(btreeset! {PrincipalId::new_anonymous(), canister_id_1.get()});
    ic_config.set_provisional_whitelist(provisional_whitelist);

    utils::canister_test_with_ic_config(config, ic_config, |test| {
        // Creating universal canisters. These succeed because the user is in the
        // whitelist.
        let canister_id_1 = test.create_universal_canister();
        let canister_id_2 = test.create_universal_canister();

        // canister_id_1 is in the whitelist.
        assert_matches!(
            test.ingress(
                canister_id_1,
                "update",
                wasm().call_simple(
                    ic00::IC_00,
                    Method::ProvisionalCreateCanisterWithCycles,
                    call_args().other_side(
                        ic00::ProvisionalCreateCanisterWithCyclesArgs::new(Some(NUM_CYCLES), None)
                            .encode(),
                    ),
                ),
            ),
            Ok(WasmResult::Reply(_))
        );

        // canister_id_2 isn't in the whitelist.
        assert_reject(
            test.ingress(
                canister_id_2,
                "update",
                wasm().call_simple(
                    ic00::IC_00,
                    Method::ProvisionalCreateCanisterWithCycles,
                    call_args().other_side(
                        ic00::ProvisionalCreateCanisterWithCyclesArgs::new(Some(NUM_CYCLES), None)
                            .encode(),
                    ),
                ),
            ),
            RejectCode::DestinationInvalid,
        );
    });
}

#[test]
fn provisional_top_up_canister_does_not_exist() {
    {
        let (config, _tmpdir) = Config::temp_config();
        utils::canister_test_with_config(config, |test| {
            assert_matches!(
                test.ingress(
                    IC_00,
                    Method::ProvisionalTopUpCanister,
                    ic00::ProvisionalTopUpCanisterArgs::new(IC_00 /* any principal */, NUM_CYCLES).encode(),
                ),
                Err(err) if err.code() == ErrorCode::CanisterNotFound
            );
        });
    }
}

#[test]
fn provisional_top_up_canister_respects_whitelist() {
    {
        let (config, _tmpdir) = Config::temp_config();
        // By default all principals are allowed. This call should succeed.
        utils::canister_test_with_config(config, |test| {
            let canister_id = test.create_universal_canister();
            test.ingress(
                IC_00,
                Method::ProvisionalTopUpCanister,
                ic00::ProvisionalTopUpCanisterArgs::new(canister_id, NUM_CYCLES).encode(),
            )
            .unwrap();
        });
    }

    let (config, _tmpdir) = Config::temp_config();
    let mut ic_config = utils::get_ic_config();
    let canister_id_1 = CanisterId::from(0);
    let provisional_whitelist =
        ProvisionalWhitelist::Set(btreeset! {PrincipalId::new_anonymous(), canister_id_1.get()});
    ic_config.set_provisional_whitelist(provisional_whitelist);

    utils::canister_test_with_ic_config(config, ic_config, |test| {
        // Creating universal canisters. These succeed because the user is in the
        // whitelist.
        let canister_id_1 = test.create_universal_canister();
        let canister_id_2 = test.create_universal_canister();

        // canister_id_1 is in the whitelist.
        assert_matches!(
            test.ingress(
                canister_id_1,
                "update",
                wasm().call_simple(
                    ic00::IC_00,
                    Method::ProvisionalTopUpCanister,
                    call_args().other_side(
                        ic00::ProvisionalTopUpCanisterArgs::new(canister_id_1, NUM_CYCLES).encode()
                    ),
                ),
            ),
            Ok(WasmResult::Reply(_))
        );

        // canister_id_2 isn't in the whitelist.
        assert_reject(
            test.ingress(
                canister_id_2,
                "update",
                wasm().call_simple(
                    ic00::IC_00,
                    Method::ProvisionalTopUpCanister,
                    call_args().other_side(
                        ic00::ProvisionalTopUpCanisterArgs::new(canister_id_1, NUM_CYCLES).encode(),
                    ),
                ),
            ),
            RejectCode::DestinationInvalid,
        );
    });
}

#[test]
fn can_create_canister_with_cycles_from_another_canister() {
    utils::canister_test(|test| {
        let num_cycles = CANISTER_FREEZE_BALANCE_RESERVE + Cycles::new(5_000_000_000_000);

        // Create a universal canister.
        let canister_id = test.create_universal_canister_with_args(vec![], num_cycles.get());

        let old_canister_cycles_balance_before =
            test.canister_state(&canister_id).system_state.balance();

        // Create another canister with some cycles.
        let config = CyclesAccountManagerConfig::application_subnet();
        let cycles_for_new_canister = config.canister_creation_fee + Cycles::new(100_000_000);
        let new_canister_id_payload = test
            .ingress(
                canister_id,
                "update",
                wasm().call_with_cycles(
                    IC_00,
                    Method::CreateCanister,
                    call_args().other_side(EmptyBlob.encode()),
                    cycles_for_new_canister,
                ),
            )
            .unwrap()
            .bytes();

        let new_canister_id = CanisterIdRecord::decode(new_canister_id_payload.as_slice())
            .unwrap()
            .get_canister_id();

        let old_canister_cycles_balance_after =
            test.canister_state(&canister_id).system_state.balance();
        println!(
            "old canister balance after: {}",
            old_canister_cycles_balance_after
        );
        let new_canister_cycles_balance =
            test.canister_state(&new_canister_id).system_state.balance();

        // Check that the balance of the sending canister after creating a new canister
        // is at most its previous balance minus the cycles transferred.
        assert!(
            old_canister_cycles_balance_after
                <= old_canister_cycles_balance_before - cycles_for_new_canister,
            "Cycle balance of the creating canister should decrease by at least {}",
            cycles_for_new_canister
        );

        // Check that the balance of the created canister is at most the cycles
        // transferred.
        assert!(new_canister_cycles_balance <= cycles_for_new_canister,
                "Cycle balance of the newly created canister is larger than the cycles transferred to it"
        );
    });
}

#[test]
fn provisional_create_canister_with_cycles_and_top_up() {
    let (config, _tmpdir) = Config::temp_config();
    let mut ic_config = utils::get_ic_config();
    let provisional_whitelist = ProvisionalWhitelist::Set(btreeset!(
        // PrincipalId of CanisterA that is created below.  This code assumes
        // that we can predict the canister Ids that are generated in
        // CanisterManager and may need updating if that is no longer the case.
        PrincipalId::from_str("rwlgt-iiaaa-aaaaa-aaaaa-cai").unwrap(),
        PrincipalId::new_anonymous(),
    ));
    ic_config.set_provisional_whitelist(provisional_whitelist);

    utils::canister_test_with_ic_config(config, ic_config, |test| {
        // Create a canister
        let canister_a_id = test.create_universal_canister();
        let canister_a_cycles_before: u128 = test
            .canister_state(&canister_a_id)
            .system_state
            .balance()
            .get();
        let canister_b_cycles_init = canister_a_cycles_before / 2; // Create with 1/2 * cycles of canister_a
        let canister_b_cycles_top_up = canister_b_cycles_init; // Top-Up with just as many cycles

        // From `canister_a` call `IC_00` to create a canister with cycles.
        let canister_b_id = test
            .ingress(
                canister_a_id,
                "update",
                wasm().call_simple(
                    IC_00,
                    Method::ProvisionalCreateCanisterWithCycles,
                    call_args().other_side(
                        ic00::ProvisionalCreateCanisterWithCyclesArgs::new(
                            Some(canister_b_cycles_init),
                            None,
                        )
                        .encode(),
                    ),
                ),
            )
            .unwrap()
            .bytes();

        let canister_b_id = CanisterIdRecord::decode(canister_b_id.as_slice())
            .unwrap()
            .get_canister_id();

        let canister_b_cycles: u128 = test
            .canister_state(&canister_b_id)
            .system_state
            .balance()
            .get();

        assert_eq!(canister_b_cycles, canister_b_cycles_init);

        // From `canister_a` call `IC_00` to top-up `canister_b`.
        test.ingress(
            canister_a_id,
            "update",
            wasm().call_simple(
                IC_00,
                Method::ProvisionalTopUpCanister,
                call_args().other_side(
                    ic00::ProvisionalTopUpCanisterArgs::new(
                        canister_b_id,
                        canister_b_cycles_top_up,
                    )
                    .encode(),
                ),
            ),
        )
        .unwrap()
        .bytes();

        let canister_b_cycles_after_top_up: u128 = test
            .canister_state(&canister_b_id)
            .system_state
            .balance()
            .get();

        // Canister B now has (init + top-up) cycles
        assert_eq!(
            canister_b_cycles_after_top_up,
            canister_b_cycles_init + canister_b_cycles_top_up
        );

        // From `canister_a` call `IC_00` to create a canister without cycles argument.
        // The default value is `config.hypervisor.default_provisional_cycles_balance`.
        let canister_c_id = test
            .ingress(
                canister_a_id,
                "update",
                wasm().call_simple(
                    IC_00,
                    Method::ProvisionalCreateCanisterWithCycles,
                    call_args().other_side(
                        ic00::ProvisionalCreateCanisterWithCyclesArgs::new(None, None).encode(),
                    ),
                ),
            )
            .unwrap()
            .bytes();

        let canister_c_id = CanisterIdRecord::decode(canister_c_id.as_slice())
            .unwrap()
            .get_canister_id();

        let canister_c_cycles = test.canister_state(&canister_c_id).system_state.balance();

        assert_eq!(
            canister_c_cycles,
            Config::temp_config()
                .0
                .hypervisor
                .default_provisional_cycles_balance
        );
    });
}

#[test]
fn can_get_canister_information() {
    utils::canister_test(|test| {
        // Create a new canister
        let canister_a = test.create_universal_canister();
        let num_cycles = Cycles::new(1 << 70);
        let canister_b = test.create_canister_with_cycles(num_cycles.get()).unwrap();

        // Set the controller of canister_b to be canister_a
        assert_eq!(
            test.ingress(
                IC_00,
                Method::UpdateSettings,
                UpdateSettingsArgs::new(
                    canister_b,
                    CanisterSettingsArgsBuilder::new()
                        .with_controllers(vec![canister_a.into()])
                        .build(),
                )
                .encode()
            ),
            Ok(WasmResult::Reply(EmptyBlob.encode()))
        );

        // Request the status of canister_b.
        assert_matches!(
            test.ingress(
                canister_a,
                "update",
                wasm().call_simple(
                    ic00::IC_00,
                    Method::CanisterStatus,
                    call_args().other_side(CanisterIdRecord::from(canister_b).encode()),
                ),
            ),
            // We can check exact equality because no costs are incurred for a
            // canister that's created but has no code installed on it.
            Ok(WasmResult::Reply(res)) if CanisterStatusResultV2::decode(&res).unwrap() == CanisterStatusResultV2::new(
                CanisterStatusType::Running,
                None,
                canister_a.get(),
                vec![canister_a.get()],
                NumBytes::from((2 * size_of::<CanisterChange>() + 2 * size_of::<PrincipalId>()) as u64),
                num_cycles.get(),
                ComputeAllocation::default().as_percent(),
                None,
                2592000,
                Some(5_000_000_000_000u128),
                LogVisibility::default(),
                0u128,
                0u128,
                0u128,
                0u128,
                0u128,
                0u128,
            )
        );

        // Install code to canister_b.
        test.ingress(
            canister_a,
            "update",
            wasm().call_simple(
                ic00::IC_00,
                Method::InstallCode,
                call_args().other_side(
                    InstallCodeArgs::new(
                        CanisterInstallMode::Install,
                        canister_b,
                        UNIVERSAL_CANISTER_WASM.to_vec(),
                        vec![],
                        None,
                        None,
                        None,
                    )
                    .encode(),
                ),
            ),
        )
        .unwrap();

        // Request the status of canister_b.
        assert_matches!(
            test.ingress(
                canister_a,
                "update",
                wasm().call_simple(
                    ic00::IC_00,
                    Method::CanisterStatus,
                    call_args().other_side(CanisterIdRecord::from(canister_b).encode()),
                ),
            ),
            Ok(WasmResult::Reply(res)) => assert_canister_status_result_equals(
                CanisterStatusResultV2::new(
                    CanisterStatusType::Running,
                    Some(ic_crypto_sha2::Sha256::hash(UNIVERSAL_CANISTER_WASM).to_vec()),
                    canister_a.get(),
                    vec![canister_a.get()],
                    // We don't assert a specific memory size since the universal canister's
                    // size changes between updates.
                    NumBytes::from(0),
                    num_cycles.get(),
                    ComputeAllocation::default().as_percent(),
                    None,
                    259200,
                    None,
                    LogVisibility::default(),
                    0u128,
                    0u128,
                    0u128,
                    0u128,
                    0u128,
                    0u128,
                ),
                CanisterStatusResultV2::decode(&res).unwrap(),
                2 * BALANCE_EPSILON,
            )
        );
    });
}

#[test]
fn cannot_run_method_on_empty_canister() {
    utils::canister_test(|test| {
        let canister = test.create_canister().unwrap();
        match test.ingress(canister, "hello", vec![]) {
            Err(err) => {
                assert_eq!(err.code(), ErrorCode::CanisterWasmModuleNotFound);
                assert_eq!(
                    err.description(),
                    "Attempt to execute a message on canister rwlgt-iiaaa-aaaaa-aaaaa-cai which contains no Wasm module"
                );
            }
            rest => panic!("Unexpected behaviour {:?}", rest),
        }
    })
}

#[test]
fn installing_a_canister_with_lower_memory_allocation_than_it_uses_fails() {
    utils::canister_test(|test| {
        let num_cycles = CANISTER_FREEZE_BALANCE_RESERVE + Cycles::new(5_000_000_000_000);
        let canister_id = test.create_canister_with_cycles(num_cycles.get()).unwrap();

        // Install code to canister_id with low memory allocation.
        assert_matches!(
            test.ingress(
                ic00::IC_00,
                Method::InstallCode,
                InstallCodeArgs::new(
                    CanisterInstallMode::Install,
                    canister_id,
                    UNIVERSAL_CANISTER_WASM.to_vec(),
                    vec![],
                    None,
                    // Set memory allocation to 42 bytes (i.e. something ridiculously small).
                    Some(42),
                    None,
                )
                .encode(),
            ),
            Err(err) if err.code() == ErrorCode::InsufficientMemoryAllocation
        );

        // Install code to canister_id with enough memory allocation.
        test.ingress(
            ic00::IC_00,
            Method::InstallCode,
            InstallCodeArgs::new(
                CanisterInstallMode::Install,
                canister_id,
                UNIVERSAL_CANISTER_WASM.to_vec(),
                vec![],
                None,
                None,
                None,
            )
            .encode(),
        )
        .unwrap();

        // Re-install code to canister_id with low memory allocation.
        assert_matches!(
            test.ingress(
                ic00::IC_00,
                Method::InstallCode,
                InstallCodeArgs::new(
                    CanisterInstallMode::Reinstall,
                    canister_id,
                    UNIVERSAL_CANISTER_WASM.to_vec(),
                    vec![],
                    None,
                    // Set memory allocation to 10 bytes.
                    Some(10),
                    None,
                )
                .encode(),
            ),
            Err(err) if err.code() == ErrorCode::InsufficientMemoryAllocation
        );

        // Canister is still callable.
        assert_matches!(
            test.ingress(
                canister_id,
                "update",
                wasm().reply_data(b"Hello").build(),
            ),
            Ok(WasmResult::Reply(res)) if std::str::from_utf8(&res).unwrap() == "Hello"
        );
    });
}

#[test]
fn upgrading_a_canister_with_lower_memory_allocation_than_it_needs_fails() {
    utils::canister_test(|test| {
        let num_cycles = CANISTER_FREEZE_BALANCE_RESERVE + Cycles::new(5_000_000_000_000);
        let canister_id = test.create_canister_with_cycles(num_cycles.get()).unwrap();

        // Install code to canister_id.
        test.ingress(
            ic00::IC_00,
            Method::InstallCode,
            InstallCodeArgs::new(
                CanisterInstallMode::Install,
                canister_id,
                UNIVERSAL_CANISTER_WASM.to_vec(),
                vec![],
                None,
                None,
                None,
            )
            .encode(),
        )
        .unwrap();

        // Attempt to upgrade the canister with a very low memory allocation.
        assert_matches!(
            test.ingress(
                ic00::IC_00,
                Method::InstallCode,
                InstallCodeArgs::new(
                    CanisterInstallMode::Upgrade,
                    canister_id,
                    UNIVERSAL_CANISTER_WASM.to_vec(),
                    vec![],
                    None,
                    Some(10),
                    None,
                )
                .encode(),
            ),
            Err(err) if err.code() == ErrorCode::InsufficientMemoryAllocation
        );

        // Canister is still callable.
        assert_matches!(
            test.ingress(
                canister_id,
                "update",
                wasm().reply_data(b"Hello").build(),
            ),
            Ok(WasmResult::Reply(res)) if std::str::from_utf8(&res).unwrap() == "Hello"
        );
    });
}

// Asserts that two `CanisterStatusResult`s are almost equal. Because
// `CanisterStatusResult` contains cycles balances, we can't assert on actual
// equality, so use the helper method that asserts two cycles balances are equal
// within some accuracy. Additionally, we ignore the memory size.
fn assert_canister_status_result_equals(
    expected: CanisterStatusResultV2,
    actual: CanisterStatusResultV2,
    epsilon: u64,
) {
    assert_eq!(expected.status(), actual.status());
    assert_eq!(expected.module_hash(), actual.module_hash());
    assert_eq!(expected.controller(), actual.controller());
    assert_balance_equals(
        Cycles::from(expected.cycles()),
        Cycles::from(actual.cycles()),
        Cycles::from(epsilon),
    );
}

#[test]
// Tests canister Upgrade with skipping pre_upgrade hook, using CanisterInstallModeV2.
fn test_canister_skip_upgrade() {
    utils::simple_canister_test(|canister| {
        let num_cycles = Cycles::new(1 << 70);

        // Create a new canister from within a canister.
        let reply = match canister
            .update(wasm().call(management::create_canister(num_cycles.into_parts())))
            .unwrap()
        {
            WasmResult::Reply(reply) => reply,
            _ => panic!("Unexpected result"),
        };

        let canister_id = CanisterIdRecord::decode(&reply).unwrap().get_canister_id();

        // Install canister code.
        assert_matches!(
            canister.update(wasm().call(management::install_code(
                canister_id,
                UNIVERSAL_CANISTER_WASM
            ))),
            Ok(WasmResult::Reply(_))
        );

        let set_trap_pre_upgrade = wasm().set_pre_upgrade(wasm().trap()).reply().build();

        // Set pre_upgrade to trap.
        assert_matches!(
            canister.update(
                wasm().inter_update(canister_id, call_args().other_side(set_trap_pre_upgrade),)
            ),
            Ok(WasmResult::Reply(_))
        );

        // Upgrade without skipping pre_upgrade should fail.
        assert_matches!(
            canister.update(wasm().call(
                management::install_code(canister_id, UNIVERSAL_CANISTER_WASM).with_mode(
<<<<<<< HEAD
                    management::InstallMode::Upgrade(Some(UpgradeOptions {
                        skip_pre_upgrade: Some(false),
                        keep_main_memory: None,
=======
                    management::InstallMode::Upgrade(Some(CanisterUpgradeOptions {
                        skip_pre_upgrade: Some(false),
>>>>>>> 5fe907da
                    })),
                ),
            )),
            Ok(WasmResult::Reject(_))
        );

        // Upgrade with skipping pre upgrade should succeed.
        assert_matches!(
            canister.update(wasm().call(
                management::install_code(canister_id, UNIVERSAL_CANISTER_WASM).with_mode(
<<<<<<< HEAD
                    management::InstallMode::Upgrade(Some(UpgradeOptions {
                        skip_pre_upgrade: Some(true),
                        keep_main_memory: None,
=======
                    management::InstallMode::Upgrade(Some(CanisterUpgradeOptions {
                        skip_pre_upgrade: Some(true),
>>>>>>> 5fe907da
                    }))
                ),
            )),
            Ok(WasmResult::Reply(_))
        );

        // Check that canister is upgraded. We try to execute another upgrade without skipping pre_upgrade,
        // and it should succeed since there's a no-op pre_ugprade method after the upgrade.
        assert_matches!(
            canister.update(wasm().call(
                management::install_code(canister_id, UNIVERSAL_CANISTER_WASM).with_mode(
<<<<<<< HEAD
                    management::InstallMode::Upgrade(Some(UpgradeOptions {
                        skip_pre_upgrade: Some(false),
                        keep_main_memory: None,
=======
                    management::InstallMode::Upgrade(Some(CanisterUpgradeOptions {
                        skip_pre_upgrade: Some(false),
>>>>>>> 5fe907da
                    })),
                ),
            )),
            Ok(WasmResult::Reply(_))
        );
    });
}<|MERGE_RESOLUTION|>--- conflicted
+++ resolved
@@ -12,11 +12,7 @@
 use ic_replica_tests as utils;
 use ic_replica_tests::assert_reject;
 use ic_test_utilities::assert_utils::assert_balance_equals;
-<<<<<<< HEAD
-use ic_test_utilities::universal_canister::management::UpgradeOptions;
-=======
 use ic_test_utilities::universal_canister::management::CanisterUpgradeOptions;
->>>>>>> 5fe907da
 use ic_test_utilities::universal_canister::{call_args, management, wasm, UNIVERSAL_CANISTER_WASM};
 use ic_types::{ingress::WasmResult, CanisterId, ComputeAllocation, Cycles, NumBytes, PrincipalId};
 use maplit::btreeset;
@@ -994,55 +990,40 @@
         assert_matches!(
             canister.update(wasm().call(
                 management::install_code(canister_id, UNIVERSAL_CANISTER_WASM).with_mode(
-<<<<<<< HEAD
-                    management::InstallMode::Upgrade(Some(UpgradeOptions {
+                    management::InstallMode::Upgrade(Some(CanisterUpgradeOptions {
                         skip_pre_upgrade: Some(false),
                         keep_main_memory: None,
-=======
+                    })),
+                ),
+            )),
+            Ok(WasmResult::Reject(_))
+        );
+
+        // Upgrade with skipping pre upgrade should succeed.
+        assert_matches!(
+            canister.update(wasm().call(
+                management::install_code(canister_id, UNIVERSAL_CANISTER_WASM).with_mode(
+                    management::InstallMode::Upgrade(Some(CanisterUpgradeOptions {
+                        skip_pre_upgrade: Some(true),
+                        keep_main_memory: None,
+                    }))
+                ),
+            )),
+            Ok(WasmResult::Reply(_))
+        );
+
+        // Check that canister is upgraded. We try to execute another upgrade without skipping pre_upgrade,
+        // and it should succeed since there's a no-op pre_ugprade method after the upgrade.
+        assert_matches!(
+            canister.update(wasm().call(
+                management::install_code(canister_id, UNIVERSAL_CANISTER_WASM).with_mode(
                     management::InstallMode::Upgrade(Some(CanisterUpgradeOptions {
                         skip_pre_upgrade: Some(false),
->>>>>>> 5fe907da
+                        keep_main_memory: None,
                     })),
-                ),
-            )),
-            Ok(WasmResult::Reject(_))
-        );
-
-        // Upgrade with skipping pre upgrade should succeed.
-        assert_matches!(
-            canister.update(wasm().call(
-                management::install_code(canister_id, UNIVERSAL_CANISTER_WASM).with_mode(
-<<<<<<< HEAD
-                    management::InstallMode::Upgrade(Some(UpgradeOptions {
-                        skip_pre_upgrade: Some(true),
-                        keep_main_memory: None,
-=======
-                    management::InstallMode::Upgrade(Some(CanisterUpgradeOptions {
-                        skip_pre_upgrade: Some(true),
->>>>>>> 5fe907da
-                    }))
                 ),
             )),
             Ok(WasmResult::Reply(_))
         );
-
-        // Check that canister is upgraded. We try to execute another upgrade without skipping pre_upgrade,
-        // and it should succeed since there's a no-op pre_ugprade method after the upgrade.
-        assert_matches!(
-            canister.update(wasm().call(
-                management::install_code(canister_id, UNIVERSAL_CANISTER_WASM).with_mode(
-<<<<<<< HEAD
-                    management::InstallMode::Upgrade(Some(UpgradeOptions {
-                        skip_pre_upgrade: Some(false),
-                        keep_main_memory: None,
-=======
-                    management::InstallMode::Upgrade(Some(CanisterUpgradeOptions {
-                        skip_pre_upgrade: Some(false),
->>>>>>> 5fe907da
-                    })),
-                ),
-            )),
-            Ok(WasmResult::Reply(_))
-        );
     });
 }