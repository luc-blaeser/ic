use super::CanisterId;

use hex::decode;
use ic_execution_environment::execution::install_code::ENHANCED_ORTHOGONAL_PERSISTENCE_SECTION;
use ic_management_canister_types::{
<<<<<<< HEAD
    self as ic00, CanisterInstallModeV2, CanisterUpgradeOptions, Payload,
=======
    self as ic00, CanisterInstallModeV2, CanisterUpgradeOptions, Payload, WasmMemoryPersistence,
>>>>>>> a18924cf
};
use ic_types::{
    messages::{SignedIngress, UserQuery},
    time::expiry_time_from_now,
    PrincipalId, UserId,
};

use std::{
    fmt,
    fs::File,
    io::{self, Read},
    str::Chars,
    string::FromUtf8Error,
};

#[derive(Debug, PartialEq)]
pub(crate) enum Message {
    Ingress(SignedIngress),
    Query(UserQuery),
    Install(SignedIngress),
    Create(SignedIngress),
}

#[derive(Debug)]
pub enum LineIteratorError {
    IoError(io::Error),
    BufferLengthExceeded(Vec<u8>),
    FromUtf8Error(FromUtf8Error),
}

impl fmt::Display for LineIteratorError {
    fn fmt(&self, f: &mut fmt::Formatter<'_>) -> fmt::Result {
        use LineIteratorError::*;

        match self {
            IoError(e) => write!(f, "IO error: {}", e),
            BufferLengthExceeded(_) => write!(f, "Line length exceeds buffer length"),
            FromUtf8Error(e) => write!(f, "UTF-8 conversion error: {}", e),
        }
    }
}

const LINE_ITERATOR_BUFFER_SIZE: usize = 16_777_216;

struct LineIterator<R: Read> {
    inner: R,
    buffer: Vec<u8>,
}

impl<R: Read> LineIterator<R> {
    fn new(inner: R) -> Self {
        Self {
            inner,
            buffer: vec![],
        }
    }

    fn split_line(&mut self) -> Option<Result<String, LineIteratorError>> {
        let parts: Vec<_> = self
            .buffer
            .splitn(2, |c| *c == b'\n')
            .map(|slice| slice.to_vec())
            .collect();

        if parts.len() == 1 {
            return None;
        }

        assert!(parts.len() == 2);
        let mut iter = parts.into_iter();
        let line = iter.next().unwrap();
        self.buffer = iter.next().unwrap();
        Some(String::from_utf8(line).map_err(LineIteratorError::FromUtf8Error))
    }
}

impl<R: Read> Iterator for LineIterator<R> {
    type Item = Result<String, LineIteratorError>;

    fn next(&mut self) -> Option<Self::Item> {
        if !self.buffer.is_empty() {
            let line = self.split_line();

            if line.is_some() {
                return line;
            }
        }

        loop {
            match self
                .inner
                .by_ref()
                .take((LINE_ITERATOR_BUFFER_SIZE - self.buffer.len()) as _)
                .read_to_end(&mut self.buffer)
            {
                Err(e) => return Some(Err(LineIteratorError::IoError(e))),
                Ok(0) => {
                    if self.buffer.is_empty() {
                        return None;
                    }

                    let bytes = self.buffer.clone();
                    self.buffer.clear();
                    return Some(
                        String::from_utf8(bytes).map_err(LineIteratorError::FromUtf8Error),
                    );
                }
                Ok(_) => match self.split_line() {
                    Some(line) => return Some(line),
                    None if self.buffer.len() == LINE_ITERATOR_BUFFER_SIZE => {
                        let bytes = self.buffer.clone();
                        self.buffer.clear();
                        return Some(Err(LineIteratorError::BufferLengthExceeded(bytes)));
                    }
                    None => continue,
                },
            }
        }
    }
}

pub(crate) fn msg_stream_from_file(
    filename: &str,
) -> Result<impl Iterator<Item = Result<Message, String>>, String> {
    let f = File::open(filename).map_err(|e| e.to_string())?;
    let line_iterator = LineIterator::new(f);

    Ok(line_iterator
        .enumerate()
        // let's skip commented ('#') and empty lines
        .filter(|(_idx, line)| match line {
            Ok(s) => !s.is_empty() && !s.starts_with('#'),
            _ => true,
        })
        .map(|(i, line)| match line {
            Ok(line) => {
                parse_message(&line, i as u64).map_err(|e| format!("Line {}: {}", i + 1, e))
            }
            Err(e) => Err(format!("Error while reading line {}: {}", i, e)),
        }))
}

fn parse_message(s: &str, nonce: u64) -> Result<Message, String> {
    let s = s.trim_end();
    let tokens: Vec<&str> = s.splitn(4, char::is_whitespace).collect();

    match &tokens[..] {
        [] => Err("Too few arguments.".to_string()),
        ["ingress", canister_id, method_name, payload] => {
            use ic_test_utilities_types::messages::SignedIngressBuilder;

            let canister_id = parse_canister_id(canister_id)?;
            let method_name = validate_method_name(method_name)?;
            let method_payload = parse_octet_string(payload)?;

            let signed_ingress = SignedIngressBuilder::new()
                // `source` should become a self-authenticating id according
                // to https://sdk.dfinity.org/docs/interface-spec/index.html#id-classes
                .canister_id(canister_id)
                .method_name(method_name)
                .method_payload(method_payload)
                .nonce(nonce)
                .build();
            Ok(Message::Ingress(signed_ingress))
        }
        ["query", canister_id, method_name, payload] => Ok(Message::Query(UserQuery {
            source: UserId::from(PrincipalId::new_anonymous()),
            receiver: parse_canister_id(canister_id)?,
            method_name: validate_method_name(method_name)?,
            method_payload: parse_octet_string(payload)?,
            ingress_expiry: expiry_time_from_now().as_nanos_since_unix_epoch(),
            nonce: Some(nonce.to_le_bytes().to_vec()),
        })),
        ["create"] => parse_create(nonce),
        ["install", canister_id, wasm_file, payload] => {
            parse_install(nonce, canister_id, payload, wasm_file, "install")
        }
        ["reinstall", canister_id, wasm_file, payload] => {
            parse_install(nonce, canister_id, payload, wasm_file, "reinstall")
        }
        ["upgrade", canister_id, wasm_file, payload] => {
            parse_install(nonce, canister_id, payload, wasm_file, "upgrade")
        }
        _ => Err(format!(
            "Failed to parse line {}, don't have a pattern to match this with",
            s
        )),
    }
}

fn parse_canister_id(canister_id: &str) -> Result<CanisterId, String> {
    use std::str::FromStr;
    match PrincipalId::from_str(canister_id) {
        Ok(id) => Ok(CanisterId::unchecked_from_principal(id)),
        Err(err) => Err(format!(
            "Failed to convert {} to principal id with {}",
            canister_id, err
        )),
    }
}

fn parse_create(nonce: u64) -> Result<Message, String> {
    use ic_test_utilities_types::messages::SignedIngressBuilder;

    let signed_ingress = SignedIngressBuilder::new()
        .method_name(ic00::Method::ProvisionalCreateCanisterWithCycles)
        .canister_id(ic00::IC_00)
        .method_payload(ic00::ProvisionalCreateCanisterWithCyclesArgs::new(None, None).encode())
        .nonce(nonce)
        .build();

    Ok(Message::Create(signed_ingress))
}

fn contains_icp_private_custom_section(wasm_binary: &[u8], name: &str) -> Result<bool, String> {
    use wasmparser::{Parser, Payload::CustomSection};

    let icp_section_name = format!("icp:private {name}");
    let parser = Parser::new(0);
    for payload in parser.parse_all(wasm_binary) {
<<<<<<< HEAD
        match payload.map_err(|e| format!("Wasm parsing error: {}", e))? {
            CustomSection(reader) => {
                if reader.name() == icp_section_name {
                    return Ok(true);
                }
            }
            _ => {}
=======
        if let CustomSection(reader) = payload.map_err(|e| format!("Wasm parsing error: {}", e))? {
            if reader.name() == icp_section_name {
                return Ok(true);
            }
>>>>>>> a18924cf
        }
    }
    Ok(false)
}

fn parse_install(
    nonce: u64,
    canister_id: &str,
    payload: &str,
    wasm_file: &str,
    mode: &str,
) -> Result<Message, String> {
    use ic_test_utilities_types::messages::SignedIngressBuilder;

    let mut wasm_data = Vec::new();
    let mut wasm_file = File::open(wasm_file)
        .map_err(|e| format!("Could not open wasm file: {} - Error: {}", wasm_file, e))?;
    wasm_file
        .read_to_end(&mut wasm_data)
        .map_err(|e| e.to_string())?;

    let canister_id = parse_canister_id(canister_id)?;
    let payload = parse_octet_string(payload)?;

    let install_mode = match mode {
        "install" => CanisterInstallModeV2::Install,
        "reinstall" => CanisterInstallModeV2::Reinstall,
        "upgrade" => {
<<<<<<< HEAD
            let keep_main_memory = if contains_icp_private_custom_section(
                wasm_data.as_ref(),
                ENHANCED_ORTHOGONAL_PERSISTENCE_SECTION,
            )? {
                Some(true)
=======
            let wasm_memory_persistence = if contains_icp_private_custom_section(
                wasm_data.as_ref(),
                ENHANCED_ORTHOGONAL_PERSISTENCE_SECTION,
            )? {
                Some(WasmMemoryPersistence::Keep)
>>>>>>> a18924cf
            } else {
                None
            };
            CanisterInstallModeV2::Upgrade(Some(CanisterUpgradeOptions {
                skip_pre_upgrade: None,
<<<<<<< HEAD
                keep_main_memory,
=======
                wasm_memory_persistence,
>>>>>>> a18924cf
            }))
        }
        _ => {
            return Err(String::from("Unsupported install mode: {mode}"));
        }
    };

    let signed_ingress = SignedIngressBuilder::new()
        // `source` should become a self-authenticating id according
        // to https://sdk.dfinity.org/docs/interface-spec/index.html#id-classes
        .canister_id(ic00::IC_00)
        .method_name(ic00::Method::InstallCode)
        .method_payload(
            ic00::InstallCodeArgsV2::new(
                install_mode,
                canister_id,
                wasm_data,
                payload,
                None,
                None,
                None,
            )
            .encode(),
        )
        .nonce(nonce)
        .build();
    Ok(Message::Install(signed_ingress))
}

fn validate_method_name(method_name: &str) -> Result<String, String> {
    fn is_ident_start(c: char) -> bool {
        c.is_ascii() && (c.is_alphabetic() || c == '_')
    }

    fn is_ident_tail(c: char) -> bool {
        c.is_ascii() && (c.is_alphanumeric() || c == '_')
    }

    let mut chars = method_name.chars();
    let is_legal_start = chars.next().map(is_ident_start).unwrap_or(false);
    let is_legal_tail = chars.all(is_ident_tail);

    if !(is_legal_start && is_legal_tail) {
        Err(format!("Illegal method name: {}.", method_name))
    } else {
        Ok(String::from(method_name))
    }
}

fn parse_octet_string(input_str: &str) -> Result<Vec<u8>, String> {
    if input_str.starts_with('"') {
        parse_quoted(input_str)
    } else {
        parse_hex(input_str)
    }
}

fn parse_quoted(quoted_str: &str) -> Result<Vec<u8>, String> {
    if !quoted_str.is_ascii() {
        return Err(String::from("Only ASCII strings are allowed."));
    }

    let mut chars = quoted_str.chars();
    let mut res: Vec<u8> = Vec::new();
    let mut escaped = false;

    if Some('"') != chars.next() {
        return Err(String::from(
            "Double-quoted string must be enclosed in double quotes.",
        ));
    }

    let mut c = chars.next();
    while let Some(cur) = c {
        if escaped {
            let b = match cur {
                'x' => parse_escape(&mut chars, Radix::Hex)?,
                'b' => parse_escape(&mut chars, Radix::Bin)?,
                '"' => b'"',
                '\\' => b'\\',
                _ => return Err(format!("Illegal escape sequence {}", cur)),
            };
            res.push(b);
            escaped = false;
        } else {
            match cur {
                '\\' => escaped = true,
                '"' => {
                    chars.next(); // consume '"'
                    break;
                }
                _ => res.push(cur as u8),
            }
        }
        c = chars.next();
    }

    if chars.next().is_some() {
        return Err(String::from("Trailing characters after string terminator."));
    }

    Ok(res)
}

fn parse_escape(chars: &mut Chars<'_>, radix: Radix) -> Result<u8, String> {
    let len = match radix {
        Radix::Bin => 8,
        Radix::Hex => 2,
    };
    let s = chars.take(len).collect::<String>();
    if s.len() >= len {
        u8::from_str_radix(&s, radix as u32).map_err(|e| e.to_string())
    } else {
        Err(format!(
            "Escape sequence for radix {:?} too short: {}",
            radix, s
        ))
    }
}

fn parse_hex(s: &str) -> Result<Vec<u8>, String> {
    if let Some(s) = s.strip_prefix("0x") {
        decode(s).map_err(|e| e.to_string())
    } else {
        Err(format!("Illegal hex character sequence {}.", s))
    }
}

#[derive(Debug)]
enum Radix {
    Bin = 2,
    Hex = 16,
}

#[cfg(test)]
mod tests {
    use super::*;
    use ic_test_utilities_types::{ids::canister_test_id, messages::SignedIngressBuilder};
    use std::io::Cursor;

    const APP_CANISTER_URL: &str = "ryjl3-tyaaa-aaaaa-aaaba-cai";
    const APP_CANISTER_ID: u64 = 2;

    #[test]
    fn test_parse_message_quoted_payload_succeeds() {
        let s = &format!(
            "ingress {} write \"payload \\x0a\\b00010001\"",
            APP_CANISTER_URL
        );
        let parsed_message = parse_message(s, 0).unwrap();
        let expiry_time = match &parsed_message {
            Message::Ingress(signed_ingress) => signed_ingress.expiry_time(),
            _ => panic!(
                "parse_message() returned an unexpected message type: {:?}",
                parsed_message
            ),
        };
        let expected = Message::Ingress(
            SignedIngressBuilder::new()
                .canister_id(canister_test_id(APP_CANISTER_ID))
                .method_name("write".to_string())
                .method_payload(vec![112, 97, 121, 108, 111, 97, 100, 32, 10, 17])
                .nonce(0)
                .expiry_time(expiry_time)
                .build(),
        );
        assert_eq!(expected, parsed_message);
    }

    #[test]
    fn test_parse_message_hex_payload_succeeds() {
        let s = &format!("ingress {} write 0x010203", APP_CANISTER_URL);
        let parsed_message = parse_message(s, 0).unwrap();
        let expiry_time = match &parsed_message {
            Message::Ingress(signed_ingress) => signed_ingress.expiry_time(),
            _ => panic!(
                "parse_message() returned an unexpected message type: {:?}",
                parsed_message
            ),
        };
        let expected = Message::Ingress(
            SignedIngressBuilder::new()
                .canister_id(canister_test_id(APP_CANISTER_ID))
                .method_name("write".to_string())
                .method_payload(vec![1, 2, 3])
                .nonce(0)
                .expiry_time(expiry_time)
                .build(),
        );
        assert_eq!(expected, parsed_message);

        let s = &format!("query {} read 0x010203", APP_CANISTER_URL);
        let nonce: u64 = 0;
        let parsed_message = parse_message(s, 0).unwrap();
        let ingress_expiry = match &parsed_message {
            Message::Query(query) => query.ingress_expiry,
            _ => panic!(
                "parse_message() returned an unexpected message type: {:?}",
                parsed_message
            ),
        };
        let expected = Message::Query(UserQuery {
            source: UserId::from(PrincipalId::new_anonymous()),
            receiver: canister_test_id(APP_CANISTER_ID),
            method_name: String::from("read"),
            method_payload: vec![1, 2, 3],
            ingress_expiry,
            nonce: Some(nonce.to_le_bytes().to_vec()),
        });
        assert_eq!(expected, parsed_message);
    }

    #[test]
    fn test_parse_message_invalid_escapes_fails() {
        let s = &format!("query {} read \"\\xzz\"", APP_CANISTER_URL);
        assert!(parse_message(s, 0).is_err());

        let s = &format!("query {} read \"\\b01\"", APP_CANISTER_URL);
        assert!(parse_message(s, 0).is_err());

        let s = &format!("query {} read \"\\x1\"", APP_CANISTER_URL);
        assert!(parse_message(s, 0).is_err());

        let s = &format!("query {} read \"\\b2\"", APP_CANISTER_URL);
        assert!(parse_message(s, 0).is_err());
    }

    #[test]
    fn test_illegal_method_name_must_fail() {
        let s = &format!("query {} 0read \"\\xzz\"", APP_CANISTER_URL);
        assert!(parse_message(s, 0).is_err());

        let s = &format!("query {} üread \"\\xzz\"", APP_CANISTER_URL);
        assert!(parse_message(s, 0).is_err());
    }

    #[test]
    fn test_line_iterator() {
        let text = Cursor::new(
            r#"O for a voice like thunder, and a tongue
To drown the throat of war! When the senses
Are shaken, and the soul is driven to madness,
Who can stand?
"#,
        );
        let mut lines = LineIterator::new(text);
        assert_eq!(
            lines.next().unwrap().unwrap(),
            "O for a voice like thunder, and a tongue"
        );
        assert_eq!(
            lines.next().unwrap().unwrap(),
            "To drown the throat of war! When the senses"
        );
        assert_eq!(
            lines.next().unwrap().unwrap(),
            "Are shaken, and the soul is driven to madness,"
        );
        assert_eq!(lines.next().unwrap().unwrap(), "Who can stand?");
        lines.next();
        assert!(lines.next().is_none());
    }

    #[test]
    fn test_line_iterator_no_newline() {
        let text = "O for a voice like thunder, and a tongue";
        let mut lines = LineIterator::new(Cursor::new(text));
        assert_eq!(lines.next().unwrap().unwrap(), text);
        lines.next();
        assert!(lines.next().is_none());
    }

    #[test]
    fn test_line_iterator_line_same_length_as_input_buffer() {
        let mut text = " ".repeat(LINE_ITERATOR_BUFFER_SIZE - 1);
        text.push('\n');
        assert!(text.len() == LINE_ITERATOR_BUFFER_SIZE);
        let mut lines = LineIterator::new(Cursor::new(text));
        let line = lines.next();
        assert!(line.unwrap().is_ok());
        lines.next();
        assert!(lines.next().is_none());
    }

    #[test]
    fn test_line_iterator_line_longer_than_input_buffer() {
        let text = " ".repeat(LINE_ITERATOR_BUFFER_SIZE) + "continuation past the buffer";
        assert!(text.len() > LINE_ITERATOR_BUFFER_SIZE);
        let mut lines = LineIterator::new(Cursor::new(text));
        assert!(lines.next().unwrap().is_err());
        assert_eq!(
            lines.next().unwrap().unwrap(),
            "continuation past the buffer"
        );
        lines.next();
        assert!(lines.next().is_none());
    }
}<|MERGE_RESOLUTION|>--- conflicted
+++ resolved
@@ -3,11 +3,7 @@
 use hex::decode;
 use ic_execution_environment::execution::install_code::ENHANCED_ORTHOGONAL_PERSISTENCE_SECTION;
 use ic_management_canister_types::{
-<<<<<<< HEAD
-    self as ic00, CanisterInstallModeV2, CanisterUpgradeOptions, Payload,
-=======
     self as ic00, CanisterInstallModeV2, CanisterUpgradeOptions, Payload, WasmMemoryPersistence,
->>>>>>> a18924cf
 };
 use ic_types::{
     messages::{SignedIngress, UserQuery},
@@ -228,20 +224,10 @@
     let icp_section_name = format!("icp:private {name}");
     let parser = Parser::new(0);
     for payload in parser.parse_all(wasm_binary) {
-<<<<<<< HEAD
-        match payload.map_err(|e| format!("Wasm parsing error: {}", e))? {
-            CustomSection(reader) => {
-                if reader.name() == icp_section_name {
-                    return Ok(true);
-                }
-            }
-            _ => {}
-=======
         if let CustomSection(reader) = payload.map_err(|e| format!("Wasm parsing error: {}", e))? {
             if reader.name() == icp_section_name {
                 return Ok(true);
             }
->>>>>>> a18924cf
         }
     }
     Ok(false)
@@ -270,29 +256,17 @@
         "install" => CanisterInstallModeV2::Install,
         "reinstall" => CanisterInstallModeV2::Reinstall,
         "upgrade" => {
-<<<<<<< HEAD
-            let keep_main_memory = if contains_icp_private_custom_section(
-                wasm_data.as_ref(),
-                ENHANCED_ORTHOGONAL_PERSISTENCE_SECTION,
-            )? {
-                Some(true)
-=======
             let wasm_memory_persistence = if contains_icp_private_custom_section(
                 wasm_data.as_ref(),
                 ENHANCED_ORTHOGONAL_PERSISTENCE_SECTION,
             )? {
                 Some(WasmMemoryPersistence::Keep)
->>>>>>> a18924cf
             } else {
                 None
             };
             CanisterInstallModeV2::Upgrade(Some(CanisterUpgradeOptions {
                 skip_pre_upgrade: None,
-<<<<<<< HEAD
-                keep_main_memory,
-=======
                 wasm_memory_persistence,
->>>>>>> a18924cf
             }))
         }
         _ => {
