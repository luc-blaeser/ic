--- conflicted
+++ resolved
@@ -1037,13 +1037,6 @@
 }
 
 #[derive(Clone, Debug, Deserialize, PartialEq, Serialize, Eq, Hash, CandidType, Copy, Default)]
-<<<<<<< HEAD
-pub struct UpgradeOptions {
-    /// Determine whether the pre-upgrade hook should be skipped during upgrade.
-    pub skip_pre_upgrade: Option<bool>,
-    /// Support for enhanced orthogonal persistence: Retain the main memory on upgrade.
-    pub keep_main_memory: Option<bool>,
-=======
 /// Struct used for encoding/decoding:
 /// `record {
 ///    skip_pre_upgrade: opt bool
@@ -1053,7 +1046,8 @@
 pub struct CanisterUpgradeOptions {
     /// Determine whether the pre-upgrade hook should be skipped during upgrade.
     pub skip_pre_upgrade: Option<bool>,
->>>>>>> 5fe907da
+    /// Support for enhanced orthogonal persistence: Retain the main memory on upgrade.
+    pub keep_main_memory: Option<bool>,
 }
 
 /// The mode with which a canister is installed.
@@ -1075,11 +1069,7 @@
     /// Upgrade an existing canister.
     #[serde(rename = "upgrade")]
     #[strum(serialize = "upgrade")]
-<<<<<<< HEAD
-    Upgrade(Option<UpgradeOptions>),
-=======
     Upgrade(Option<CanisterUpgradeOptions>),
->>>>>>> 5fe907da
 }
 
 impl CanisterInstallModeV2 {
@@ -1088,32 +1078,21 @@
             CanisterInstallModeV2::Install,
             CanisterInstallModeV2::Reinstall,
             CanisterInstallModeV2::Upgrade(None),
-<<<<<<< HEAD
-            CanisterInstallModeV2::Upgrade(Some(UpgradeOptions {
+            CanisterInstallModeV2::Upgrade(Some(CanisterUpgradeOptions {
                 skip_pre_upgrade: None,
                 keep_main_memory: None,
             })),
-            CanisterInstallModeV2::Upgrade(Some(UpgradeOptions {
+            CanisterInstallModeV2::Upgrade(Some(CanisterUpgradeOptions {
                 skip_pre_upgrade: None,
                 keep_main_memory: Some(true),
             })),
-            CanisterInstallModeV2::Upgrade(Some(UpgradeOptions {
+            CanisterInstallModeV2::Upgrade(Some(CanisterUpgradeOptions {
                 skip_pre_upgrade: Some(true),
                 keep_main_memory: None,
             })),
-            CanisterInstallModeV2::Upgrade(Some(UpgradeOptions {
+            CanisterInstallModeV2::Upgrade(Some(CanisterUpgradeOptions {
                 skip_pre_upgrade: Some(true),
                 keep_main_memory: Some(true),
-=======
-            CanisterInstallModeV2::Upgrade(Some(CanisterUpgradeOptions {
-                skip_pre_upgrade: None,
-            })),
-            CanisterInstallModeV2::Upgrade(Some(CanisterUpgradeOptions {
-                skip_pre_upgrade: Some(false),
-            })),
-            CanisterInstallModeV2::Upgrade(Some(CanisterUpgradeOptions {
-                skip_pre_upgrade: Some(true),
->>>>>>> 5fe907da
             })),
         ];
         MODES.iter()
@@ -1190,18 +1169,12 @@
 
             ic_protobuf::types::v1::canister_install_mode_v2::CanisterInstallModeV2::Mode2(
                 upgrade_mode,
-<<<<<<< HEAD
-            ) => Ok(CanisterInstallModeV2::Upgrade(Some(UpgradeOptions {
-                skip_pre_upgrade: upgrade_mode.skip_pre_upgrade,
-                keep_main_memory: upgrade_mode.keep_main_memory,
-            }))),
-=======
             ) => Ok(CanisterInstallModeV2::Upgrade(Some(
                 CanisterUpgradeOptions {
                     skip_pre_upgrade: upgrade_mode.skip_pre_upgrade,
+                    keep_main_memory: upgrade_mode.keep_main_memory,
                 },
             ))),
->>>>>>> 5fe907da
         }
     }
 }
@@ -1247,14 +1220,9 @@
                 }
                 CanisterInstallModeV2::Upgrade(Some(upgrade_options)) => {
                     ic_protobuf::types::v1::canister_install_mode_v2::CanisterInstallModeV2::Mode2(
-<<<<<<< HEAD
-                        CanisterUpgradeOptions {
+                        CanisterUpgradeOptionsProto {
                             skip_pre_upgrade: upgrade_options.skip_pre_upgrade,
                             keep_main_memory: upgrade_options.keep_main_memory,
-=======
-                        CanisterUpgradeOptionsProto {
-                            skip_pre_upgrade: upgrade_options.skip_pre_upgrade,
->>>>>>> 5fe907da
                         },
                     )
                 }
