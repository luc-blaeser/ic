--- conflicted
+++ resolved
@@ -1373,7 +1373,7 @@
     }
 
     /// Appends the specified bytes on the heap as a string to the canister's logs.
-    pub fn save_log_message(&mut self, src: u32, size: u32, heap: &[u8]) {
+    pub fn save_log_message(&mut self, src: usize, size: usize, heap: &[u8]) {
         self.sandbox_safe_system_state.append_canister_log(
             self.api_type.time(),
             valid_subslice("save_log_message", src, size, heap).unwrap_or(
@@ -2711,7 +2711,6 @@
     }
 
     fn ic0_canister_cycle_balance128(&mut self, dst: u32, heap: &mut [u8]) -> HypervisorResult<()> {
-<<<<<<< HEAD
         self.ic0_canister_cycle_balance128_64(dst.into(), heap)
     }
 
@@ -2720,10 +2719,7 @@
         dst: u64,
         heap: &mut [u8],
     ) -> HypervisorResult<()> {
-        self.inc_canister_cycle_balance128_counter();
-=======
         self.call_counters.canister_cycle_balance128 += 1;
->>>>>>> fa6983ef
         let result = {
             let method_name = "ic0_canister_cycle_balance128";
             let cycles = self.ic0_canister_cycle_balance_helper(method_name)?;
@@ -2904,20 +2900,17 @@
         size: u32,
         heap: &mut [u8],
     ) -> HypervisorResult<()> {
-<<<<<<< HEAD
         self.ic0_data_certificate_copy_64(dst.into(), offset.into(), size.into(), heap)
     }
 
     fn ic0_data_certificate_copy_64(
-        &self,
+        &mut self,
         dst: u64,
         offset: u64,
         size: u64,
         heap: &mut [u8],
     ) -> HypervisorResult<()> {
-=======
         self.call_counters.data_certificate_copy += 1;
->>>>>>> fa6983ef
         let result = match &self.api_type {
             ApiType::Start { .. }
             | ApiType::Init { .. }
