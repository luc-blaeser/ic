--- conflicted
+++ resolved
@@ -70,14 +70,9 @@
 /// // Upgrade a canister while skipping pre_upgrade hook with custom callbacks
 /// wasm().call(
 ///   management::install_code(canister_id, wasm_module)
-<<<<<<< HEAD
-///      .with_mode(management::InstallMode::Upgrade(Some(management::UpgradeOptions {
+///      .with_mode(management::InstallMode::Upgrade(Some(management::CanisterUpgradeOptions {
 ///         skip_pre_upgrade: Some(false),
 ///         keep_main_memory: None,
-=======
-///      .with_mode(management::InstallMode::Upgrade(Some(management::CanisterUpgradeOptions {
-///         skip_pre_upgrade: Some(false),
->>>>>>> 5fe907da
 ///       })))
 ///      .on_reply(wasm().noop()) // custom on_reply
 ///      .on_reject(wasm().noop()) // custom on_reject
@@ -293,14 +288,9 @@
 }
 
 #[derive(CandidType, Deserialize)]
-<<<<<<< HEAD
-pub struct UpgradeOptions {
+pub struct CanisterUpgradeOptions {
     pub skip_pre_upgrade: Option<bool>,
     pub keep_main_memory: Option<bool>,
-=======
-pub struct CanisterUpgradeOptions {
-    pub skip_pre_upgrade: Option<bool>,
->>>>>>> 5fe907da
 }
 
 #[derive(CandidType, Deserialize)]
@@ -310,11 +300,7 @@
     #[serde(rename = "reinstall")]
     Reinstall,
     #[serde(rename = "upgrade")]
-<<<<<<< HEAD
-    Upgrade(Option<UpgradeOptions>),
-=======
     Upgrade(Option<CanisterUpgradeOptions>),
->>>>>>> 5fe907da
 }
 
 #[derive(CandidType)]
