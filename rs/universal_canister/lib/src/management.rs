use crate::CallInterface;
use crate::{wasm, Call};
use candid::{CandidType, Deserialize, Encode, Principal};
use std::convert::TryFrom;

/// Creates a new canister.
///
/// Example usage:
///
/// ```
/// use ic_universal_canister::{wasm, management, CallInterface};
/// use ic_types::Cycles;
///
/// // Create a new canister with some cycles.
/// wasm().call(management::create_canister(Cycles::from(2_000_000_000_000u64).into_parts()));
///
/// // Create a new canister with a specific freezing threshold.
/// wasm().call(
///   management::create_canister(Cycles::from(2_000_000_000_000u64).into_parts())
///      .with_freezing_threshold(1234_u16)
/// );
///
/// // Create a new canister with custom callbacks.
/// wasm().call(management::create_canister(Cycles::from(2_000_000_000_000u64).into_parts())
///   .on_reply(wasm().noop()) // custom on_reply
///   .on_reject(wasm().noop()) // custom on_reject
///   .on_cleanup(wasm().noop())); // custom on_cleanup
/// ```
pub fn create_canister(cycles: (u64, u64)) -> CandidCallBuilder<CreateCanisterArgs> {
    CandidCallBuilder {
        args: CreateCanisterArgs { settings: None },
        call: Call::new(Principal::management_canister(), "create_canister").cycles(cycles),
    }
}

/// Installs code onto a canister.
///
/// Example usage:
///
/// ```
/// use ic_universal_canister::{wasm, management, CallInterface};
///
/// let wasm_module = &[1, 2, 3]; // Some wasm module.
/// let canister_id = &[1, 2, 3]; // Some canister ID.
///
/// // Install a wasm_module on the canister.
/// wasm().call(management::install_code(canister_id, wasm_module));
///
/// // Reinstall a wasm_module on the canister.
/// wasm().call(
///   management::install_code(canister_id, wasm_module)
///      .with_mode(management::InstallMode::Reinstall)
/// );
///
/// // Reinstall a wasm_module with a new memory allocation.
/// wasm().call(
///   management::install_code(canister_id, wasm_module)
///      .with_mode(management::InstallMode::Reinstall)
///      .with_memory_allocation(1000)
/// );
///
/// // Upgrade a canister with custom callbacks
/// wasm().call(
///   management::install_code(canister_id, wasm_module)
///      .with_mode(management::InstallMode::Upgrade(None))
///      .on_reply(wasm().noop()) // custom on_reply
///      .on_reject(wasm().noop()) // custom on_reject
///      .on_cleanup(wasm().noop())); // custom on_cleanup
///
/// // Upgrade a canister while skipping pre_upgrade hook with custom callbacks
/// wasm().call(
///   management::install_code(canister_id, wasm_module)
///      .with_mode(management::InstallMode::Upgrade(Some(management::CanisterUpgradeOptions {
///         skip_pre_upgrade: Some(false),
<<<<<<< HEAD
///         keep_main_memory: None,
=======
///         wasm_memory_persistence: None,
>>>>>>> a18924cf
///       })))
///      .on_reply(wasm().noop()) // custom on_reply
///      .on_reject(wasm().noop()) // custom on_reject
///      .on_cleanup(wasm().noop())); // custom on_cleanup
/// ```
pub fn install_code<C: AsRef<[u8]>, M: AsRef<[u8]>>(
    canister_id: C,
    wasm_module: M,
) -> CandidCallBuilder<InstallCodeArgs> {
    CandidCallBuilder {
        args: InstallCodeArgs::new(
            Principal::try_from(canister_id.as_ref()).unwrap(),
            wasm_module,
        ),
        call: Call::new(Principal::management_canister(), "install_code"),
    }
}

pub fn uninstall_code<C: AsRef<[u8]>>(canister_id: C) -> Call {
    call_with_canister_id("uninstall_code", canister_id)
}

pub fn canister_status<C: AsRef<[u8]>>(canister_id: C) -> Call {
    call_with_canister_id("canister_status", canister_id)
}

pub fn stop_canister<C: AsRef<[u8]>>(canister_id: C) -> Call {
    call_with_canister_id("stop_canister", canister_id)
}

pub fn start_canister<C: AsRef<[u8]>>(canister_id: C) -> Call {
    call_with_canister_id("start_canister", canister_id)
}

pub fn delete_canister<C: AsRef<[u8]>>(canister_id: C) -> Call {
    call_with_canister_id("delete_canister", canister_id)
}

/// Updates a canister's settings.
///
/// Example usage:
///
/// ```
/// use ic_universal_canister::{wasm, management, CallInterface};
///
/// let canister_id = &[1, 2, 3]; // Some canister ID.
///
/// wasm().call(
///   management::update_settings(canister_id)
///      .with_controllers(vec![canister_id, canister_id])
///      .with_freezing_threshold(1234_u16)
/// );
/// ```
pub fn update_settings<C: AsRef<[u8]>>(canister_id: C) -> CandidCallBuilder<UpdateSettings> {
    CandidCallBuilder {
        args: UpdateSettings {
            canister_id: Principal::try_from(canister_id.as_ref()).unwrap(),
            settings: CanisterSettings::default(),
        },
        call: Call::new(Principal::management_canister(), "update_settings"),
    }
}

/// Gets the bitcoin balance of an `address`.
///
/// Example usage:
///
/// ```
/// use ic_universal_canister::{wasm, management, CallInterface};
///
/// let address = String::from("my_address");
///
/// wasm().call(
///     management::bitcoin_get_balance(address, None)
/// );
/// ```
pub fn bitcoin_get_balance(
    address: String,
    min_confirmations: Option<u32>,
) -> CandidCallBuilder<GetBalanceRequest> {
    CandidCallBuilder {
        args: GetBalanceRequest {
            address,
            network: Network::Regtest,
            min_confirmations,
        },
        call: Call::new(Principal::management_canister(), "bitcoin_get_balance")
            .cycles((0, 100_000_000))
            .on_reject(wasm().reject_message().reject()),
    }
}

/// A builder for calls with candid payloads.
pub struct CandidCallBuilder<Args: CandidType> {
    args: Args,
    call: Call,
}

impl<Args: CandidType> CallInterface for CandidCallBuilder<Args> {
    fn call(&mut self) -> &mut Call {
        &mut self.call
    }
}

impl CandidCallBuilder<CreateCanisterArgs> {
    pub fn with_freezing_threshold<T: Into<candid::Nat>>(mut self, threshold: T) -> Self {
        let mut settings = self.args.settings.unwrap_or_default();
        settings.freezing_threshold = Some(threshold.into());
        self.args.settings = Some(settings);
        self
    }

    pub fn with_compute_allocation<T: Into<candid::Nat>>(mut self, allocation: T) -> Self {
        let mut settings = self.args.settings.unwrap_or_default();
        settings.compute_allocation = Some(allocation.into());
        self.args.settings = Some(settings);
        self
    }

    pub fn with_memory_allocation<T: Into<candid::Nat>>(mut self, allocation: T) -> Self {
        let mut settings = self.args.settings.unwrap_or_default();
        settings.memory_allocation = Some(allocation.into());
        self.args.settings = Some(settings);
        self
    }

    pub fn with_controller<P: AsRef<[u8]>>(mut self, controller: P) -> Self {
        let mut settings = self.args.settings.unwrap_or_default();
        settings.controller = Some(Principal::try_from(controller.as_ref()).unwrap());
        self.args.settings = Some(settings);
        self
    }

    pub fn with_controllers<P: AsRef<[u8]>>(mut self, controllers: Vec<P>) -> Self {
        let mut settings = self.args.settings.unwrap_or_default();
        settings.controllers = Some(
            controllers
                .iter()
                .map(|controller| Principal::try_from(controller.as_ref()).unwrap())
                .collect(),
        );
        self.args.settings = Some(settings);
        self
    }
}

impl CandidCallBuilder<InstallCodeArgs> {
    pub fn with_mode(mut self, mode: InstallMode) -> Self {
        self.args.mode = mode;
        self
    }

    pub fn with_compute_allocation(mut self, allocation: u64) -> Self {
        self.args.compute_allocation = Some(candid::Nat::from(allocation));
        self
    }

    pub fn with_memory_allocation(mut self, allocation: u64) -> Self {
        self.args.memory_allocation = Some(candid::Nat::from(allocation));
        self
    }
}

// NOTE: This code is copied from above. Need to figure out a way to avoid the
// duplication.
impl CandidCallBuilder<UpdateSettings> {
    pub fn with_freezing_threshold<T: Into<candid::Nat>>(mut self, threshold: T) -> Self {
        let mut settings = self.args.settings;
        settings.freezing_threshold = Some(threshold.into());
        self.args.settings = settings;
        self
    }

    pub fn with_compute_allocation<T: Into<candid::Nat>>(mut self, allocation: T) -> Self {
        let mut settings = self.args.settings;
        settings.compute_allocation = Some(allocation.into());
        self.args.settings = settings;
        self
    }

    pub fn with_memory_allocation<T: Into<candid::Nat>>(mut self, allocation: T) -> Self {
        let mut settings = self.args.settings;
        settings.memory_allocation = Some(allocation.into());
        self.args.settings = settings;
        self
    }

    pub fn with_controller<P: AsRef<[u8]>>(mut self, controller: P) -> Self {
        let mut settings = self.args.settings;
        settings.controller = Some(Principal::try_from(controller.as_ref()).unwrap());
        self.args.settings = settings;
        self
    }

    pub fn with_controllers<P: AsRef<[u8]>>(mut self, controllers: Vec<P>) -> Self {
        let mut settings = self.args.settings;
        settings.controller = None;
        settings.controllers = Some(
            controllers
                .iter()
                .map(|controller| Principal::try_from(controller.as_ref()).unwrap())
                .collect(),
        );
        self.args.settings = settings;
        self
    }
}

impl<Args: CandidType> From<CandidCallBuilder<Args>> for Call {
    fn from(val: CandidCallBuilder<Args>) -> Self {
        val.call.with_payload(Encode!(&val.args).unwrap())
    }
}

#[derive(CandidType, Deserialize)]
pub enum WasmMemoryPersistence {
    Keep,
    Drop,
}

#[derive(CandidType, Deserialize)]
pub struct CanisterUpgradeOptions {
    pub skip_pre_upgrade: Option<bool>,
<<<<<<< HEAD
    pub keep_main_memory: Option<bool>,
=======
    pub wasm_memory_persistence: Option<WasmMemoryPersistence>,
>>>>>>> a18924cf
}

#[derive(CandidType, Deserialize)]
pub enum InstallMode {
    #[serde(rename = "install")]
    Install,
    #[serde(rename = "reinstall")]
    Reinstall,
    #[serde(rename = "upgrade")]
    Upgrade(Option<CanisterUpgradeOptions>),
}

#[derive(CandidType)]
pub struct InstallCodeArgs {
    mode: InstallMode,
    canister_id: Principal,
    wasm_module: Vec<u8>,
    arg: Vec<u8>,
    compute_allocation: Option<candid::Nat>,
    memory_allocation: Option<candid::Nat>,
}

impl InstallCodeArgs {
    fn new<M: AsRef<[u8]>>(canister_id: Principal, wasm_module: M) -> Self {
        let mut wasm_module_vec = vec![];
        wasm_module_vec.extend_from_slice(wasm_module.as_ref());
        Self {
            mode: InstallMode::Install,
            canister_id,
            wasm_module: wasm_module_vec,
            arg: Vec::new(),
            compute_allocation: None,
            memory_allocation: None,
        }
    }
}

#[derive(CandidType)]
pub struct CreateCanisterArgs {
    settings: Option<CanisterSettings>,
}

#[derive(CandidType)]
pub struct UpdateSettings {
    canister_id: Principal,
    settings: CanisterSettings,
}

#[derive(CandidType, Default)]
pub struct CanisterSettings {
    pub controller: Option<Principal>,
    pub controllers: Option<Vec<Principal>>,
    pub compute_allocation: Option<candid::Nat>,
    pub memory_allocation: Option<candid::Nat>,
    pub freezing_threshold: Option<candid::Nat>,
}

#[derive(CandidType, Clone, Copy, Deserialize, Debug, Eq, PartialEq)]
pub enum Network {
    Mainnet,
    Testnet,
    Regtest,
}

#[derive(CandidType, Debug, Deserialize, PartialEq, Eq)]
pub struct GetBalanceRequest {
    pub address: String,
    pub network: Network,
    pub min_confirmations: Option<u32>,
}

// A call to the management canister with the following candid args:
//   (record {canister_id : canister_id})
fn call_with_canister_id<C: AsRef<[u8]>>(method_name: &str, canister_id: C) -> Call {
    #[derive(CandidType)]
    struct Args {
        canister_id: Principal,
    }

    Call::new(Principal::management_canister(), method_name).with_payload(
        Encode!(&Args {
            canister_id: Principal::try_from(canister_id.as_ref()).unwrap(),
        })
        .unwrap(),
    )
}<|MERGE_RESOLUTION|>--- conflicted
+++ resolved
@@ -72,11 +72,7 @@
 ///   management::install_code(canister_id, wasm_module)
 ///      .with_mode(management::InstallMode::Upgrade(Some(management::CanisterUpgradeOptions {
 ///         skip_pre_upgrade: Some(false),
-<<<<<<< HEAD
-///         keep_main_memory: None,
-=======
 ///         wasm_memory_persistence: None,
->>>>>>> a18924cf
 ///       })))
 ///      .on_reply(wasm().noop()) // custom on_reply
 ///      .on_reject(wasm().noop()) // custom on_reject
@@ -300,11 +296,7 @@
 #[derive(CandidType, Deserialize)]
 pub struct CanisterUpgradeOptions {
     pub skip_pre_upgrade: Option<bool>,
-<<<<<<< HEAD
-    pub keep_main_memory: Option<bool>,
-=======
     pub wasm_memory_persistence: Option<WasmMemoryPersistence>,
->>>>>>> a18924cf
 }
 
 #[derive(CandidType, Deserialize)]
