use crate::CallInterface;
use crate::{wasm, Call};
use candid::{CandidType, Deserialize, Encode, Principal};
use std::convert::TryFrom;

/// Creates a new canister.
///
/// Example usage:
///
/// ```
/// use ic_universal_canister::{wasm, management, CallInterface};
/// use ic_types::Cycles;
///
/// // Create a new canister with some cycles.
/// wasm().call(management::create_canister(Cycles::from(2_000_000_000_000u64).into_parts()));
///
/// // Create a new canister with a specific freezing threshold.
/// wasm().call(
///   management::create_canister(Cycles::from(2_000_000_000_000u64).into_parts())
///      .with_freezing_threshold(1234_u16)
/// );
///
/// // Create a new canister with custom callbacks.
/// wasm().call(management::create_canister(Cycles::from(2_000_000_000_000u64).into_parts())
///   .on_reply(wasm().noop()) // custom on_reply
///   .on_reject(wasm().noop()) // custom on_reject
///   .on_cleanup(wasm().noop())); // custom on_cleanup
/// ```
pub fn create_canister(cycles: (u64, u64)) -> CandidCallBuilder<CreateCanisterArgs> {
    CandidCallBuilder {
        args: CreateCanisterArgs { settings: None },
        call: Call::new(Principal::management_canister(), "create_canister").cycles(cycles),
    }
}

/// Installs code onto a canister.
///
/// Example usage:
///
/// ```
/// use ic_universal_canister::{wasm, management, CallInterface};
///
/// let wasm_module = &[1, 2, 3]; // Some wasm module.
/// let canister_id = &[1, 2, 3]; // Some canister ID.
///
/// // Install a wasm_module on the canister.
/// wasm().call(management::install_code(canister_id, wasm_module));
///
/// // Reinstall a wasm_module on the canister.
/// wasm().call(
///   management::install_code(canister_id, wasm_module)
///      .with_mode(management::InstallMode::Reinstall)
/// );
///
/// // Reinstall a wasm_module with a new memory allocation.
/// wasm().call(
///   management::install_code(canister_id, wasm_module)
///      .with_mode(management::InstallMode::Reinstall)
///      .with_memory_allocation(1000)
/// );
///
/// // Upgrade a canister with custom callbacks
/// wasm().call(
///   management::install_code(canister_id, wasm_module)
///      .with_mode(management::InstallMode::Upgrade(None))
///      .on_reply(wasm().noop()) // custom on_reply
///      .on_reject(wasm().noop()) // custom on_reject
///      .on_cleanup(wasm().noop())); // custom on_cleanup
///
/// // Upgrade a canister while skipping pre_upgrade hook with custom callbacks
/// wasm().call(
///   management::install_code(canister_id, wasm_module)
///      .with_mode(management::InstallMode::Upgrade(Some(management::CanisterUpgradeOptions {
///         skip_pre_upgrade: Some(false),
///       })))
///      .on_reply(wasm().noop()) // custom on_reply
///      .on_reject(wasm().noop()) // custom on_reject
///      .on_cleanup(wasm().noop())); // custom on_cleanup
/// ```
pub fn install_code<C: AsRef<[u8]>, M: AsRef<[u8]>>(
    canister_id: C,
    wasm_module: M,
) -> CandidCallBuilder<InstallCodeArgs> {
    CandidCallBuilder {
        args: InstallCodeArgs::new(
            Principal::try_from(canister_id.as_ref()).unwrap(),
            wasm_module,
        ),
        call: Call::new(Principal::management_canister(), "install_code"),
    }
}

pub fn uninstall_code<C: AsRef<[u8]>>(canister_id: C) -> Call {
    call_with_canister_id("uninstall_code", canister_id)
}

pub fn canister_status<C: AsRef<[u8]>>(canister_id: C) -> Call {
    call_with_canister_id("canister_status", canister_id)
}

pub fn stop_canister<C: AsRef<[u8]>>(canister_id: C) -> Call {
    call_with_canister_id("stop_canister", canister_id)
}

pub fn start_canister<C: AsRef<[u8]>>(canister_id: C) -> Call {
    call_with_canister_id("start_canister", canister_id)
}

pub fn delete_canister<C: AsRef<[u8]>>(canister_id: C) -> Call {
    call_with_canister_id("delete_canister", canister_id)
}

/// Updates a canister's settings.
///
/// Example usage:
///
/// ```
/// use ic_universal_canister::{wasm, management, CallInterface};
///
/// let canister_id = &[1, 2, 3]; // Some canister ID.
///
/// wasm().call(
///   management::update_settings(canister_id)
///      .with_controllers(vec![canister_id, canister_id])
///      .with_freezing_threshold(1234_u16)
/// );
/// ```
pub fn update_settings<C: AsRef<[u8]>>(canister_id: C) -> CandidCallBuilder<UpdateSettings> {
    CandidCallBuilder {
        args: UpdateSettings {
            canister_id: Principal::try_from(canister_id.as_ref()).unwrap(),
            settings: CanisterSettings::default(),
        },
        call: Call::new(Principal::management_canister(), "update_settings"),
    }
}

/// Gets the bitcoin balance of an `address`.
///
/// Example usage:
///
/// ```
/// use ic_universal_canister::{wasm, management, CallInterface};
///
/// let address = String::from("my_address");
///
/// wasm().call(
///     management::bitcoin_get_balance(address, None)
/// );
/// ```
pub fn bitcoin_get_balance(
    address: String,
    min_confirmations: Option<u32>,
) -> CandidCallBuilder<GetBalanceRequest> {
    CandidCallBuilder {
        args: GetBalanceRequest {
            address,
            network: Network::Regtest,
            min_confirmations,
        },
        call: Call::new(Principal::management_canister(), "bitcoin_get_balance")
            .cycles((0, 100_000_000))
            .on_reject(wasm().reject_message().reject()),
    }
}

/// A builder for calls with candid payloads.
pub struct CandidCallBuilder<Args: CandidType> {
    args: Args,
    call: Call,
}

impl<Args: CandidType> CallInterface for CandidCallBuilder<Args> {
    fn call(&mut self) -> &mut Call {
        &mut self.call
    }
}

impl CandidCallBuilder<CreateCanisterArgs> {
    pub fn with_freezing_threshold<T: Into<candid::Nat>>(mut self, threshold: T) -> Self {
        let mut settings = self.args.settings.unwrap_or_default();
        settings.freezing_threshold = Some(threshold.into());
        self.args.settings = Some(settings);
        self
    }

    pub fn with_compute_allocation<T: Into<candid::Nat>>(mut self, allocation: T) -> Self {
        let mut settings = self.args.settings.unwrap_or_default();
        settings.compute_allocation = Some(allocation.into());
        self.args.settings = Some(settings);
        self
    }

    pub fn with_memory_allocation<T: Into<candid::Nat>>(mut self, allocation: T) -> Self {
        let mut settings = self.args.settings.unwrap_or_default();
        settings.memory_allocation = Some(allocation.into());
        self.args.settings = Some(settings);
        self
    }

    pub fn with_controller<P: AsRef<[u8]>>(mut self, controller: P) -> Self {
        let mut settings = self.args.settings.unwrap_or_default();
        settings.controller = Some(Principal::try_from(controller.as_ref()).unwrap());
        self.args.settings = Some(settings);
        self
    }

    pub fn with_controllers<P: AsRef<[u8]>>(mut self, controllers: Vec<P>) -> Self {
        let mut settings = self.args.settings.unwrap_or_default();
        settings.controllers = Some(
            controllers
                .iter()
                .map(|controller| Principal::try_from(controller.as_ref()).unwrap())
                .collect(),
        );
        self.args.settings = Some(settings);
        self
    }
}

impl CandidCallBuilder<InstallCodeArgs> {
    pub fn with_mode(mut self, mode: InstallMode) -> Self {
        self.args.mode = mode;
        self
    }

    pub fn with_compute_allocation(mut self, allocation: u64) -> Self {
        self.args.compute_allocation = Some(candid::Nat::from(allocation));
        self
    }

    pub fn with_memory_allocation(mut self, allocation: u64) -> Self {
        self.args.memory_allocation = Some(candid::Nat::from(allocation));
        self
    }
}

// NOTE: This code is copied from above. Need to figure out a way to avoid the
// duplication.
impl CandidCallBuilder<UpdateSettings> {
    pub fn with_freezing_threshold<T: Into<candid::Nat>>(mut self, threshold: T) -> Self {
        let mut settings = self.args.settings;
        settings.freezing_threshold = Some(threshold.into());
        self.args.settings = settings;
        self
    }

    pub fn with_compute_allocation<T: Into<candid::Nat>>(mut self, allocation: T) -> Self {
        let mut settings = self.args.settings;
        settings.compute_allocation = Some(allocation.into());
        self.args.settings = settings;
        self
    }

    pub fn with_memory_allocation<T: Into<candid::Nat>>(mut self, allocation: T) -> Self {
        let mut settings = self.args.settings;
        settings.memory_allocation = Some(allocation.into());
        self.args.settings = settings;
        self
    }

    pub fn with_controller<P: AsRef<[u8]>>(mut self, controller: P) -> Self {
        let mut settings = self.args.settings;
        settings.controller = Some(Principal::try_from(controller.as_ref()).unwrap());
        self.args.settings = settings;
        self
    }

    pub fn with_controllers<P: AsRef<[u8]>>(mut self, controllers: Vec<P>) -> Self {
        let mut settings = self.args.settings;
        settings.controller = None;
        settings.controllers = Some(
            controllers
                .iter()
                .map(|controller| Principal::try_from(controller.as_ref()).unwrap())
                .collect(),
        );
        self.args.settings = settings;
        self
    }
}

impl<Args: CandidType> From<CandidCallBuilder<Args>> for Call {
    fn from(val: CandidCallBuilder<Args>) -> Self {
        val.call.with_payload(Encode!(&val.args).unwrap())
    }
}

#[derive(CandidType, Deserialize)]
<<<<<<< HEAD
pub struct UpgradeOptions {
    pub skip_pre_upgrade: Option<bool>,
    pub keep_main_memory: Option<bool>,
=======
pub struct CanisterUpgradeOptions {
    pub skip_pre_upgrade: Option<bool>,
>>>>>>> fa6983ef
}

#[derive(CandidType, Deserialize)]
pub enum InstallMode {
    #[serde(rename = "install")]
    Install,
    #[serde(rename = "reinstall")]
    Reinstall,
    #[serde(rename = "upgrade")]
<<<<<<< HEAD
    Upgrade(Option<UpgradeOptions>),
=======
    Upgrade(Option<CanisterUpgradeOptions>),
>>>>>>> fa6983ef
}

#[derive(CandidType)]
pub struct InstallCodeArgs {
    mode: InstallMode,
    canister_id: Principal,
    wasm_module: Vec<u8>,
    arg: Vec<u8>,
    compute_allocation: Option<candid::Nat>,
    memory_allocation: Option<candid::Nat>,
}

impl InstallCodeArgs {
    fn new<M: AsRef<[u8]>>(canister_id: Principal, wasm_module: M) -> Self {
        let mut wasm_module_vec = vec![];
        wasm_module_vec.extend_from_slice(wasm_module.as_ref());
        Self {
            mode: InstallMode::Install,
            canister_id,
            wasm_module: wasm_module_vec,
            arg: Vec::new(),
            compute_allocation: None,
            memory_allocation: None,
        }
    }
}

#[derive(CandidType)]
pub struct CreateCanisterArgs {
    settings: Option<CanisterSettings>,
}

#[derive(CandidType)]
pub struct UpdateSettings {
    canister_id: Principal,
    settings: CanisterSettings,
}

#[derive(CandidType, Default)]
pub struct CanisterSettings {
    pub controller: Option<Principal>,
    pub controllers: Option<Vec<Principal>>,
    pub compute_allocation: Option<candid::Nat>,
    pub memory_allocation: Option<candid::Nat>,
    pub freezing_threshold: Option<candid::Nat>,
}

#[derive(CandidType, Clone, Copy, Deserialize, Debug, Eq, PartialEq)]
pub enum Network {
    Mainnet,
    Testnet,
    Regtest,
}

#[derive(CandidType, Debug, Deserialize, PartialEq, Eq)]
pub struct GetBalanceRequest {
    pub address: String,
    pub network: Network,
    pub min_confirmations: Option<u32>,
}

// A call to the management canister with the following candid args:
//   (record {canister_id : canister_id})
fn call_with_canister_id<C: AsRef<[u8]>>(method_name: &str, canister_id: C) -> Call {
    #[derive(CandidType)]
    struct Args {
        canister_id: Principal,
    }

    Call::new(Principal::management_canister(), method_name).with_payload(
        Encode!(&Args {
            canister_id: Principal::try_from(canister_id.as_ref()).unwrap(),
        })
        .unwrap(),
    )
}<|MERGE_RESOLUTION|>--- conflicted
+++ resolved
@@ -72,6 +72,7 @@
 ///   management::install_code(canister_id, wasm_module)
 ///      .with_mode(management::InstallMode::Upgrade(Some(management::CanisterUpgradeOptions {
 ///         skip_pre_upgrade: Some(false),
+///         keep_main_memory: None,
 ///       })))
 ///      .on_reply(wasm().noop()) // custom on_reply
 ///      .on_reject(wasm().noop()) // custom on_reject
@@ -287,14 +288,9 @@
 }
 
 #[derive(CandidType, Deserialize)]
-<<<<<<< HEAD
-pub struct UpgradeOptions {
+pub struct CanisterUpgradeOptions {
     pub skip_pre_upgrade: Option<bool>,
     pub keep_main_memory: Option<bool>,
-=======
-pub struct CanisterUpgradeOptions {
-    pub skip_pre_upgrade: Option<bool>,
->>>>>>> fa6983ef
 }
 
 #[derive(CandidType, Deserialize)]
@@ -304,11 +300,7 @@
     #[serde(rename = "reinstall")]
     Reinstall,
     #[serde(rename = "upgrade")]
-<<<<<<< HEAD
-    Upgrade(Option<UpgradeOptions>),
-=======
     Upgrade(Option<CanisterUpgradeOptions>),
->>>>>>> fa6983ef
 }
 
 #[derive(CandidType)]
