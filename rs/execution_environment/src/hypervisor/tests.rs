--- conflicted
+++ resolved
@@ -5,10 +5,6 @@
 use ic_cycles_account_manager::ResourceSaturation;
 use ic_embedders::wasm_utils::instrumentation::instruction_to_cost_new;
 use ic_error_types::{ErrorCode, RejectCode};
-<<<<<<< HEAD
-use ic_ic00_types::{CanisterChange, CanisterHttpResponsePayload, UpgradeOptions};
-=======
->>>>>>> fa6983ef
 use ic_interfaces::execution_environment::{HypervisorError, SubnetAvailableMemory};
 use ic_management_canister_types::{
     CanisterChange, CanisterHttpResponsePayload, CanisterUpgradeOptions,
@@ -6333,14 +6329,9 @@
     test.upgrade_canister_v2(
         canister_id,
         wat::parse_str(wat.clone()).unwrap(),
-<<<<<<< HEAD
-        UpgradeOptions {
+        CanisterUpgradeOptions {
             skip_pre_upgrade: Some(true),
             keep_main_memory: None,
-=======
-        CanisterUpgradeOptions {
-            skip_pre_upgrade: Some(true),
->>>>>>> fa6983ef
         },
     )
     .unwrap();
@@ -6350,14 +6341,9 @@
         .upgrade_canister_v2(
             canister_id,
             wat::parse_str(wat).unwrap(),
-<<<<<<< HEAD
-            UpgradeOptions {
+            CanisterUpgradeOptions {
                 skip_pre_upgrade: Some(false),
                 keep_main_memory: None,
-=======
-            CanisterUpgradeOptions {
-                skip_pre_upgrade: Some(false),
->>>>>>> fa6983ef
             },
         )
         .unwrap_err();
