use assert_matches::assert_matches;
use candid::{Decode, Encode};
use ic_base_types::{NumSeconds, PrincipalId};
use ic_config::subnet_config::SchedulerConfig;
use ic_cycles_account_manager::ResourceSaturation;
use ic_embedders::wasm_utils::instrumentation::instruction_to_cost_new;
use ic_error_types::{ErrorCode, RejectCode};
use ic_interfaces::execution_environment::{HypervisorError, SubnetAvailableMemory};
<<<<<<< HEAD
use ic_management_canister_types::{CanisterChange, CanisterHttpResponsePayload, UpgradeOptions};
=======
use ic_management_canister_types::{
    CanisterChange, CanisterHttpResponsePayload, CanisterUpgradeOptions,
};
>>>>>>> 5fe907da
use ic_nns_constants::CYCLES_MINTING_CANISTER_ID;
use ic_registry_subnet_type::SubnetType;
use ic_replicated_state::canister_state::{NextExecution, WASM_PAGE_SIZE_IN_BYTES};
use ic_replicated_state::testing::CanisterQueuesTesting;
use ic_replicated_state::{
    canister_state::execution_state::CustomSectionType, ExportedFunctions, Global, PageIndex,
};
use ic_replicated_state::{CanisterStatus, NumWasmPages, PageMap};
use ic_sys::PAGE_SIZE;
use ic_test_utilities::assert_utils::assert_balance_equals;
use ic_test_utilities_execution_environment::{
    assert_empty_reply, check_ingress_status, get_reply, wasm_compilation_cost,
    wat_compilation_cost, ExecutionTest, ExecutionTestBuilder,
};
use ic_test_utilities_metrics::fetch_int_counter;
use ic_test_utilities_metrics::{fetch_histogram_stats, HistogramStats};
use ic_types::{
    ingress::{IngressState, IngressStatus, WasmResult},
    messages::CanisterTask,
    messages::MAX_INTER_CANISTER_PAYLOAD_IN_BYTES,
    methods::WasmMethod,
    CanisterId, ComputeAllocation, Cycles, NumBytes, NumInstructions, MAX_STABLE_MEMORY_IN_BYTES,
};
use ic_universal_canister::{call_args, wasm, UNIVERSAL_CANISTER_WASM};
use proptest::prelude::*;
use proptest::test_runner::{TestRng, TestRunner};
use std::collections::BTreeSet;
use std::mem::size_of;
use std::time::Duration;

const MAX_NUM_INSTRUCTIONS: NumInstructions = NumInstructions::new(1_000_000_000);
const BALANCE_EPSILON: Cycles = Cycles::new(10_000_000);

#[test]
fn ic0_canister_status_works() {
    let mut test = ExecutionTestBuilder::new().build();
    let wat = r#"
        (module
            (import "ic0" "canister_status"
                (func $canister_status (result i32))
            )
            (func (export "canister_update test")
                (if (i32.ne (call $canister_status) (i32.const 1))
                    (then unreachable)
                )
            )
        )"#;
    let canister_id = test.canister_from_wat(wat).unwrap();
    let result = test.ingress(canister_id, "test", vec![0, 1, 2, 3]);
    assert_empty_reply(result);
}

#[test]
fn ic0_msg_arg_data_size_works() {
    let mut test = ExecutionTestBuilder::new().build();
    let wat = r#"
        (module
            (import "ic0" "msg_arg_data_size"
                (func $msg_arg_data_size (result i32))
            )
            (func (export "canister_update test")
                (if (i32.ne (call $msg_arg_data_size) (i32.const 4))
                    (then (unreachable))
                )
            )
        )"#;
    let canister_id = test.canister_from_wat(wat).unwrap();
    let result = test.ingress(canister_id, "test", vec![0, 1, 2, 3]);
    assert_empty_reply(result);
}

#[test]
fn ic0_stable_grow_works() {
    let mut test = ExecutionTestBuilder::new().build();
    let wat = r#"
        (module
            (import "ic0" "stable_size" (func $stable_size (result i32)))
            (import "ic0" "stable_grow" (func $stable_grow (param i32) (result i32)))

            (func (export "canister_update test")
                ;; Grow the memory by 1 page and verify that the return value
                ;; is the previous number of pages, which should be 0.
                (if (i32.ne (call $stable_grow (i32.const 1)) (i32.const 0))
                    (then (unreachable))
                )

                ;; Grow the memory by 5 more pages and verify that the return value
                ;; is the previous number of pages, which should be 1.
                (if (i32.ne (call $stable_grow (i32.const 5)) (i32.const 1))
                    (then (unreachable))
                )

                ;; Stable memory size now should be 6
                (if (i32.ne (call $stable_size) (i32.const 6))
                    (then (unreachable))
                )
            )
        )"#;
    let canister_id = test.canister_from_wat(wat).unwrap();
    let result = test.ingress(canister_id, "test", vec![]);
    assert_empty_reply(result);
}

#[test]
fn ic0_stable_grow_returns_neg_one_when_exceeding_memory_limit() {
    let mut test = ExecutionTestBuilder::new().build();
    let wat = r#"
        (module
            (import "ic0" "stable_size" (func $stable_size (result i32)))
            (import "ic0" "stable_grow" (func $stable_grow (param i32) (result i32)))

            (func (export "canister_update test")
                ;; Grow the memory by 1000 pages and verify that the return value
                ;; is -1 because the grow should fail.
                (if (i32.ne (call $stable_grow (i32.const 1000)) (i32.const -1))
                    (then (unreachable))
                )
            )
        )"#;
    let canister_id = test.canister_from_wat(wat).unwrap();
    test.canister_update_allocations_settings(canister_id, None, Some(30 * 1024 * 1024))
        .unwrap();
    let result = test.ingress(canister_id, "test", vec![]);
    assert_empty_reply(result);
}

#[test]
fn ic0_stable64_size_works() {
    let mut test = ExecutionTestBuilder::new().build();
    let wat = r#"
        (module
            (import "ic0" "stable64_size" (func $stable_size (result i64)))
            (import "ic0" "stable_grow" (func $stable_grow (param i32) (result i32)))

            (func (export "canister_update test")
                ;; Grow the memory by 6 pages and verify that the return value
                ;; is the previous number of pages, which should be 0.
                (if (i32.ne (call $stable_grow (i32.const 6)) (i32.const 0))
                    (then (unreachable))
                )

                ;; Stable memory size now should be 6
                (if (i64.ne (call $stable_size) (i64.const 6))
                    (then (unreachable))
                )
            )
        )"#;
    let canister_id = test.canister_from_wat(wat).unwrap();
    let result = test.ingress(canister_id, "test", vec![]);
    assert_empty_reply(result);
}

#[test]
fn ic0_stable_write_increases_heap_delta() {
    let mut test = ExecutionTestBuilder::new().build();
    fn wat(bytes: usize) -> String {
        format!(
            r#"(module
                (import "ic0" "stable_grow" (func $stable_grow (param i32) (result i32)))
                (import "ic0" "stable_write"
                    (func $stable_write (param $offset i32) (param $src i32) (param $size i32))
                )
                (func (export "canister_update test")
                    (drop (call $stable_grow (i32.const 1)))
                    (call $stable_write (i32.const 0) (i32.const 0) (i32.const {}))
                )
                (memory 1)
            )"#,
            bytes
        )
    }
    let canister_id = test.canister_from_wat(wat(4097)).unwrap();
    assert_eq!(NumBytes::from(0), test.state().metadata.heap_delta_estimate);
    let result = test.ingress(canister_id, "test", vec![]);
    assert_empty_reply(result);
    // We wrote more than 1 page but less than 2 pages so we expect 2 pages in
    // heap delta.
    assert_eq!(
        NumBytes::from(8192),
        test.state().metadata.heap_delta_estimate
    );
    let canister_id = test.canister_from_wat(wat(8192)).unwrap();
    let heap_delta_estimate_before = test.state().metadata.heap_delta_estimate;
    let result = test.ingress(canister_id, "test", vec![]);
    assert_empty_reply(result);
    // We wrote exactly 2 pages so we expect 2 pages in heap delta.
    assert_eq!(
        heap_delta_estimate_before + NumBytes::from(8192),
        test.state().metadata.heap_delta_estimate
    );
}

#[test]
fn ic0_stable64_write_increases_heap_delta() {
    let mut test = ExecutionTestBuilder::new().build();
    fn wat(bytes: usize) -> String {
        format!(
            r#"(module
                (import "ic0" "stable64_grow" (func $stable64_grow (param i64) (result i64)))
                (import "ic0" "stable64_write"
                    (func $stable64_write (param $offset i64) (param $src i64) (param $size i64))
                )
                (func (export "canister_update test")
                    (drop (call $stable64_grow (i64.const 1)))
                    (call $stable64_write (i64.const 0) (i64.const 0) (i64.const {}))
                )
                (memory 1)
            )"#,
            bytes
        )
    }
    let canister_id = test.canister_from_wat(wat(4097)).unwrap();
    assert_eq!(NumBytes::from(0), test.state().metadata.heap_delta_estimate);
    let result = test.ingress(canister_id, "test", vec![]);
    assert_empty_reply(result);
    // We wrote more than 1 page but less than 2 pages so we expect 2 pages in
    // heap delta.
    assert_eq!(
        NumBytes::from(8192),
        test.state().metadata.heap_delta_estimate
    );
    let canister_id = test.canister_from_wat(wat(8192)).unwrap();
    let heap_delta_estimate_before = test.state().metadata.heap_delta_estimate;
    let result = test.ingress(canister_id, "test", vec![]);
    assert_empty_reply(result);
    // We wrote exactly 2 pages so we expect 2 pages in heap delta.
    assert_eq!(
        heap_delta_estimate_before + NumBytes::from(8192),
        test.state().metadata.heap_delta_estimate
    );
}

#[test]
fn ic0_stable64_grow_does_not_change_heap_delta() {
    let mut test = ExecutionTestBuilder::new().build();
    let wat = r#"
        (module
            (import "ic0" "stable64_size" (func $stable64_size (result i64)))
            (import "ic0" "stable64_grow" (func $stable64_grow (param i64) (result i64)))
            (func (export "canister_update test")
                (if (i64.ne (call $stable64_grow (i64.const 1)) (i64.const 0))
                    (then (unreachable))
                )
                (if (i64.ne (call $stable64_size) (i64.const 1))
                    (then (unreachable))
                )
            )
            (memory 1)
        )"#;
    let canister_id = test.canister_from_wat(wat).unwrap();
    let result = test.ingress(canister_id, "test", vec![]);
    assert_empty_reply(result);
    assert_eq!(NumBytes::from(0), test.state().metadata.heap_delta_estimate);
}

#[test]
fn ic0_grow_handles_overflow() {
    let mut test = ExecutionTestBuilder::new().build();
    let wat = r#"
        (module
            (import "ic0" "stable_grow" (func $stable_grow (param i32) (result i32)))

            (func (export "canister_update test")
                ;; Grow the memory by 10 pages.
                (drop (call $stable_grow (i32.const 10)))
                ;; Grow the memory up to 64 * 1024 + 1 pages.
                ;; This should fail since it's bigger than the maximum number of memory
                ;; pages that can be used with the 32-bit API and return -1.
                (if (i32.ne (call $stable_grow (i32.const 65527)) (i32.const -1))
                    (then (unreachable))
                )
            )
        )"#;
    let canister_id = test.canister_from_wat(wat).unwrap();
    let result = test.ingress(canister_id, "test", vec![]);
    assert_empty_reply(result);
}

#[test]
fn ic0_grow_can_reach_max_number_of_pages() {
    let mut test = ExecutionTestBuilder::new()
        .with_initial_canister_cycles(3_000_000_000_000)
        .build();
    let wat = r#"
        (module
            (import "ic0" "stable_grow" (func $stable_grow (param i32) (result i32)))

            (func (export "canister_update test")
                ;; Grow the memory by 10 pages.
                (drop (call $stable_grow (i32.const 10)))
                ;; Grow the memory up to 64 * 1024 pages which is the maximum allowed.
                ;; The result should be the previous number of pages (10).
                (if (i32.ne (call $stable_grow (i32.const 65526)) (i32.const 10))
                    (then (unreachable))
                )
            )
        )"#;
    let canister_id = test.canister_from_wat(wat).unwrap();
    let result = test.ingress(canister_id, "test", vec![]);
    assert_empty_reply(result);
}

#[test]
fn ic0_stable64_grow_works() {
    let mut test = ExecutionTestBuilder::new().build();
    let wat = r#"
        (module
            (import "ic0" "stable64_size" (func $stable64_size (result i64)))
            (import "ic0" "stable64_grow" (func $stable64_grow (param i64) (result i64)))

            (func (export "canister_update test")
                ;; Grow the memory by 1 page and verify that the return value
                ;; is the previous number of pages, which should be 0.
                (if (i64.ne (call $stable64_grow (i64.const 1)) (i64.const 0))
                    (then (unreachable))
                )

                ;; Grow the memory by 5 more pages and verify that the return value
                ;; is the previous number of pages, which should be 1.
                (if (i64.ne (call $stable64_grow (i64.const 5)) (i64.const 1))
                    (then (unreachable))
                )

                ;; Grow the memory by 2^64-1 more pages. This should fail.
                (if (i64.ne (call $stable64_grow (i64.const 18446744073709551615)) (i64.const -1))
                    (then (unreachable))
                )

                ;; Stable memory size now should be 6.
                (if (i64.ne (call $stable64_size) (i64.const 6))
                    (then (unreachable))
                )
            )
        )"#;
    let canister_id = test.canister_from_wat(wat).unwrap();
    let result = test.ingress(canister_id, "test", vec![]);
    assert_empty_reply(result);
}

#[test]
fn ic0_stable64_grow_beyond_max_pages_returns_neg_one() {
    let mut test = ExecutionTestBuilder::new().build();
    let wat = format!(
        r#"
        (module
            (import "ic0" "stable64_grow" (func $stable64_grow (param i64) (result i64)))

            (func (export "canister_update test")
                ;; Grow the memory by the maximum number of pages + 1. This should fail.
                (if (i64.ne (call $stable64_grow (i64.const {})) (i64.const -1))
                    (then (unreachable))
                )
            )
        )"#,
        (MAX_STABLE_MEMORY_IN_BYTES / WASM_PAGE_SIZE_IN_BYTES as u64) + 1
    );
    let canister_id = test.canister_from_wat(wat).unwrap();
    let result = test.ingress(canister_id, "test", vec![]);
    assert_empty_reply(result);
}

#[test]
fn ic0_stable_grow_by_0_traps_if_memory_exceeds_4gb() {
    let mut test = ExecutionTestBuilder::new()
        .with_initial_canister_cycles(3_000_000_000_000)
        .build();
    let wat = r#"
        (module
            (import "ic0" "stable64_grow" (func $stable64_grow (param i64) (result i64)))
            (import "ic0" "stable_grow" (func $stable_grow (param i32) (result i32)))

            (func (export "canister_update test")
                ;; Grow the memory to 4GiB.
                (if (i64.ne (call $stable64_grow (i64.const 65536)) (i64.const 0))
                    (then (unreachable))
                )
                ;; Grow the memory by 0 pages using 32-bit API. This should succeed.
                (if (i32.ne (call $stable_grow (i32.const 0)) (i32.const 65536))
                    (then (unreachable))
                )
                ;; Grow the memory by 1 page. This should succeed.
                (if (i64.ne (call $stable64_grow (i64.const 1)) (i64.const 65536))
                    (then (unreachable))
                )
                ;; Grow the memory by 0 pages using 32-bit API. This should trap.
                (drop (call $stable_grow (i32.const 0)))
            )
        )"#;
    let canister_id = test.canister_from_wat(wat).unwrap();
    let err = test.ingress(canister_id, "test", vec![]).unwrap_err();
    assert_eq!(ErrorCode::CanisterTrapped, err.code());
    assert!(err
        .description()
        .contains("32 bit stable memory api used on a memory larger than 4GB"));
}

#[test]
fn ic0_stable_size_traps_if_memory_exceeds_4gb() {
    let mut test = ExecutionTestBuilder::new()
        .with_initial_canister_cycles(3_000_000_000_000)
        .build();
    let wat = r#"
        (module
            (import "ic0" "stable64_grow" (func $stable64_grow (param i64) (result i64)))
            (import "ic0" "stable_size" (func $stable_size (result i32)))

            (func (export "canister_update test")
                ;; Grow the memory to 4GiB + 1 page.
                (if (i64.ne (call $stable64_grow (i64.const 65537)) (i64.const 0))
                    (then (unreachable))
                )

                ;; This should trap because stable memory is too big for 32-bit API.
                (drop (call $stable_size))
            )
        )"#;
    let canister_id = test.canister_from_wat(wat).unwrap();
    let err = test.ingress(canister_id, "test", vec![]).unwrap_err();
    assert_eq!(ErrorCode::CanisterTrapped, err.code());
    assert!(err
        .description()
        .contains("32 bit stable memory api used on a memory larger than 4GB"));
}

#[test]
fn ic0_stable_grow_traps_if_stable_memory_exceeds_4gb() {
    let mut test = ExecutionTestBuilder::new()
        .with_initial_canister_cycles(3_000_000_000_000)
        .build();
    let wat = r#"
        (module
            (import "ic0" "stable64_grow" (func $stable64_grow (param i64) (result i64)))
            (import "ic0" "stable_grow" (func $stable_grow (param i32) (result i32)))

            (func (export "canister_update test")
                ;; Grow the memory to 4GiB.
                (if (i64.ne (call $stable64_grow (i64.const 65536)) (i64.const 0))
                    (then (unreachable))
                )
                ;; Grow the memory by 0 pages using 32-bit API. This should succeed.
                (if (i32.ne (call $stable_grow (i32.const 0)) (i32.const 65536))
                    (then (unreachable))
                )
                ;; Grow the memory by 1 page. This should succeed.
                (if (i64.ne (call $stable64_grow (i64.const 1)) (i64.const 65536))
                    (then (unreachable))
                )
                ;; Grow the memory by 100 pages using 32-bit API. This should trap.
                (drop (call $stable_grow (i32.const 100)))
            )
        )"#;
    let canister_id = test.canister_from_wat(wat).unwrap();
    let err = test.ingress(canister_id, "test", vec![]).unwrap_err();
    assert_eq!(ErrorCode::CanisterTrapped, err.code());
    assert!(err
        .description()
        .contains("32 bit stable memory api used on a memory larger than 4GB"));
}

#[test]
fn ic0_stable_read_and_write_work() {
    let mut test = ExecutionTestBuilder::new().build();
    let wat = r#"
        (module
            (import "ic0" "stable_grow" (func $stable_grow (param i32) (result i32)))
            (import "ic0" "stable_read"
                (func $stable_read (param $dst i32) (param $offset i32) (param $size i32))
            )
            (import "ic0" "stable_write"
                (func $stable_write (param $offset i32) (param $src i32) (param $size i32))
            )
            (import "ic0" "msg_reply" (func $msg_reply))
            (import "ic0" "msg_reply_data_append"
                (func $msg_reply_data_append (param i32 i32))
            )
            (func $swap
                ;; Swap the first 8 bytes from "abcdefgh" to "efghabcd"
                ;; (and vice-versa in a repeated call) using stable memory

                ;; Grow stable memory by 1 page.
                (drop (call $stable_grow (i32.const 1)))

                ;; stable_memory[0..4] = heap[0..4]
                (call $stable_write (i32.const 0) (i32.const 0) (i32.const 4))

                ;; stable_memory[60000..60004] = heap[4..8]
                (call $stable_write (i32.const 60000) (i32.const 4) (i32.const 4))

                ;; heap[0..4] = stable_memory[60000..60004]
                (call $stable_read (i32.const 0) (i32.const 60000) (i32.const 4))

                ;; heap[4..8] = stable_memory[0..4]
                (call $stable_read (i32.const 4) (i32.const 0) (i32.const 4))
            )
            (func $test
                (call $swap)
                (call $read)
            )
            (func $read
                ;; Return the first 8 bytes of the heap.
                (call $msg_reply_data_append
                    (i32.const 0)     ;; heap offset = 0
                    (i32.const 8))    ;; length = 8
                (call $msg_reply)     ;; call reply
            )
            (memory 1)
            (start $swap)
            (export "canister_query read" (func $read))
            (export "canister_update test" (func $test))
            (data (i32.const 0) "abcdefgh")  ;; Initial contents of the heap.
        )"#;
    let canister_id = test.canister_from_wat(wat).unwrap();
    let result = test.ingress(canister_id, "read", vec![]).unwrap();
    assert_eq!(WasmResult::Reply(b"efghabcd".to_vec()), result); // swapped in `start`
    let result = test.ingress(canister_id, "test", vec![]).unwrap();
    assert_eq!(WasmResult::Reply(b"abcdefgh".to_vec()), result); // swapped again in `test`
}

#[test]
fn ic0_stable_read_traps_if_out_of_bounds() {
    let mut test = ExecutionTestBuilder::new().build();
    let wat = r#"
        (module
            (import "ic0" "stable_grow" (func $stable_grow (param i32) (result i32)))
            (import "ic0" "stable_read"
                (func $stable_read (param $dst i32) (param $offset i32) (param $size i32)))
            (func (export "canister_update test")
                ;; Grow stable memory by 1 page (64kb)
                (drop (call $stable_grow (i32.const 1)))
                ;; Reading from stable memory just after the page should trap.
                (call $stable_read (i32.const 0) (i32.const 65536) (i32.const 1))
            )
            (memory 2 2)
        )"#;
    let canister_id = test.canister_from_wat(wat).unwrap();
    let err = test.ingress(canister_id, "test", vec![]).unwrap_err();
    assert_eq!(ErrorCode::CanisterTrapped, err.code());
    assert!(err.description().contains("stable memory out of bounds"));
}

#[test]
fn ic0_stable_read_handles_overflows() {
    let mut test = ExecutionTestBuilder::new()
        .with_deterministic_time_slicing_disabled()
        .build();
    let wat = r#"
        (module
            (import "ic0" "stable_grow" (func $stable_grow (param i32) (result i32)))
            (import "ic0" "stable_read"
                (func $stable_read (param $dst i32) (param $offset i32) (param $size i32)))
            (func (export "canister_update test")
                ;; Grow the memory by 1 page.
                (drop (call $stable_grow (i32.const 1)))
                ;; Ensure reading from stable memory with overflow doesn't panic.
                (call $stable_read (i32.const 0) (i32.const 1) (i32.const 4294967295))
            )
            (memory 1 1)
        )"#;
    let canister_id = test.canister_from_wat(wat).unwrap();
    let err = test.ingress(canister_id, "test", vec![]).unwrap_err();
    assert_eq!(ErrorCode::CanisterTrapped, err.code());
    assert!(err.description().contains("stable memory out of bounds"));
}

#[test]
fn ic0_stable_write_traps_if_out_of_bounds() {
    let mut test = ExecutionTestBuilder::new().build();
    let wat = r#"
        (module
            (import "ic0" "stable_grow" (func $stable_grow (param i32) (result i32)))
            (import "ic0" "stable_write"
                (func $stable_write (param $offset i32) (param $src i32) (param $size i32))
            )
            (func (export "canister_update test")
                ;; Grow stable memory by 1 page (64kb)
                (drop (call $stable_grow (i32.const 1)))
                ;; Writing to stable memory just after the page should trap.
                (call $stable_write (i32.const 65536) (i32.const 0) (i32.const 1))
            )
            (memory 2 2)
        )"#;
    let canister_id = test.canister_from_wat(wat).unwrap();
    let err = test.ingress(canister_id, "test", vec![]).unwrap_err();
    assert_eq!(ErrorCode::CanisterTrapped, err.code());
    assert!(err.description().contains("stable memory out of bounds"));
}

#[test]
fn ic0_stable_write_handles_overflows() {
    let mut test = ExecutionTestBuilder::new().build();
    let wat = r#"
        (module
            (import "ic0" "stable_grow" (func $stable_grow (param i32) (result i32)))
            (import "ic0" "stable_write"
                (func $stable_write (param $offset i32) (param $src i32) (param $size i32)))
            (func (export "canister_update test")
                ;; Grow the memory by 1 page.
                (drop (call $stable_grow (i32.const 1)))
                ;; Ensure writing to stable memory with overflow doesn't panic.
                (call $stable_write (i32.const 4294967295) (i32.const 0) (i32.const 10))
            )
            (memory 1 1)
        )"#;
    let canister_id = test.canister_from_wat(wat).unwrap();
    let err = test.ingress(canister_id, "test", vec![]).unwrap_err();
    assert_eq!(ErrorCode::CanisterTrapped, err.code());
    assert!(err.description().contains("stable memory out of bounds"));
}

#[test]
fn ic0_stable_read_traps_if_heap_is_out_of_bounds() {
    let mut test = ExecutionTestBuilder::new().build();
    let wat = r#"
        (module
            (import "ic0" "stable_grow" (func $stable_grow (param i32) (result i32)))
            (import "ic0" "stable_read"
                (func $stable_read (param $dst i32) (param $offset i32) (param $size i32))
            )
            (func (export "canister_update test")
                ;; Grow the stable memory by 2 pages (128kb).
                (drop (call $stable_grow (i32.const 2)))
                ;; An attempt to copy a page and a byte to the heap should fail.
                (call $stable_read (i32.const 0) (i32.const 0) (i32.const 65537))
            )
            (memory 1 1)
        )"#;
    let canister_id = test.canister_from_wat(wat).unwrap();
    let err = test.ingress(canister_id, "test", vec![]).unwrap_err();
    assert_eq!(ErrorCode::CanisterTrapped, err.code());
    assert!(err.description().contains("heap out of bounds"));
}

#[test]
fn ic0_stable_write_traps_if_heap_is_out_of_bounds() {
    let mut test = ExecutionTestBuilder::new().build();
    let wat = r#"
        (module
            (import "ic0" "stable_grow" (func $stable_grow (param i32) (result i32)))
            (import "ic0" "stable_write"
                (func $stable_write (param $offset i32) (param $src i32) (param $size i32))
            )
            (func (export "canister_update test")
                ;; Grow the stable memory by 2 pages (128kb).
                (drop (call $stable_grow (i32.const 2)))
                ;; An attempt to copy a page and a byte from the heap should fail.
                (call $stable_write (i32.const 0) (i32.const 0) (i32.const 65537))
            )
            (memory 1 1)
        )"#;
    let canister_id = test.canister_from_wat(wat).unwrap();
    let err = test.ingress(canister_id, "test", vec![]).unwrap_err();
    assert_eq!(ErrorCode::CanisterTrapped, err.code());
    assert!(err.description().contains("heap out of bounds"));
}

#[test]
fn ic0_stable_write_works_at_max_size() {
    let mut test = ExecutionTestBuilder::new()
        .with_initial_canister_cycles(3_000_000_000_000)
        .build();
    let wat = r#"
        (module
            (import "ic0" "stable_grow" (func $stable_grow (param i32) (result i32)))
            (import "ic0" "stable_write"
                (func $stable_write (param $offset i32) (param $src i32) (param $size i32))
            )
            (func (export "canister_update test")
                ;; Grow stable memory to maximum size.
                (drop (call $stable_grow (i32.const 65536)))
                ;; Write to stable memory from position 10 till the end (including).
                (call $stable_write (i32.const 4294967286) (i32.const 0) (i32.const 10))
            )
            (memory 65536)
        )"#;
    let canister_id = test.canister_from_wat(wat).unwrap();
    let result = test.ingress(canister_id, "test", vec![]);
    assert_empty_reply(result);
}

#[test]
fn ic0_stable_read_does_not_trap_if_in_bounds() {
    let mut test = ExecutionTestBuilder::new().build();
    let wat = r#"
        (module
            (import "ic0" "stable_grow" (func $stable_grow (param i32) (result i32)))
            (import "ic0" "stable_read"
                (func $stable_read (param $dst i32) (param $offset i32) (param $size i32))
            )
            (func (export "canister_update test")
                ;; Grow stable memory by 1 page (64kb).
                (drop (call $stable_grow (i32.const 1)))
                ;; Reading from stable memory at end of page should not fail.
                (call $stable_read (i32.const 0) (i32.const 0) (i32.const 65536))
            )
            (memory 1 1)
        )"#;
    let canister_id = test.canister_from_wat(wat).unwrap();
    let result = test.ingress(canister_id, "test", vec![]);
    assert_empty_reply(result);
}

#[test]
fn ic0_stable_read_works_at_max_size() {
    let mut test = ExecutionTestBuilder::new()
        .with_initial_canister_cycles(3_000_000_000_000)
        .build();
    let wat = r#"
        (module
            (import "ic0" "stable_grow" (func $stable_grow (param i32) (result i32)))
            (import "ic0" "stable_read"
                (func $stable_read (param $dst i32) (param $offset i32) (param $size i32))
            )
            (func (export "canister_update test")
                ;; Grow stable memory to maximum size.
                (drop (call $stable_grow (i32.const 65536)))
                ;; Read from position at index 10 till the end of stable memory (including).
                (call $stable_read (i32.const 0) (i32.const 4294967286) (i32.const 10))
            )
            (memory 65536)
        )"#;
    let canister_id = test.canister_from_wat(wat).unwrap();
    let result = test.ingress(canister_id, "test", vec![]);
    assert_empty_reply(result);
}

#[test]
fn ic0_stable64_read_traps_if_out_of_bounds() {
    let mut test = ExecutionTestBuilder::new().build();
    let wat = r#"
        (module
            (import "ic0" "stable64_grow" (func $stable64_grow (param i64) (result i64)))
            (import "ic0" "stable64_read"
                (func $stable64_read (param $dst i64) (param $offset i64) (param $size i64))
            )
            (func (export "canister_update test")
                ;; Grow stable memory by 1 page (64kb)
                (drop (call $stable64_grow (i64.const 1)))
                ;; Reading from stable memory just after the page should trap.
                (call $stable64_read (i64.const 0) (i64.const 65536) (i64.const 1))
            )
            (memory 2 2)
        )"#;
    let canister_id = test.canister_from_wat(wat).unwrap();
    let err = test.ingress(canister_id, "test", vec![]).unwrap_err();
    assert_eq!(ErrorCode::CanisterTrapped, err.code());
    assert!(err.description().contains("stable memory out of bounds"));
}

#[test]
fn ic0_stable64_read_handles_overflows() {
    let mut test = ExecutionTestBuilder::new().build();
    let wat = r#"
        (module
            (import "ic0" "stable64_grow" (func $stable64_grow (param i64) (result i64)))
            (import "ic0" "stable64_read"
                (func $stable64_read (param $dst i64) (param $offset i64) (param $size i64))
            )
            (func (export "canister_update test")
                ;; Grow the memory by 1 page.
                (drop (call $stable64_grow (i64.const 1)))
                ;; Ensure reading from stable memory with overflow doesn't panic.
                (call $stable64_read (i64.const 0) (i64.const 18446744073709551615) (i64.const 10))
            )
            (memory 1 1)
        )"#;
    let canister_id = test.canister_from_wat(wat).unwrap();
    let err = test.ingress(canister_id, "test", vec![]).unwrap_err();
    assert_eq!(ErrorCode::CanisterTrapped, err.code());
    assert!(err.description().contains("stable memory out of bounds"));
}

#[test]
fn ic0_stable64_write_traps_if_out_of_bounds() {
    let mut test = ExecutionTestBuilder::new().build();
    let wat = r#"
        (module
            (import "ic0" "stable64_grow" (func $stable64_grow (param i64) (result i64)))
            (import "ic0" "stable64_write"
                (func $stable64_write (param $offset i64) (param $src i64) (param $size i64))
            )
            (func (export "canister_update test")
                ;; Grow stable memory by 1 page (64kb)
                (drop (call $stable64_grow (i64.const 1)))
                ;; Writing to stable memory just after the page should trap.
                (call $stable64_write (i64.const 65536) (i64.const 0) (i64.const 1))
            )
            (memory 2 2)
        )"#;
    let canister_id = test.canister_from_wat(wat).unwrap();
    let err = test.ingress(canister_id, "test", vec![]).unwrap_err();
    assert_eq!(ErrorCode::CanisterTrapped, err.code());
    assert!(err.description().contains("stable memory out of bounds"));
}

#[test]
fn ic0_stable64_write_handles_overflows() {
    let mut test = ExecutionTestBuilder::new().build();
    let wat = r#"
        (module
            (import "ic0" "stable64_grow" (func $stable64_grow (param i64) (result i64)))
            (import "ic0" "stable64_write"
                (func $stable64_write (param $offset i64) (param $src i64) (param $size i64))
            )
            (func (export "canister_update test")
                ;; Grow the memory by 1 page.
                (drop (call $stable64_grow (i64.const 1)))
                ;; Ensure writing to stable memory with overflow doesn't panic.
                (call $stable64_write (i64.const 18446744073709551615) (i64.const 0) (i64.const 10))
            )
            (memory 1 1)
        )"#;
    let canister_id = test.canister_from_wat(wat).unwrap();
    let err = test.ingress(canister_id, "test", vec![]).unwrap_err();
    assert_eq!(ErrorCode::CanisterTrapped, err.code());
    assert!(err.description().contains("stable memory out of bounds"));
}

#[test]
fn ic0_stable64_read_traps_if_heap_is_out_of_bounds() {
    let mut test = ExecutionTestBuilder::new().build();
    let wat = r#"
        (module
            (import "ic0" "stable64_grow" (func $stable64_grow (param i64) (result i64)))
            (import "ic0" "stable64_read"
                (func $stable64_read (param $dst i64) (param $offset i64) (param $size i64))
            )
            (func (export "canister_update test")
                ;; Grow the stable memory by 2 pages (128kb).
                (drop (call $stable64_grow (i64.const 2)))
                ;; An attempt to copy a page and a byte to the heap should fail.
                (call $stable64_read (i64.const 0) (i64.const 0) (i64.const 65537))
            )
            (memory 1 1)
        )"#;
    let canister_id = test.canister_from_wat(wat).unwrap();
    let err = test.ingress(canister_id, "test", vec![]).unwrap_err();
    assert_eq!(ErrorCode::CanisterTrapped, err.code());
    assert!(err.description().contains("heap out of bounds"));
}

#[test]
fn ic0_stable64_write_traps_if_heap_is_out_of_bounds() {
    let mut test = ExecutionTestBuilder::new().build();
    let wat = r#"
        (module
            (import "ic0" "stable64_grow" (func $stable64_grow (param i64) (result i64)))
            (import "ic0" "stable64_write"
                (func $stable64_write (param $offset i64) (param $src i64) (param $size i64))
            )
            (func (export "canister_update test")
                ;; Grow the stable memory by 2 pages (128kb).
                (drop (call $stable64_grow (i64.const 2)))
                ;; An attempt to copy a page and a byte from the heap should fail.
                (call $stable64_write (i64.const 0) (i64.const 0) (i64.const 65537))
            )
            (memory 1 1)
        )"#;
    let canister_id = test.canister_from_wat(wat).unwrap();
    let err = test.ingress(canister_id, "test", vec![]).unwrap_err();
    assert_eq!(ErrorCode::CanisterTrapped, err.code());
    assert!(err.description().contains("heap out of bounds"));
}

#[test]
fn ic0_stable64_read_does_not_trap_if_in_bounds() {
    let mut test = ExecutionTestBuilder::new().build();
    let wat = r#"
        (module
            (import "ic0" "stable64_grow" (func $stable64_grow (param i64) (result i64)))
            (import "ic0" "stable64_read"
                (func $stable64_read (param $dst i64) (param $offset i64) (param $size i64))
            )
            (func (export "canister_update test")
                ;; Grow stable memory by 1 page (64kb).
                (drop (call $stable64_grow (i64.const 1)))
                ;; Reading from stable memory at end of page should succeed.
                (call $stable64_read (i64.const 0) (i64.const 0) (i64.const 65536))
            )
            (memory 1 1)
        )"#;
    let canister_id = test.canister_from_wat(wat).unwrap();
    let result = test.ingress(canister_id, "test", vec![]);
    assert_empty_reply(result);
}

#[test]
fn time_with_5_nanoseconds() {
    let mut test = ExecutionTestBuilder::new().build();
    let wat = r#"
        (module
            (import "ic0" "time" (func $time (result i64)))
            (import "ic0" "msg_reply" (func $msg_reply))
            (func (export "canister_update test")
                (if (i64.ne (call $time) (i64.const 5))
                    (then (unreachable))
                )
                (call $msg_reply)
            )
        )"#;
    let canister_id = test.canister_from_wat(wat).unwrap();
    test.advance_time(Duration::new(0, 5));
    let result = test.ingress(canister_id, "test", vec![]).unwrap();
    assert_eq!(result, WasmResult::Reply(vec![]));
}

#[test]
fn ic0_time_with_5_seconds() {
    let mut test = ExecutionTestBuilder::new().build();
    let wat = r#"
        (module
            (import "ic0" "time" (func $time (result i64)))
            (import "ic0" "msg_reply" (func $msg_reply))
            (func (export "canister_update test")
                (if (i64.ne (call $time) (i64.const 5000000000))
                    (then (unreachable))
                )
                (call $msg_reply)
            )
        )"#;
    let canister_id = test.canister_from_wat(wat).unwrap();
    test.advance_time(Duration::new(5, 0));
    let result = test.ingress(canister_id, "test", vec![]).unwrap();
    assert_eq!(result, WasmResult::Reply(vec![]));
}

#[test]
fn ic0_global_timer_set_returns_previous_value() {
    let mut test = ExecutionTestBuilder::new().build();
    let wat = r#"
        (module
            (import "ic0" "global_timer_set"
                (func $global_timer_set (param i64) (result i64))
            )
            (import "ic0" "msg_reply" (func $msg_reply))
            (func (export "canister_update test")
                ;; Initially the timer should not be set, i.e. be zero
                (if (i64.ne
                        (call $global_timer_set (i64.const 1))
                        (i64.const 0)
                    )
                    (then (unreachable))
                )
                ;; Expect the timer is set to 1 now
                (if (i64.ne
                        (call $global_timer_set (i64.const 0))
                        (i64.const 1)
                    )
                    (then (unreachable))
                )
                (call $msg_reply)
            )
        )"#;
    let canister_id = test.canister_from_wat(wat).unwrap();
    test.advance_time(Duration::new(5, 0));
    let result = test.ingress(canister_id, "test", vec![]).unwrap();
    assert_eq!(result, WasmResult::Reply(vec![]));
}

#[test]
fn ic0_canister_version_returns_correct_value() {
    let mut test = ExecutionTestBuilder::new().build();
    let canister_id = test.universal_canister().unwrap();
    let ctr = wasm().canister_version().reply_int64().build();

    let result = test.ingress(canister_id, "query", ctr.clone()).unwrap();
    let expected_ctr: u64 = 1;
    assert_eq!(
        result,
        WasmResult::Reply(expected_ctr.to_le_bytes().to_vec())
    );

    let result = test.ingress(canister_id, "update", ctr.clone()).unwrap();
    // Update increases the `canister_version` only AFTER the execution,
    // so the result is plus 0, as no update has been finished yet.
    let expected_ctr: u64 = 1;
    assert_eq!(
        result,
        WasmResult::Reply(expected_ctr.to_le_bytes().to_vec())
    );

    test.upgrade_canister(canister_id, vec![]).unwrap_err();
    test.upgrade_canister(canister_id, UNIVERSAL_CANISTER_WASM.to_vec())
        .unwrap();
    let result = test.ingress(canister_id, "update", ctr.clone()).unwrap();
    // Plus 1 for the previous ingress message.
    let expected_ctr: u64 = 2 + 1;
    assert_eq!(
        result,
        WasmResult::Reply(expected_ctr.to_le_bytes().to_vec())
    );

    test.uninstall_code(canister_id).unwrap();
    test.install_canister(canister_id, vec![]).unwrap_err();
    test.install_canister(canister_id, UNIVERSAL_CANISTER_WASM.to_vec())
        .unwrap();
    let result = test.ingress(canister_id, "update", ctr.clone()).unwrap();
    // Plus 2 for the previous ingress messages.
    let expected_ctr: u64 = 4 + 2;
    assert_eq!(
        result,
        WasmResult::Reply(expected_ctr.to_le_bytes().to_vec())
    );

    test.uninstall_code(canister_id).unwrap();
    let memory_allocation = NumBytes::from(1024 * 1024 * 1024);
    test.install_canister_with_allocation(
        canister_id,
        UNIVERSAL_CANISTER_WASM.to_vec(),
        None,
        Some(memory_allocation.get()),
    )
    .unwrap();
    let result = test.ingress(canister_id, "update", ctr.clone()).unwrap();
    // Plus 3 for the previous ingress messages.
    let expected_ctr: u64 = 6 + 3;
    assert_eq!(
        result,
        WasmResult::Reply(expected_ctr.to_le_bytes().to_vec())
    );

    test.reinstall_canister(canister_id, vec![]).unwrap_err();
    test.reinstall_canister(canister_id, UNIVERSAL_CANISTER_WASM.to_vec())
        .unwrap();
    let result = test.ingress(canister_id, "update", ctr.clone()).unwrap();
    // Plus 4 for the previous ingress messages.
    let expected_ctr: u64 = 7 + 4;
    assert_eq!(
        result,
        WasmResult::Reply(expected_ctr.to_le_bytes().to_vec())
    );

    test.update_freezing_threshold(canister_id, NumSeconds::from(1))
        .unwrap();
    let result = test.ingress(canister_id, "update", ctr.clone()).unwrap();
    // Plus 5 for the previous ingress messages.
    let expected_ctr: u64 = 8 + 5;
    assert_eq!(
        result,
        WasmResult::Reply(expected_ctr.to_le_bytes().to_vec())
    );

    test.canister_update_allocations_settings(canister_id, None, None)
        .unwrap();
    let result = test.ingress(canister_id, "update", ctr.clone()).unwrap();
    // Plus 6 for the previous ingress messages.
    let expected_ctr: u64 = 9 + 6;
    assert_eq!(
        result,
        WasmResult::Reply(expected_ctr.to_le_bytes().to_vec())
    );

    test.canister_update_allocations_settings(canister_id, Some(1000), None)
        .unwrap_err();
    let result = test.ingress(canister_id, "update", ctr.clone()).unwrap();
    // Plus 7 for the previous ingress messages.
    let expected_ctr: u64 = 9 + 7;
    assert_eq!(
        result,
        WasmResult::Reply(expected_ctr.to_le_bytes().to_vec())
    );

    // This internally transitioning to stopping and then stopped,
    // i.e. it adds 2 to canister version.
    test.stop_canister(canister_id);
    test.process_stopping_canisters();
    test.ingress(canister_id, "update", ctr.clone())
        .expect_err("The update should fail on the stopped canister.");
    test.start_canister(canister_id)
        .expect("The start canister should not fail.");
    let result = test.ingress(canister_id, "update", ctr.clone()).unwrap();
    // Plus 8 for the previous (successful) ingress messages.
    let expected_ctr: u64 = 12 + 8;
    assert_eq!(
        result,
        WasmResult::Reply(expected_ctr.to_le_bytes().to_vec())
    );

    test.set_controller(canister_id, canister_id.into())
        .unwrap();
    let result = test.ingress(canister_id, "update", ctr.clone()).unwrap();
    // Plus 9 for the previous ingress messages.
    let expected_ctr: u64 = 13 + 9;
    assert_eq!(
        result,
        WasmResult::Reply(expected_ctr.to_le_bytes().to_vec())
    );

    test.uninstall_code(canister_id)
        .expect_err("Uninstall code should fail as the controller has changed.");
    let result = test.ingress(canister_id, "update", ctr).unwrap();
    // Plus 10 for the previous ingress messages.
    let expected_ctr: u64 = 13 + 10;
    assert_eq!(
        result,
        WasmResult::Reply(expected_ctr.to_le_bytes().to_vec())
    );
}

#[test]
fn ic0_canister_version_does_not_change_on_trap_or_queries() {
    let mut test = ExecutionTestBuilder::new().build();
    let canister_id = test.universal_canister().unwrap();
    let trap = wasm().trap().build();
    let ctr = wasm().canister_version().reply_int64().build();

    for _ in 0..3 {
        let result = test.ingress(canister_id, "update", trap.clone());
        assert!(result.is_err());

        let result = test
            .non_replicated_query(canister_id, "query", ctr.clone())
            .unwrap();
        // Neither the trap nor the query should change the version.
        let expected_ctr: u64 = 1;
        assert_eq!(
            result,
            WasmResult::Reply(expected_ctr.to_le_bytes().to_vec())
        );
    }
}

#[test]
fn ic0_global_timer_deactivated() {
    use ic_types::CanisterTimer;

    let mut test = ExecutionTestBuilder::new().build();
    let canister_id = test.universal_canister().unwrap();

    let set_timer = wasm().api_global_timer_set(1).reply_int64().build();
    let unset_timer = wasm().api_global_timer_set(0).reply_int64().build();

    assert_eq!(
        test.canister_state(canister_id).system_state.global_timer,
        CanisterTimer::Inactive
    );
    test.ingress(canister_id, "update", set_timer.clone())
        .unwrap();
    assert_eq!(
        test.canister_state(canister_id).system_state.global_timer,
        CanisterTimer::from_nanos_since_unix_epoch(Some(1))
    );
    test.ingress(canister_id, "update", unset_timer).unwrap();
    assert_eq!(
        test.canister_state(canister_id).system_state.global_timer,
        CanisterTimer::Inactive
    );
    test.ingress(canister_id, "update", set_timer.clone())
        .unwrap();
    assert_eq!(
        test.canister_state(canister_id).system_state.global_timer,
        CanisterTimer::from_nanos_since_unix_epoch(Some(1))
    );

    test.upgrade_canister(canister_id, vec![]).unwrap_err();
    assert_eq!(
        test.canister_state(canister_id).system_state.global_timer,
        CanisterTimer::from_nanos_since_unix_epoch(Some(1))
    );

    test.upgrade_canister(canister_id, UNIVERSAL_CANISTER_WASM.to_vec())
        .unwrap();
    assert_eq!(
        test.canister_state(canister_id).system_state.global_timer,
        CanisterTimer::Inactive
    );
    test.ingress(canister_id, "update", set_timer.clone())
        .unwrap();
    assert_eq!(
        test.canister_state(canister_id).system_state.global_timer,
        CanisterTimer::from_nanos_since_unix_epoch(Some(1))
    );

    test.uninstall_code(canister_id).unwrap();
    assert_eq!(
        test.canister_state(canister_id).system_state.global_timer,
        CanisterTimer::Inactive
    );

    test.install_canister(canister_id, UNIVERSAL_CANISTER_WASM.to_vec())
        .unwrap();
    assert_eq!(
        test.canister_state(canister_id).system_state.global_timer,
        CanisterTimer::Inactive
    );
    test.ingress(canister_id, "update", set_timer.clone())
        .unwrap();
    assert_eq!(
        test.canister_state(canister_id).system_state.global_timer,
        CanisterTimer::from_nanos_since_unix_epoch(Some(1))
    );

    test.reinstall_canister(canister_id, vec![]).unwrap_err();
    assert_eq!(
        test.canister_state(canister_id).system_state.global_timer,
        CanisterTimer::from_nanos_since_unix_epoch(Some(1))
    );

    test.reinstall_canister(canister_id, UNIVERSAL_CANISTER_WASM.to_vec())
        .unwrap();
    assert_eq!(
        test.canister_state(canister_id).system_state.global_timer,
        CanisterTimer::Inactive
    );
    test.ingress(canister_id, "update", set_timer).unwrap();
    assert_eq!(
        test.canister_state(canister_id).system_state.global_timer,
        CanisterTimer::from_nanos_since_unix_epoch(Some(1))
    );

    test.canister_update_allocations_settings(canister_id, None, None)
        .unwrap();
    assert_eq!(
        test.canister_state(canister_id).system_state.global_timer,
        CanisterTimer::from_nanos_since_unix_epoch(Some(1))
    );

    test.canister_update_allocations_settings(canister_id, Some(1000), None)
        .unwrap_err();
    assert_eq!(
        test.canister_state(canister_id).system_state.global_timer,
        CanisterTimer::from_nanos_since_unix_epoch(Some(1))
    );

    test.stop_canister(canister_id);
    assert_eq!(
        test.canister_state(canister_id).system_state.global_timer,
        CanisterTimer::from_nanos_since_unix_epoch(Some(1))
    );

    test.start_canister(canister_id).unwrap();
    assert_eq!(
        test.canister_state(canister_id).system_state.global_timer,
        CanisterTimer::from_nanos_since_unix_epoch(Some(1))
    );

    test.set_controller(canister_id, canister_id.into())
        .unwrap();
    assert_eq!(
        test.canister_state(canister_id).system_state.global_timer,
        CanisterTimer::from_nanos_since_unix_epoch(Some(1))
    );

    test.uninstall_code(canister_id).unwrap_err();
    assert_eq!(
        test.canister_state(canister_id).system_state.global_timer,
        CanisterTimer::from_nanos_since_unix_epoch(Some(1))
    );
}

#[test]
fn ic0_msg_arg_data_size_is_not_available_in_reject_callback() {
    let mut test = ExecutionTestBuilder::new().build();
    let caller_id = test.universal_canister().unwrap();
    let callee_id = test.universal_canister().unwrap();
    let callee = wasm().message_payload().reject().build();
    let caller = wasm()
        .inter_update(
            callee_id,
            call_args()
                .other_side(callee)
                .on_reject(wasm().msg_arg_data_size().int_to_blob().append_and_reply()),
        )
        .build();
    let err = test.ingress(caller_id, "update", caller).unwrap_err();
    assert_eq!(ErrorCode::CanisterContractViolation, err.code());
    assert!(
        err.description().contains(
            "\"ic0_msg_arg_data_size\" cannot be executed in replicated reject callback mode"
        ),
        "Unexpected error message: {}",
        err.description()
    );
}

#[test]
fn ic0_msg_reply_works() {
    let mut test = ExecutionTestBuilder::new().build();
    let wat = r#"
        (module
            (import "ic0" "msg_reply" (func $msg_reply))
            (import "ic0" "msg_reply_data_append"
                (func $msg_reply_data_append (param i32) (param i32))
            )
            (func (export "canister_update test")
                (call $msg_reply_data_append (i32.const 0) (i32.const 4))
                (call $msg_reply_data_append (i32.const 4) (i32.const 4))
                (call $msg_reply)
            )
            (memory 1 1)
            (data (i32.const 0) "abcdefgh")
        )"#;
    let canister_id = test.canister_from_wat(wat).unwrap();
    let result = test.ingress(canister_id, "test", vec![]).unwrap();
    assert_eq!(WasmResult::Reply(b"abcdefgh".to_vec()), result);
}

#[test]
fn ic0_msg_reply_data_append_has_no_effect_without_ic0_msg_reply() {
    let mut test = ExecutionTestBuilder::new().build();
    let wat = r#"
        (module
            (import "ic0" "msg_reply_data_append"
                (func $msg_reply_data_append (param i32) (param i32))
            )
            (func (export "canister_update test")
                (call $msg_reply_data_append (i32.const 0) (i32.const 8))
            )
            (memory 1 1)
            (data (i32.const 0) "abcdefgh")
        )"#;
    let canister_id = test.canister_from_wat(wat).unwrap();
    let result = test.ingress(canister_id, "test", vec![]);
    assert_empty_reply(result);
}

#[test]
fn ic0_msg_caller_size_and_copy_work_in_update_calls() {
    let mut test = ExecutionTestBuilder::new().build();
    let caller_id = test.universal_canister().unwrap();
    let callee_id = test.universal_canister().unwrap();
    let callee = wasm().caller().append_and_reply().build();
    let caller = wasm()
        .inter_update(callee_id, call_args().other_side(callee))
        .build();
    let result = test.ingress(caller_id, "update", caller).unwrap();
    assert_eq!(
        result,
        WasmResult::Reply(caller_id.get().as_slice().to_vec())
    );
}

#[test]
fn ic0_msg_caller_size_and_copy_work_in_query_calls() {
    let mut test = ExecutionTestBuilder::new().build();
    let caller_id = test.universal_canister().unwrap();
    let callee_id = test.universal_canister().unwrap();
    let callee = wasm().caller().append_and_reply().build();
    let caller = wasm()
        .inter_query(callee_id, call_args().other_side(callee))
        .build();
    let result = test.ingress(caller_id, "update", caller).unwrap();
    assert_eq!(
        result,
        WasmResult::Reply(caller_id.get().as_slice().to_vec())
    );
}

#[test]
fn ic0_msg_arg_data_copy_is_not_available_in_reject_callback() {
    let mut test = ExecutionTestBuilder::new().build();
    let caller_id = test.universal_canister().unwrap();
    let callee_id = test.universal_canister().unwrap();
    let callee = wasm().message_payload().reject().build();
    let caller = wasm()
        .inter_update(
            callee_id,
            call_args()
                .other_side(callee)
                .on_reject(wasm().msg_arg_data_copy(0, 1).append_and_reply()),
        )
        .build();
    let err = test.ingress(caller_id, "update", caller).unwrap_err();
    assert_eq!(ErrorCode::CanisterContractViolation, err.code());
    assert!(
        err.description().contains(
            "\"ic0_msg_arg_data_copy\" cannot be executed in replicated reject callback mode"
        ),
        "Unexpected error message: {}",
        err.description()
    );
}

#[test]
fn ic0_msg_arg_data_copy_works() {
    let mut test = ExecutionTestBuilder::new().build();
    let wat = r#"
        (module
            (import "ic0" "msg_reply" (func $msg_reply))
            (import "ic0" "msg_reply_data_append"
                (func $msg_reply_data_append (param i32 i32))
            )
            (import "ic0" "msg_arg_data_copy"
                (func $msg_arg_data_copy (param i32 i32 i32))
            )
            (func (export "canister_update test")
                    (call $msg_arg_data_copy
                        (i32.const 4)     ;; heap dst = 4
                        (i32.const 0)     ;; payload offset = 0
                        (i32.const 4))    ;; length = 4
                    (call $msg_reply_data_append
                        (i32.const 0)     ;; heap offset = 0
                        (i32.const 8))    ;; length = 8
                    (call $msg_reply)
            )
            (memory 1 1)
            (data (i32.const 0) "xxxxabcd")
        )"#;
    let canister_id = test.canister_from_wat(wat).unwrap();
    let payload = vec![121, 121, 121, 121];
    let result = test.ingress(canister_id, "test", payload).unwrap();
    assert_eq!(WasmResult::Reply(b"xxxxyyyy".to_vec()), result);
}

#[test]
fn ic0_msg_reject_works() {
    let mut test = ExecutionTestBuilder::new().build();
    let wat = r#"
        (module
            (import "ic0" "msg_reject"
                (func $ic0_msg_reject (param i32) (param i32))
            )
            (func (export "canister_update test")
                (call $ic0_msg_reject (i32.const 0) (i32.const 6))
            )
            (memory 1 1)
            (data (i32.const 0) "panic!")
        )"#;
    let canister_id = test.canister_from_wat(wat).unwrap();
    let result = test.ingress(canister_id, "test", vec![]).unwrap();
    assert_eq!(WasmResult::Reject("panic!".to_string()), result);
}

#[test]
fn ic0_msg_caller_size_works_in_reply_callback() {
    let mut test = ExecutionTestBuilder::new().build();
    let caller_id = test.universal_canister().unwrap();
    let callee_id = test.universal_canister().unwrap();
    let callee = wasm().message_payload().reply().build();
    let caller = wasm()
        .inter_update(
            callee_id,
            call_args()
                .other_side(callee)
                .on_reply(wasm().msg_caller_size().int_to_blob().append_and_reply()),
        )
        .build();
    let result = test.ingress(caller_id, "update", caller).unwrap();
    assert_eq!(
        WasmResult::Reply(
            (test.user_id().get().to_vec().len() as u32)
                .to_le_bytes()
                .to_vec()
        ),
        result
    );
}

#[test]
fn ic0_msg_caller_copy_works_in_reply_callback() {
    let mut test = ExecutionTestBuilder::new().build();
    let caller_id = test.universal_canister().unwrap();
    let callee_id = test.universal_canister().unwrap();
    let callee = wasm().message_payload().reply().build();
    let caller = wasm()
        .inter_update(
            callee_id,
            call_args().other_side(callee).on_reply(
                wasm()
                    .msg_caller_copy(0, test.user_id().get().to_vec().len() as u32)
                    .append_and_reply(),
            ),
        )
        .build();
    let result = test.ingress(caller_id, "update", caller).unwrap();
    assert_eq!(WasmResult::Reply(test.user_id().get().to_vec()), result);
}

#[test]
fn ic0_msg_caller_size_works_in_reject_callback() {
    let mut test = ExecutionTestBuilder::new().build();
    let caller_id = test.universal_canister().unwrap();
    let callee_id = test.universal_canister().unwrap();
    let callee = wasm().message_payload().reject().build();
    let caller = wasm()
        .inter_update(
            callee_id,
            call_args()
                .other_side(callee)
                .on_reject(wasm().msg_caller_size().int_to_blob().append_and_reply()),
        )
        .build();
    let result = test.ingress(caller_id, "update", caller).unwrap();
    assert_eq!(
        WasmResult::Reply(
            (test.user_id().get().to_vec().len() as u32)
                .to_le_bytes()
                .to_vec()
        ),
        result
    );
}

#[test]
fn ic0_msg_caller_copy_works_in_reject_callback() {
    let mut test = ExecutionTestBuilder::new().build();
    let caller_id = test.universal_canister().unwrap();
    let callee_id = test.universal_canister().unwrap();
    let callee = wasm().message_payload().reject().build();
    let caller = wasm()
        .inter_update(
            callee_id,
            call_args().other_side(callee).on_reject(
                wasm()
                    .msg_caller_copy(0, test.user_id().get().to_vec().len() as u32)
                    .append_and_reply(),
            ),
        )
        .build();
    let result = test.ingress(caller_id, "update", caller).unwrap();
    assert_eq!(WasmResult::Reply(test.user_id().get().to_vec()), result);
}

#[test]
fn ic0_msg_caller_size_works_in_cleanup_callback() {
    let mut test = ExecutionTestBuilder::new().build();
    let caller_id = test.universal_canister().unwrap();
    let callee_id = test.universal_canister().unwrap();
    let callee = wasm().message_payload().reply().build();
    let caller = wasm()
        .inter_update(
            callee_id,
            call_args()
                .other_side(callee)
                .on_reply(wasm().trap())
                .on_cleanup(
                    wasm()
                        .msg_caller_size()
                        .int_to_blob()
                        .set_global_data_from_stack(),
                ),
        )
        .build();

    // Trigger the cleanup so the data is stored on the heap.
    let _ = test.ingress(caller_id, "update", caller).unwrap_err();

    // Check the data on the heap matches what we expect.
    let result = test
        .ingress(
            caller_id,
            "update",
            wasm().get_global_data().append_and_reply().build(),
        )
        .unwrap();
    assert_eq!(
        WasmResult::Reply(
            (test.user_id().get().to_vec().len() as u32)
                .to_le_bytes()
                .to_vec()
        ),
        result
    );
}

#[test]
fn ic0_msg_caller_copy_works_in_cleanup_callback() {
    let mut test = ExecutionTestBuilder::new().build();
    let caller_id = test.universal_canister().unwrap();
    let callee_id = test.universal_canister().unwrap();
    let callee = wasm().message_payload().reply().build();
    let caller = wasm()
        .inter_update(
            callee_id,
            call_args()
                .other_side(callee)
                .on_reply(wasm().trap())
                .on_cleanup(
                    wasm()
                        .msg_caller_copy(0, test.user_id().get().to_vec().len() as u32)
                        .set_global_data_from_stack(),
                ),
        )
        .build();

    // Trigger the cleanup so the data is stored on the heap.
    let _ = test.ingress(caller_id, "update", caller).unwrap_err();

    // Check the data on the heap matches what we expect.
    let result = test
        .ingress(
            caller_id,
            "update",
            wasm().get_global_data().append_and_reply().build(),
        )
        .unwrap();
    assert_eq!(WasmResult::Reply(test.user_id().get().to_vec()), result);
}

#[test]
fn ic0_msg_caller_size_works_in_heartbeat() {
    let mut test = ExecutionTestBuilder::new().build();
    let canister_id = test.universal_canister().unwrap();
    let set_heartbeat = wasm()
        .set_heartbeat(
            wasm()
                .msg_caller_size()
                .int_to_blob()
                .set_global_data_from_stack()
                .build(),
        )
        .reply()
        .build();

    let _ = test.ingress(canister_id, "update", set_heartbeat).unwrap();
    test.canister_task(canister_id, CanisterTask::Heartbeat);
    let result = test
        .ingress(
            canister_id,
            "update",
            wasm().get_global_data().append_and_reply().build(),
        )
        .unwrap();
    assert_eq!(
        WasmResult::Reply(
            (ic_management_canister_types::IC_00.get().to_vec().len() as u32)
                .to_le_bytes()
                .to_vec()
        ),
        result
    );
}

#[test]
fn ic0_msg_caller_copy_works_in_heartbeat() {
    let mut test = ExecutionTestBuilder::new().build();
    let canister_id = test.universal_canister().unwrap();
    let set_heartbeat = wasm()
        .set_heartbeat(
            wasm()
                .msg_caller_copy(
                    0,
                    ic_management_canister_types::IC_00.get().to_vec().len() as u32,
                )
                .set_global_data_from_stack()
                .build(),
        )
        .reply()
        .build();

    let _ = test.ingress(canister_id, "update", set_heartbeat).unwrap();
    test.canister_task(canister_id, CanisterTask::Heartbeat);
    let result = test
        .ingress(
            canister_id,
            "update",
            wasm().get_global_data().append_and_reply().build(),
        )
        .unwrap();
    assert_eq!(
        WasmResult::Reply(ic_management_canister_types::IC_00.get().to_vec()),
        result
    );
}

#[test]
fn ic0_msg_caller_size_works_in_global_timer() {
    let mut test = ExecutionTestBuilder::new().build();
    let canister_id = test.universal_canister().unwrap();
    let set_timer = wasm()
        .set_global_timer_method(
            wasm()
                .msg_caller_size()
                .int_to_blob()
                .set_global_data_from_stack()
                .build(),
        )
        .reply()
        .build();

    let _ = test.ingress(canister_id, "update", set_timer).unwrap();
    test.canister_task(canister_id, CanisterTask::GlobalTimer);
    let result = test
        .ingress(
            canister_id,
            "update",
            wasm().get_global_data().append_and_reply().build(),
        )
        .unwrap();
    assert_eq!(
        WasmResult::Reply(
            (ic_management_canister_types::IC_00.get().to_vec().len() as u32)
                .to_le_bytes()
                .to_vec()
        ),
        result
    );
}

#[test]
fn ic0_msg_caller_copy_works_in_global_timer() {
    let mut test = ExecutionTestBuilder::new().build();
    let canister_id = test.universal_canister().unwrap();
    let set_timer = wasm()
        .set_global_timer_method(
            wasm()
                .msg_caller_copy(
                    0,
                    ic_management_canister_types::IC_00.get().to_vec().len() as u32,
                )
                .set_global_data_from_stack()
                .build(),
        )
        .reply()
        .build();

    let _ = test.ingress(canister_id, "update", set_timer).unwrap();
    test.canister_task(canister_id, CanisterTask::GlobalTimer);
    let result = test
        .ingress(
            canister_id,
            "update",
            wasm().get_global_data().append_and_reply().build(),
        )
        .unwrap();
    assert_eq!(
        WasmResult::Reply(ic_management_canister_types::IC_00.get().to_vec()),
        result
    );
}

#[test]
fn ic0_msg_reject_fails_if_called_twice() {
    let mut test = ExecutionTestBuilder::new().build();
    let wat = r#"
        (module
            (import "ic0" "msg_reject"
                (func $ic0_msg_reject (param i32) (param i32))
            )
            (func (export "canister_update test")
                (call $ic0_msg_reject (i32.const 0) (i32.const 6))
                (call $ic0_msg_reject (i32.const 0) (i32.const 6))
            )
            (memory 1 1)
            (data (i32.const 0) "panic!")
        )"#;
    let canister_id = test.canister_from_wat(wat).unwrap();
    let err = test.ingress(canister_id, "test", vec![]).unwrap_err();
    assert_eq!(ErrorCode::CanisterContractViolation, err.code());
    assert!(err
        .description()
        .contains("ic0.msg_reject: the call is already replied"));
}

#[test]
fn ic0_msg_reject_code_works() {
    let mut test = ExecutionTestBuilder::new().build();
    let caller_id = test.universal_canister().unwrap();
    let callee_id = test.universal_canister().unwrap();
    let callee = wasm().message_payload().reject().build();
    let caller = wasm()
        .inter_update(
            callee_id,
            call_args()
                .other_side(callee)
                .on_reject(wasm().reject_code().int_to_blob().append_and_reply()),
        )
        .build();
    let result = test.ingress(caller_id, "update", caller).unwrap();
    assert_eq!(
        result,
        WasmResult::Reply(vec![RejectCode::CanisterReject as u8, 0, 0, 0])
    );
}

#[test]
fn ic0_msg_reject_code_is_not_available_outside_reject_callback() {
    let mut test = ExecutionTestBuilder::new().build();
    let canister_id = test.universal_canister().unwrap();
    let payload = wasm()
        .reject_code()
        .int_to_blob()
        .append_and_reply()
        .build();
    let err = test.ingress(canister_id, "update", payload).unwrap_err();
    assert_eq!(ErrorCode::CanisterContractViolation, err.code());
    assert!(
        err.description()
            .contains("\"ic0_msg_reject_code\" cannot be executed in update mode"),
        "Unexpected error message: {}",
        err.description()
    );
}

#[test]
fn ic0_msg_reject_msg_size_and_copy_work() {
    let mut test = ExecutionTestBuilder::new().build();
    let caller_id = test.universal_canister().unwrap();
    let callee_id = test.universal_canister().unwrap();
    let callee = wasm().message_payload().reject().build();
    let caller = wasm()
        .inter_update(
            callee_id,
            call_args()
                .other_side(callee.clone())
                .on_reject(wasm().reject_message().append_and_reply()),
        )
        .build();
    let result = test.ingress(caller_id, "update", caller).unwrap();
    assert_eq!(result, WasmResult::Reply(callee));
}

#[test]
fn ic0_msg_reject_msg_size_is_not_available_outside_reject_callback() {
    let mut test = ExecutionTestBuilder::new().build();
    let canister_id = test.universal_canister().unwrap();
    let payload = wasm()
        .msg_reject_msg_size()
        .int_to_blob()
        .append_and_reply()
        .build();
    let err = test.ingress(canister_id, "update", payload).unwrap_err();
    assert_eq!(ErrorCode::CanisterContractViolation, err.code());
    assert!(
        err.description()
            .contains("\"ic0_msg_reject_msg_size\" cannot be executed in update mode"),
        "Unexpected error message: {}",
        err.description()
    );
}

#[test]
fn ic0_msg_reject_msg_copy_is_not_available_outside_reject_callback() {
    let mut test = ExecutionTestBuilder::new().build();
    let canister_id = test.universal_canister().unwrap();
    let payload = wasm().msg_reject_msg_copy(0, 1).append_and_reply().build();
    let err = test.ingress(canister_id, "update", payload).unwrap_err();
    assert_eq!(ErrorCode::CanisterContractViolation, err.code());
    assert!(
        err.description()
            .contains("\"ic0_msg_reject_msg_copy\" cannot be executed in update mode"),
        "Unexpected error message: {}",
        err.description()
    );
}

#[test]
fn ic0_msg_reject_msg_copy_called_with_length_that_exceeds_message_length() {
    let mut test = ExecutionTestBuilder::new().build();
    let caller_id = test.universal_canister().unwrap();
    let callee_id = test.universal_canister().unwrap();
    let callee = wasm().push_bytes("error".as_bytes()).reject().build();
    let caller = wasm()
        .inter_update(
            callee_id,
            call_args()
                .other_side(callee)
                .on_reject(wasm().msg_reject_msg_copy(0, 8).append_and_reply()),
        )
        .build();
    let err = test.ingress(caller_id, "update", caller).unwrap_err();
    assert_eq!(ErrorCode::CanisterContractViolation, err.code());
    assert!(
        err.description()
            .contains("ic0.msg_reject_msg_copy msg: src=0 + length=8 exceeds the slice size=5"),
        "Unexpected error message: {}",
        err.description()
    );
}

#[test]
fn ic0_canister_self_size_works() {
    let mut test = ExecutionTestBuilder::new().build();
    let wat = r#"
        (module
            (import "ic0" "canister_self_size"
                (func $canister_self_size (result i32))
            )
            (import "ic0" "msg_reply" (func $msg_reply))
            (import "ic0" "msg_reply_data_append"
            (func $msg_reply_data_append (param i32 i32)))
            (func (export "canister_update test")
                ;; heap[0] = $canister_self_size()
                (i32.store (i32.const 0) (call $canister_self_size))
                ;; return heap[0]
                (call $msg_reply_data_append (i32.const 0) (i32.const 1))
                (call $msg_reply)
            )
            (memory 1 1)
        )"#;
    let canister_id = test.canister_from_wat(wat).unwrap();
    let result = test.ingress(canister_id, "test", vec![]).unwrap();
    assert_eq!(WasmResult::Reply(vec![10]), result);
}
#[test]
fn ic0_canister_self_copy_works() {
    let mut test = ExecutionTestBuilder::new().build();
    let wat = r#"
        (module
            (import "ic0" "canister_self_copy"
                (func $canister_self_copy (param i32 i32 i32))
            )
            (import "ic0" "msg_reply" (func $msg_reply))
            (import "ic0" "msg_reply_data_append"
            (func $msg_reply_data_append (param i32 i32)))
            (func (export "canister_update test")
                ;; heap[0..4] = canister_id_bytes[0..4]
                (call $canister_self_copy (i32.const 0) (i32.const 0) (i32.const 4))
                ;; heap[4..10] = canister_id_bytes[4..8]
                (call $canister_self_copy (i32.const 4) (i32.const 4) (i32.const 6))
                ;; return heap[0..10]
                (call $msg_reply_data_append (i32.const 0) (i32.const 10))
                (call $msg_reply)
            )
            (memory 1 1)
        )"#;
    let canister_id = test.canister_from_wat(wat).unwrap();
    let result = test.ingress(canister_id, "test", vec![]).unwrap();
    assert_eq!(WasmResult::Reply(canister_id.get().into_vec()), result);
}

#[test]
fn ic0_call_has_no_effect_on_trap() {
    let mut test = ExecutionTestBuilder::new().build();
    let wat = r#"
        (module
            (import "ic0" "call_new"
              (func $ic0_call_new
                (param i32 i32)
                (param $method_name_src i32)    (param $method_name_len i32)
                (param $reply_fun i32)          (param $reply_env i32)
                (param $reject_fun i32)         (param $reject_env i32)
            ))
            (import "ic0" "call_data_append" (func $ic0_call_data_append (param $src i32) (param $size i32)))
            (import "ic0" "call_perform" (func $ic0_call_perform (result i32)))
            (import "ic0" "trap" (func $ic_trap (param i32) (param i32)))
            (func (export "canister_update test")
                (call $ic0_call_new
                    (i32.const 100) (i32.const 10)  ;; callee canister id = 777
                    (i32.const 0) (i32.const 18)    ;; refers to "some_remote_method" on the heap
                    (i32.const 11) (i32.const 22)   ;; fictive on_reply closure
                    (i32.const 33) (i32.const 44))  ;; fictive on_reject closure
                (call $ic0_call_data_append
                    (i32.const 19) (i32.const 3))   ;; refers to "XYZ" on the heap
                (call $ic0_call_perform)
                drop
                (call $ic_trap (i32.const 0) (i32.const 18))
            )
            (memory 1)
            (data (i32.const 0) "some_remote_method XYZ")
            (data (i32.const 100) "\09\03\00\00\00\00\00\00\ff\01")
        )"#;
    let canister_id = test.canister_from_wat(wat).unwrap();
    let err = test.ingress(canister_id, "test", vec![]).unwrap_err();
    assert_eq!(ErrorCode::CanisterCalledTrap, err.code());
    assert_eq!(0, test.xnet_messages().len());
}

#[test]
fn ic0_call_perform_has_no_effect_on_trap() {
    let mut test = ExecutionTestBuilder::new().build();
    let wat = r#"
        (module
            (import "ic0" "call_new"
                (func $ic0_call_new
                    (param i32 i32)
                    (param $method_name_src i32)    (param $method_name_len i32)
                    (param $reply_fun i32)          (param $reply_env i32)
                    (param $reject_fun i32)         (param $reject_env i32)
                )
            )
            (import "ic0" "call_data_append"
                (func $ic0_call_data_append (param $src i32) (param $size i32))
            )
            (import "ic0" "call_perform" (func $ic0_call_perform (result i32)))
            (import "ic0" "trap" (func $ic_trap (param i32) (param i32)))
            (func (export "canister_update test")
                (call $ic0_call_new
                    (i32.const 100) (i32.const 10)  ;; callee canister id = 777
                    (i32.const 0) (i32.const 18)    ;; refers to "some_remote_method" on the heap
                    (i32.const 11) (i32.const 22)   ;; fictive on_reply closure
                    (i32.const 33) (i32.const 44)   ;; fictive on_reject closure
                )
                (call $ic0_call_data_append
                    (i32.const 19) (i32.const 3)    ;; refers to "XYZ" on the heap
                )
                (drop (call $ic0_call_perform))
                (call $ic_trap (i32.const 0) (i32.const 18))
            )
            (memory 1)
            (data (i32.const 0) "some_remote_method XYZ")
            (data (i32.const 100) "\09\03\00\00\00\00\00\00\ff\01")
        )"#;
    let canister_id = test.canister_from_wat(wat).unwrap();
    let err = test.ingress(canister_id, "test", vec![]).unwrap_err();
    assert_eq!(ErrorCode::CanisterCalledTrap, err.code());
    assert_eq!(0, test.xnet_messages().len());
}

#[test]
fn ic0_call_cycles_add_deducts_cycles() {
    let mut test = ExecutionTestBuilder::new()
        .with_instruction_limit(MAX_NUM_INSTRUCTIONS.get())
        .build();
    let wat = r#"
        (module
            (import "ic0" "call_new"
                (func $ic0_call_new
                    (param i32 i32)
                    (param $method_name_src i32)    (param $method_name_len i32)
                    (param $reply_fun i32)          (param $reply_env i32)
                    (param $reject_fun i32)         (param $reject_env i32)
                )
            )
            (import "ic0" "call_cycles_add" (func $ic0_call_cycles_add (param i64)))
            (import "ic0" "call_perform" (func $ic0_call_perform (result i32)))
            (func (export "canister_update test")
                (call $ic0_call_new
                    (i32.const 100) (i32.const 10)  ;; callee canister id = 777
                    (i32.const 0) (i32.const 18)    ;; refers to "some_remote_method" on the heap
                    (i32.const 11) (i32.const 22)   ;; fictive on_reply closure
                    (i32.const 33) (i32.const 44)   ;; fictive on_reject closure
                )
                (call $ic0_call_cycles_add
                    (i64.const 10000000000)         ;; amount of cycles used to be transferred
                )
                (call $ic0_call_perform)
                drop
            )
            (memory 1)
            (data (i32.const 0) "some_remote_method XYZ")
            (data (i32.const 100) "\09\03\00\00\00\00\00\00\ff\01")
        )"#;
    let initial_cycles = Cycles::new(100_000_000_000);
    let canister_id = test
        .canister_from_cycles_and_wat(initial_cycles, wat)
        .unwrap();
    let ingress_status = test.ingress_raw(canister_id, "test", vec![]).1;
    let ingress_state = match ingress_status {
        IngressStatus::Known { state, .. } => state,
        IngressStatus::Unknown => unreachable!("Expected known ingress status"),
    };
    assert_eq!(IngressState::Processing, ingress_state);
    assert_eq!(1, test.xnet_messages().len());
    let mgr = test.cycles_account_manager();
    let messaging_fee = mgr.xnet_call_performed_fee(test.subnet_size())
        + mgr.xnet_call_bytes_transmitted_fee(
            test.xnet_messages()[0].payload_size_bytes(),
            test.subnet_size(),
        )
        + mgr.xnet_call_bytes_transmitted_fee(
            MAX_INTER_CANISTER_PAYLOAD_IN_BYTES,
            test.subnet_size(),
        )
        + mgr.execution_cost(MAX_NUM_INSTRUCTIONS, test.subnet_size());
    let transferred_cycles = Cycles::new(10_000_000_000);
    assert_eq!(
        initial_cycles - messaging_fee - transferred_cycles - test.execution_cost(),
        test.canister_state(canister_id).system_state.balance(),
    );
}

#[test]
fn ic0_call_cycles_add_has_no_effect_without_ic0_call_perform() {
    let mut test = ExecutionTestBuilder::new().build();
    let wat = r#"
        (module
            (import "ic0" "call_new"
                (func $ic0_call_new
                    (param i32 i32)
                    (param $method_name_src i32) (param $method_name_len i32)
                    (param $reply_fun i32)       (param $reply_env i32)
                    (param $reject_fun i32)      (param $reject_env i32)
                )
            )
            (import "ic0" "call_cycles_add" (func $call_cycles_add (param i64)))
            (func (export "canister_update test")
                (call $ic0_call_new
                    (i32.const 100) (i32.const 10)  ;; callee canister id = 777
                    (i32.const 0) (i32.const 18)    ;; refers to "some_remote_method" on the heap
                    (i32.const 11) (i32.const 22)   ;; fictive on_reply closure
                    (i32.const 33) (i32.const 44)   ;; fictive on_reject closure
                )
                (call $call_cycles_add
                    (i64.const 10000000000)         ;; amount of cycles used to be transferred
                )
            )
            (memory 1)
            (data (i32.const 0) "some_remote_method XYZ")
            (data (i32.const 100) "\09\03\00\00\00\00\00\00\ff\01")
        )"#;

    let initial_cycles = Cycles::new(100_000_000_000);
    let canister_id = test
        .canister_from_cycles_and_wat(initial_cycles, wat)
        .unwrap();
    let result = test.ingress(canister_id, "test", vec![]);
    assert_empty_reply(result);
    assert_eq!(0, test.xnet_messages().len());
    // Cycles deducted by `ic0.call_cycles_add` are refunded.
    assert_eq!(
        initial_cycles - test.execution_cost(),
        test.canister_state(canister_id).system_state.balance(),
    );
}

const MINT_CYCLES: &str = r#"
    (module
        (import "ic0" "msg_reply_data_append"
            (func $msg_reply_data_append (param i32) (param i32))
        )
        (import "ic0" "mint_cycles"
            (func $mint_cycles (param i64) (result i64))
        )
        (import "ic0" "msg_reply" (func $ic0_msg_reply))

        (func (export "canister_update test")
            (i64.store
                ;; store at the beginning of the heap
                (i32.const 0) ;; store at the beginning of the heap
                (call $mint_cycles (i64.const 10000000000))
            )
            (call $msg_reply_data_append (i32.const 0) (i32.const 8))
            (call $ic0_msg_reply)
        )
        (memory 1 1)
    )"#;

#[test]
fn ic0_mint_cycles_fails_on_application_subnet() {
    let mut test = ExecutionTestBuilder::new().build();
    let canister_id = test.canister_from_wat(MINT_CYCLES).unwrap();
    let initial_cycles = test.canister_state(canister_id).system_state.balance();
    let err = test.ingress(canister_id, "test", vec![]).unwrap_err();
    assert_eq!(ErrorCode::CanisterContractViolation, err.code());
    assert!(err
        .description()
        .contains("ic0.mint_cycles cannot be executed"));
    let canister_state = test.canister_state(canister_id);
    assert_eq!(0, canister_state.system_state.queues().output_queues_len());
    assert_balance_equals(
        initial_cycles,
        canister_state.system_state.balance(),
        BALANCE_EPSILON,
    );
}

#[test]
fn ic0_mint_cycles_fails_on_system_subnet_non_cmc() {
    let mut test = ExecutionTestBuilder::new()
        .with_subnet_type(SubnetType::System)
        .build();
    let canister_id = test.canister_from_wat(MINT_CYCLES).unwrap();
    let initial_cycles = test.canister_state(canister_id).system_state.balance();
    let err = test.ingress(canister_id, "test", vec![]).unwrap_err();
    assert_eq!(ErrorCode::CanisterContractViolation, err.code());
    assert!(err
        .description()
        .contains("ic0.mint_cycles cannot be executed"));
    let canister_state = test.canister_state(canister_id);
    assert_eq!(0, canister_state.system_state.queues().output_queues_len());
    assert_balance_equals(
        initial_cycles,
        canister_state.system_state.balance(),
        BALANCE_EPSILON,
    );
}

#[test]
fn ic0_mint_cycles_succeeds_on_cmc() {
    let mut test = ExecutionTestBuilder::new()
        .with_subnet_type(SubnetType::System)
        .build();
    let mut canister_id = test.canister_from_wat(MINT_CYCLES).unwrap();
    // This loop should finish after four iterations.
    while canister_id != CYCLES_MINTING_CANISTER_ID {
        canister_id = test.canister_from_wat(MINT_CYCLES).unwrap();
    }
    let initial_cycles = test.canister_state(canister_id).system_state.balance();
    let result = test.ingress(canister_id, "test", vec![]).unwrap();
    // ic0_mint() returns the minted amount: hex(10_000_000_000) = 0x2_54_0b_e4_00.
    assert_eq!(WasmResult::Reply(vec![0, 228, 11, 84, 2, 0, 0, 0]), result);
    let canister_state = test.canister_state(canister_id);
    assert_eq!(0, canister_state.system_state.queues().output_queues_len());
    assert_balance_equals(
        initial_cycles + Cycles::new(10_000_000_000),
        canister_state.system_state.balance(),
        BALANCE_EPSILON,
    );
}

#[test]
fn ic0_call_enqueues_request() {
    let mut test = ExecutionTestBuilder::new().build();
    let wat = r#"
        (module
            (import "ic0" "call_new"
              (func $ic0_call_new
                (param i32 i32)
                (param $method_name_src i32)    (param $method_name_len i32)
                (param $reply_fun i32)          (param $reply_env i32)
                (param $reject_fun i32)         (param $reject_env i32)
            ))
            (import "ic0" "call_data_append" (func $ic0_call_data_append (param $src i32) (param $size i32)))
            (import "ic0" "call_perform" (func $ic0_call_perform (result i32)))

            (import "ic0" "msg_reply" (func $msg_reply))
            (func (export "canister_update test")
                (call $ic0_call_new
                    (i32.const 100) (i32.const 10)  ;; callee canister id = 777
                    (i32.const 0) (i32.const 18)    ;; refers to "some_remote_method" on the heap
                    (i32.const 11) (i32.const 22)   ;; fictive on_reply closure
                    (i32.const 33) (i32.const 44))  ;; fictive on_reject closure
                (call $ic0_call_data_append
                    (i32.const 19) (i32.const 3))   ;; refers to "XYZ" on the heap
                (call $ic0_call_perform)
                drop
                (call $msg_reply)
            )
            (memory 1 1)
            (data (i32.const 0) "some_remote_method XYZ")
            (data (i32.const 100) "\09\03\00\00\00\00\00\00\ff\01")
        )"#;
    let canister_id = test.canister_from_wat(wat).unwrap();
    let result = test.ingress(canister_id, "test", vec![]).unwrap();
    assert_eq!(WasmResult::Reply(vec![]), result);
    let canister_state = test.canister_state(canister_id);
    assert_eq!(1, canister_state.system_state.queues().output_queues_len());
}

#[test]
fn ic0_call_perform_enqueues_request() {
    let mut test = ExecutionTestBuilder::new().build();
    let wat = r#"
        (module
            (import "ic0" "call_new"
                (func $ic0_call_new
                    (param i32 i32)
                    (param $method_name_src i32)    (param $method_name_len i32)
                    (param $reply_fun i32)          (param $reply_env i32)
                    (param $reject_fun i32)         (param $reject_env i32)
                )
            )
            (import "ic0" "call_data_append"
                (func $ic0_call_data_append (param $src i32) (param $size i32))
            )
            (import "ic0" "call_perform" (func $ic0_call_perform (result i32)))
            (import "ic0" "msg_reply" (func $msg_reply))
            (func (export "canister_update test")
                (call $ic0_call_new
                    (i32.const 100) (i32.const 10)  ;; callee canister id = 777
                    (i32.const 0) (i32.const 18)    ;; refers to "some_remote_method" on the heap
                    (i32.const 11) (i32.const 22)   ;; fictive on_reply closure
                    (i32.const 33) (i32.const 44)   ;; fictive on_reject closure
                )
                (call $ic0_call_data_append
                    (i32.const 19) (i32.const 3)    ;; refers to "XYZ" on the heap
                )
                (call $ic0_call_perform)
                drop
                (call $msg_reply)
            )
            (memory 1 1)
            (data (i32.const 0) "some_remote_method XYZ")
            (data (i32.const 100) "\09\03\00\00\00\00\00\00\ff\01")
        )"#;
    let canister_id = test.canister_from_wat(wat).unwrap();
    let result = test.ingress(canister_id, "test", vec![]).unwrap();
    assert_eq!(WasmResult::Reply(vec![]), result);
    let canister_state = test.canister_state(canister_id);
    assert_eq!(1, canister_state.system_state.queues().output_queues_len());
}

#[test]
fn ic0_trap_works() {
    let mut test = ExecutionTestBuilder::new().build();
    let wat = r#"
        (module
            (import "ic0" "trap" (func $ic_trap (param i32) (param i32)))
            (func (export "canister_update test")
                (call $ic_trap (i32.const 0) (i32.const 3))
            )
            (data (i32.const 0) "Hi!")
            (memory 1 1)
        )"#;
    let canister_id = test.canister_from_wat(wat).unwrap();
    let err = test.ingress(canister_id, "test", vec![]).unwrap_err();
    assert_eq!(ErrorCode::CanisterCalledTrap, err.code());
    assert_eq!(
        format!("Canister {} trapped explicitly: Hi!", canister_id),
        err.description()
    );
}

#[test]
fn globals_are_updated() {
    let mut test = ExecutionTestBuilder::new().build();
    let wat = r#"
        (module
            (func (export "canister_update test")
                (global.set 0 (i32.const 1))
            )
            (global (export "g") (mut i32) (i32.const 137))
        )"#;
    let canister_id = test.canister_from_wat(wat).unwrap();
    let result = test.ingress(canister_id, "test", vec![]);
    assert_empty_reply(result);
    assert_eq!(
        Global::I32(1),
        test.execution_state(canister_id).exported_globals[0]
    );
}

#[test]
fn comparison_of_non_canonical_nans() {
    let mut test = ExecutionTestBuilder::new().build();
    let wat = r#"
        (module
            (func (export "canister_update test")
                (global.set 0 (f32.eq (f32.const nan:0x1234) (f32.const nan:0x1234)))
            )
            (global (export "g") (mut i32) (i32.const 137))
        )"#;
    let canister_id = test.canister_from_wat(wat).unwrap();
    let result = test.ingress(canister_id, "test", vec![]);
    assert_empty_reply(result);
    assert_eq!(
        Global::I32(0),
        test.execution_state(canister_id).exported_globals[0]
    );
}

#[test]
fn instruction_limit_is_respected() {
    let mut test = ExecutionTestBuilder::new()
        .with_instruction_limit(3)
        .build();
    let wat = r#"
        (module
            (func (export "canister_update test")
                (i32.const 0)
                (i32.const 0)
                (drop)
                (drop)
            )
        )"#;
    let canister_id = test.canister_from_wat(wat).unwrap();
    let err = test.ingress(canister_id, "test", vec![]).unwrap_err();
    assert_eq!(ErrorCode::CanisterInstructionLimitExceeded, err.code());
}

#[test]
fn subnet_available_memory_is_respected_by_memory_grow() {
    let mut test = ExecutionTestBuilder::new()
        .with_subnet_execution_memory(9 * WASM_PAGE_SIZE as i64)
        .with_subnet_memory_reservation(0)
        .build();
    let wat = r#"
        (module
            (func (export "canister_update test")
                (drop (memory.grow (i32.const 10)))
            )
            (memory 1 20)
        )"#;
    let canister_id = test.canister_from_wat(wat).unwrap();
    let err = test.ingress(canister_id, "test", vec![]).unwrap_err();
    assert_eq!(ErrorCode::CanisterOutOfMemory, err.code());
}

#[test]
fn subnet_available_memory_is_updated() {
    let mut test = ExecutionTestBuilder::new().build();
    let wat = r#"
        (module
            (func (export "canister_update test")
                (drop (memory.grow (i32.const 10)))
            )
            (memory 1 20)
        )"#;
    let canister_id = test.canister_from_wat(wat).unwrap();
    let initial_subnet_available_memory = test.subnet_available_memory();
    let result = test.ingress(canister_id, "test", vec![]);
    assert_empty_reply(result);
    assert_eq!(
        initial_subnet_available_memory.get_execution_memory() - 10 * WASM_PAGE_SIZE as i64,
        test.subnet_available_memory().get_execution_memory()
    );
    assert_eq!(
        initial_subnet_available_memory.get_message_memory(),
        test.subnet_available_memory().get_message_memory()
    )
}

#[test]
fn subnet_available_memory_is_updated_in_heartbeat() {
    let mut test = ExecutionTestBuilder::new().build();
    let wat = r#"
        (module
            (func (export "canister_heartbeat")
                (drop (memory.grow (i32.const 10)))
            )
            (memory 1 20)
        )"#;
    let canister_id = test.canister_from_wat(wat).unwrap();
    let initial_subnet_available_memory = test.subnet_available_memory();
    test.canister_task(canister_id, CanisterTask::Heartbeat);
    assert_eq!(
        test.execution_state(canister_id).wasm_memory.size,
        NumWasmPages::new(11)
    );
    assert_eq!(
        initial_subnet_available_memory.get_execution_memory() - 10 * WASM_PAGE_SIZE as i64,
        test.subnet_available_memory().get_execution_memory()
    );
    assert_eq!(
        initial_subnet_available_memory.get_message_memory(),
        test.subnet_available_memory().get_message_memory()
    )
}

#[test]
fn subnet_available_memory_is_updated_in_global_timer() {
    let mut test = ExecutionTestBuilder::new().build();
    let wat = r#"
        (module
            (func (export "canister_global_timer")
                (drop (memory.grow (i32.const 10)))
            )
            (memory 1 20)
        )"#;
    let canister_id = test.canister_from_wat(wat).unwrap();
    let initial_subnet_available_memory = test.subnet_available_memory();
    test.canister_task(canister_id, CanisterTask::GlobalTimer);
    assert_eq!(
        test.execution_state(canister_id).wasm_memory.size,
        NumWasmPages::new(11)
    );
    assert_eq!(
        initial_subnet_available_memory.get_execution_memory() - 10 * WASM_PAGE_SIZE as i64,
        test.subnet_available_memory().get_execution_memory()
    );
    assert_eq!(
        initial_subnet_available_memory.get_message_memory(),
        test.subnet_available_memory().get_message_memory()
    )
}

#[test]
fn subnet_available_memory_is_not_updated_in_query() {
    let mut test = ExecutionTestBuilder::new().build();
    let wat = r#"
        (module
            (func (export "canister_query test")
                (drop (memory.grow (i32.const 10)))
            )
            (memory 1 20)
        )"#;
    let canister_id = test.canister_from_wat(wat).unwrap();
    let initial_subnet_available_memory = test.subnet_available_memory();
    let result = test.ingress(canister_id, "test", vec![]);
    assert_empty_reply(result);
    assert_eq!(
        initial_subnet_available_memory.get_execution_memory(),
        test.subnet_available_memory().get_execution_memory()
    );
    assert_eq!(
        initial_subnet_available_memory.get_message_memory(),
        test.subnet_available_memory().get_message_memory()
    )
}

#[test]
fn subnet_available_memory_is_updated_by_canister_init() {
    let mut test = ExecutionTestBuilder::new().build();
    let wat = r#"
        (module
            (func (export "canister_init")
                (drop (memory.grow (i32.const 10)))
            )
            (memory 1 20)
        )"#;
    let initial_subnet_available_memory = test.subnet_available_memory();
    test.canister_from_wat(wat).unwrap();
    assert!(
        initial_subnet_available_memory.get_execution_memory() - 10 * WASM_PAGE_SIZE as i64
            > test.subnet_available_memory().get_execution_memory()
    );
    assert_eq!(
        initial_subnet_available_memory.get_message_memory(),
        test.subnet_available_memory().get_message_memory()
    );
    let memory_used = test.state().memory_taken().execution().get() as i64;
    let canister_history_memory = 2 * size_of::<CanisterChange>() + size_of::<PrincipalId>();
    // canister history memory usage is not updated in SubnetAvailableMemory => we add it at RHS
    assert_eq!(
        test.subnet_available_memory().get_execution_memory(),
        initial_subnet_available_memory.get_execution_memory() - memory_used
            + canister_history_memory as i64
    );
}

#[test]
fn subnet_available_memory_is_updated_by_canister_start() {
    let mut test = ExecutionTestBuilder::new().build();
    let wat = r#"
        (module
            (func $start
                (drop (memory.grow (i32.const 10)))
            )
            (start $start)
            (memory 1 20)
        )"#;
    let initial_subnet_available_memory = test.subnet_available_memory();
    let canister_id = test.canister_from_wat(wat).unwrap();
    assert!(
        initial_subnet_available_memory.get_execution_memory() - 10 * WASM_PAGE_SIZE as i64
            > test.subnet_available_memory().get_execution_memory()
    );
    assert_eq!(
        initial_subnet_available_memory.get_message_memory(),
        test.subnet_available_memory().get_message_memory()
    );
    let mem_before_upgrade = test.subnet_available_memory().get_execution_memory();
    let result = test.upgrade_canister(canister_id, wat::parse_str(wat).unwrap());
    assert_eq!(Ok(()), result);
    assert_eq!(
        mem_before_upgrade,
        test.subnet_available_memory().get_execution_memory()
    );
    let memory_used = test.state().memory_taken().execution().get() as i64;
    let canister_history_memory = 3 * size_of::<CanisterChange>() + size_of::<PrincipalId>();
    // canister history memory usage is not updated in SubnetAvailableMemory => we add it at RHS
    assert_eq!(
        test.subnet_available_memory().get_execution_memory(),
        initial_subnet_available_memory.get_execution_memory() - memory_used
            + canister_history_memory as i64
    );
    assert_eq!(
        initial_subnet_available_memory.get_message_memory(),
        test.subnet_available_memory().get_message_memory()
    );
}

#[test]
fn subnet_available_memory_is_updated_by_canister_pre_upgrade() {
    let mut test = ExecutionTestBuilder::new().build();
    let wat = r#"
        (module
            (import "ic0" "stable_grow"
                (func $stable_grow (param i32) (result i32))
            )
            (func (export "canister_pre_upgrade")
                (drop (call $stable_grow (i32.const 10)))
            )
            (memory 1 20)
        )"#;
    let canister_id = test.canister_from_wat(wat).unwrap();
    let initial_subnet_available_memory = test.subnet_available_memory();
    let result = test.upgrade_canister(canister_id, wat::parse_str(wat).unwrap());
    assert_eq!(Ok(()), result);
    assert_eq!(
        initial_subnet_available_memory.get_execution_memory() - 10 * WASM_PAGE_SIZE as i64,
        test.subnet_available_memory().get_execution_memory()
    );
    assert_eq!(
        initial_subnet_available_memory.get_message_memory(),
        test.subnet_available_memory().get_message_memory()
    )
}

#[test]
fn subnet_available_memory_is_not_updated_by_canister_pre_upgrade_wasm_memory() {
    let mut test = ExecutionTestBuilder::new().build();
    let wat = r#"
        (module
            (func (export "canister_pre_upgrade")
                (drop (memory.grow (i32.const 10)))
            )
            (memory 1 20)
        )"#;
    let canister_id = test.canister_from_wat(wat).unwrap();
    let initial_subnet_available_memory = test.subnet_available_memory();
    let result = test.upgrade_canister(canister_id, wat::parse_str(wat).unwrap());
    assert_eq!(Ok(()), result);
    assert_eq!(
        initial_subnet_available_memory.get_execution_memory(),
        test.subnet_available_memory().get_execution_memory()
    );
    assert_eq!(
        initial_subnet_available_memory.get_message_memory(),
        test.subnet_available_memory().get_message_memory()
    )
}

#[test]
fn subnet_available_memory_is_updated_by_canister_post_upgrade() {
    let mut test = ExecutionTestBuilder::new().build();
    let wat = r#"
        (module
            (func (export "canister_post_upgrade")
                (drop (memory.grow (i32.const 10)))
            )
            (memory 1 20)
        )"#;
    let canister_id = test.canister_from_wat(wat).unwrap();
    let initial_subnet_available_memory = test.subnet_available_memory();
    let result = test.upgrade_canister(canister_id, wat::parse_str(wat).unwrap());
    assert_eq!(Ok(()), result);
    assert_eq!(
        initial_subnet_available_memory.get_execution_memory() - 10 * WASM_PAGE_SIZE as i64,
        test.subnet_available_memory().get_execution_memory()
    );
    assert_eq!(
        initial_subnet_available_memory.get_message_memory(),
        test.subnet_available_memory().get_message_memory()
    )
}

#[test]
fn subnet_available_memory_does_not_change_after_failed_execution() {
    let mut test = ExecutionTestBuilder::new().build();
    let wat = r#"
        (module
            (func (export "canister_update test")
                (drop (memory.grow (i32.const 1)))
                unreachable
            )
            (memory 1 20)
        )"#;
    let canister_id = test.canister_from_wat(wat).unwrap();
    let initial_subnet_available_memory = test.subnet_available_memory();
    let err = test.ingress(canister_id, "test", vec![]).unwrap_err();
    assert_eq!(ErrorCode::CanisterTrapped, err.code());
    assert_eq!(
        initial_subnet_available_memory.get_execution_memory(),
        test.subnet_available_memory().get_execution_memory()
    );
    assert_eq!(
        initial_subnet_available_memory.get_message_memory(),
        test.subnet_available_memory().get_message_memory()
    )
}

#[test]
fn subnet_available_memory_is_not_updated_when_allocation_reserved() {
    let mut test = ExecutionTestBuilder::new().build();
    let wat = r#"
        (module
            (func (export "canister_update test")
                (drop (memory.grow (i32.const 10)))
            )
            (memory 1 20)
        )"#;
    let binary = wat::parse_str(wat).unwrap();
    let canister_id = test.create_canister(Cycles::new(1_000_000_000_000));
    let memory_allocation = NumBytes::from(1024 * 1024 * 1024);

    test.install_canister_with_allocation(canister_id, binary, None, Some(memory_allocation.get()))
        .unwrap();
    let initial_memory_used = test.state().memory_taken().execution();
    let canister_history_memory = 2 * size_of::<CanisterChange>() + size_of::<PrincipalId>();
    // canister history memory usage is not updated in SubnetAvailableMemory => we add it at RHS
    assert_eq!(
        initial_memory_used.get(),
        memory_allocation.get() + canister_history_memory as u64
    );
    let initial_subnet_available_memory = test.subnet_available_memory();
    let result = test.ingress(canister_id, "test", vec![]);
    assert_empty_reply(result);
    // memory taken should not change
    assert_eq!(
        initial_subnet_available_memory.get_execution_memory(),
        test.subnet_available_memory().get_execution_memory()
    );
    assert_eq!(
        initial_subnet_available_memory.get_message_memory(),
        test.subnet_available_memory().get_message_memory()
    );
    assert_eq!(initial_memory_used, test.state().memory_taken().execution());
}

#[test]
fn ic0_msg_cycles_available_returns_zero_for_ingress() {
    let mut test = ExecutionTestBuilder::new().build();
    let wat = r#"
        (module
            (import "ic0" "msg_cycles_available"
                (func $msg_cycles_available (result i64))
            )
            (func (export "canister_update test")
                block
                    call $msg_cycles_available
                    i64.eqz
                    br_if 0
                    unreachable
                end)
            (memory 1 1)
        )"#;
    let canister_id = test.canister_from_wat(wat).unwrap();
    let result = test.ingress(canister_id, "test", vec![]);
    assert_empty_reply(result);
}

#[test]
fn ic0_msg_cycles_available_works_for_calls() {
    let mut test = ExecutionTestBuilder::new().build();
    let wat = r#"
        (module
            (import "ic0" "msg_cycles_available" (func $msg_cycles_available (result i64)))
            (import "ic0" "msg_reply" (func $msg_reply))
            (func (export "canister_update test")
                block
                    call $msg_cycles_available
                    i64.const 50
                    i64.eq
                    br_if 0
                    unreachable
                end
                (call $msg_reply)
            )
            (memory 1)
        )"#;
    let callee_id = test.canister_from_wat(wat).unwrap();
    let caller_id = test.universal_canister().unwrap();
    let caller = wasm()
        .call_with_cycles(callee_id, "test", call_args(), Cycles::from(50u128))
        .build();
    let result = test.ingress(caller_id, "update", caller).unwrap();
    assert_eq!(WasmResult::Reply(vec![]), result);
}

#[test]
fn wasm_page_metrics_are_recorded_even_if_execution_fails() {
    let mut test = ExecutionTestBuilder::new().build();
    let wat = r#"
        (module
            (func (export "canister_update write")
                (i32.store
                    (i32.const 0)
                    (i32.add (i32.load (i32.const 70000)) (i32.const 1))
                )
                (unreachable)
            )
            (memory 2 2)
        )"#;
    let canister_id = test.canister_from_wat(wat).unwrap();
    let err = test.ingress(canister_id, "write", vec![]).unwrap_err();
    assert_eq!(ErrorCode::CanisterTrapped, err.code());
    assert_eq!(
        fetch_histogram_stats(test.metrics_registry(), "hypervisor_dirty_pages"),
        Some(HistogramStats { sum: 1.0, count: 1 })
    );
    match fetch_histogram_stats(test.metrics_registry(), "hypervisor_accessed_pages") {
        Some(HistogramStats { sum, count }) => {
            assert_eq!(count, 1);
            assert!(sum >= 2.0);
        }
        None => unreachable!(),
    }
}

#[test]
fn executing_non_existing_method_does_not_consume_cycles() {
    let mut test = ExecutionTestBuilder::new().build();
    let wat = "(module)";
    let canister_id = test.canister_from_wat(wat).unwrap();
    let err = test.ingress(canister_id, "foo", vec![]).unwrap_err();
    assert_eq!(ErrorCode::CanisterMethodNotFound, err.code());
    assert_eq!(wat_compilation_cost(wat), test.executed_instructions());
}

#[test]
fn grow_memory() {
    let mut test = ExecutionTestBuilder::new().build();
    let wat = r#"
        (module
            (func (export "canister_init")
                (drop (memory.grow (i32.const 1)))
            )
            (memory 1 2)
        )"#;
    test.canister_from_wat(wat).unwrap();
}

#[test]
fn memory_access_between_min_and_max_canister_start() {
    let mut test = ExecutionTestBuilder::new().build();
    let wat = r#"
        (module
            (func $start
                ;; An attempt to load heap[0..4] which should fail.
                (drop (i32.load (i32.const 65536)))
            )
            (start $start)
            (memory 1 2)
        )"#;
    let err = test.canister_from_wat(wat).unwrap_err();
    assert_eq!(ErrorCode::CanisterTrapped, err.code());
}

#[test]
fn memory_access_between_min_and_max_ingress() {
    let mut test = ExecutionTestBuilder::new().build();
    let wat = r#"
        (module
            (func (export "canister_update test")
                ;; An attempt to load heap[0..4] which should fail.
                (drop (i32.load (i32.const 65536)))
            )
            (memory 1 2)
        )"#;
    let canister_id = test.canister_from_wat(wat).unwrap();
    let err = test.ingress(canister_id, "test", vec![]).unwrap_err();
    assert_eq!(ErrorCode::CanisterTrapped, err.code());
}

#[test]
fn upgrade_calls_pre_and_post_upgrade() {
    let mut test = ExecutionTestBuilder::new().build();
    let wat = r#"
        (module
            (import "ic0" "stable_grow"
                (func $stable_grow (param i32) (result i32))
            )
            (import "ic0" "stable_read"
                (func $stable_read (param $dst i32) (param $offset i32) (param $size i32))
            )
            (import "ic0" "stable_write"
                (func $stable_write (param $offset i32) (param $src i32) (param $size i32))
            )
            (import "ic0" "msg_reply" (func $msg_reply))
            (import "ic0" "msg_reply_data_append"
                (func $msg_reply_data_append (param i32 i32))
            )
            (func (export "canister_query read")
                (call $msg_reply_data_append
                    (i32.const 0) ;; the counter from heap[0]
                    (i32.const 8)) ;; length
                (call $msg_reply))
            (func (export "canister_pre_upgrade")
                (drop (call $stable_grow (i32.const 1)))
                ;; Store [1, 0, 0, 0] to heap[0..4]
                (i32.store (i32.const 0) (i32.const 1))
                ;; Copy heap[0..4] to stable_memory[0..4]
                (call $stable_write (i32.const 0) (i32.const 0) (i32.const 4))
            )
            (func (export "canister_post_upgrade")
                ;; Copy stable_memory[0..4] to heap[4..8]
                (call $stable_read (i32.const 4) (i32.const 0) (i32.const 4))
            )
            (memory $memory 1)
        )"#;
    let canister_id = test.canister_from_wat(wat).unwrap();
    let result = test.ingress(canister_id, "read", vec![]);
    assert_eq!(result, Ok(WasmResult::Reply(vec![0, 0, 0, 0, 0, 0, 0, 0])));
    let result = test.upgrade_canister(canister_id, wat::parse_str(wat).unwrap());
    assert_eq!(Ok(()), result);
    let result = test.ingress(canister_id, "read", vec![]);
    // The Wasm memory changes of `pre_upgrade` must be cleared.
    // The Wasm memory changes of `post_upgrade` must be visible.
    assert_eq!(result, Ok(WasmResult::Reply(vec![0, 0, 0, 0, 1, 0, 0, 0])));
}

#[test]
fn upgrade_without_pre_and_post_upgrade_succeeds() {
    let mut test = ExecutionTestBuilder::new().build();
    let wat = "(module)";
    let canister_id = test.canister_from_wat(wat).unwrap();
    let result = test.upgrade_canister(canister_id, wat::parse_str(wat).unwrap());
    assert_eq!(Ok(()), result);
    // Compilation occurs once for original installation and again for upgrade.
    assert_eq!(test.executed_instructions(), wat_compilation_cost(wat) * 2);
}

#[test]
fn install_code_calls_canister_init_and_start() {
    let mut test = ExecutionTestBuilder::new().build();
    let wat = r#"
        (module
            (import "ic0" "msg_reply" (func $msg_reply))
            (import "ic0" "msg_reply_data_append"
                (func $msg_reply_data_append (param i32 i32)))
            (func (export "canister_query read")
                (call $msg_reply_data_append
                    (i32.const 0) ;; the counter from heap[0]
                    (i32.const 8)) ;; length
                (call $msg_reply))
            (func $start
                (i32.store (i32.const 0) (i32.const 1))
            )
            (func (export "canister_init")
                (i32.store (i32.const 4) (i32.const 2))
            )
            (memory $memory 1)
            (start $start)
        )"#;
    let canister_id = test.canister_from_wat(wat).unwrap();
    let dirty_heap_cost = NumInstructions::from(2 * test.dirty_heap_page_overhead());
    assert_eq!(
        // Function is 1 instruction.
        NumInstructions::from(8) + wat_compilation_cost(wat) + dirty_heap_cost,
        test.executed_instructions()
    );
    let result = test.ingress(canister_id, "read", vec![]);
    assert_eq!(result, Ok(WasmResult::Reply(vec![1, 0, 0, 0, 2, 0, 0, 0])));
}

#[test]
fn install_code_without_canister_init_and_start_succeeds() {
    let mut test = ExecutionTestBuilder::new().build();
    let wat = "(module)";
    test.canister_from_wat(wat).unwrap();
    assert_eq!(wat_compilation_cost(wat), test.executed_instructions());
}

#[test]
fn canister_init_can_set_mutable_globals() {
    let mut test = ExecutionTestBuilder::new().build();
    let wat = r#"
        (module
            (func (export "canister_init")
                (global.set 0 (i32.const 42))
            )
            (global (export "globals_must_be_exported") (mut i32) (i32.const 0))
        )"#;
    let canister_id = test.canister_from_wat(wat).unwrap();
    assert_eq!(
        Global::I32(42),
        test.execution_state(canister_id).exported_globals[0]
    );
}

#[test]
fn declare_memory_beyond_max_size_1() {
    let mut test = ExecutionTestBuilder::new().build();
    let wat = r#"
        (module
            (func (export "canister_init")
                (i32.store (i32.const 0) (i32.const 1))
            )
            (memory 65537)
        )"#;
    let err = test.canister_from_wat(wat).unwrap_err();
    assert_eq!(ErrorCode::CanisterInvalidWasm, err.code());
}

#[test]
fn declare_memory_beyond_max_size_2() {
    let mut test = ExecutionTestBuilder::new().build();
    let wat = r#"
        (module
            (func (export "canister_init")
                (i32.store (i32.const 0) (i32.const 1))
            )
            (memory 1 65537)
        )"#;
    let err = test.canister_from_wat(wat).unwrap_err();
    assert_eq!(ErrorCode::CanisterInvalidWasm, err.code());
}

#[test]
fn grow_memory_beyond_max_size_0() {
    let mut test = ExecutionTestBuilder::new().build();
    let wat = r#"
        (module
            (func (export "canister_update test")
                ;; growing memory past limit does not trigger trap or error
                ;; but should return -1
                (global.set 0 (memory.grow (i32.const 1)))
            )
            (memory 1 1)
            (global (export "g") (mut i32) (i32.const 137))
        )"#;
    let canister_id = test.canister_from_wat(wat).unwrap();
    let result = test.ingress(canister_id, "test", vec![]);
    assert_empty_reply(result);
    assert_eq!(
        Global::I32(-1),
        test.execution_state(canister_id).exported_globals[0]
    );
}

#[test]
fn grow_memory_beyond_max_size_1() {
    let mut test = ExecutionTestBuilder::new().build();
    let wat = r#"
        (module
            (func (export "canister_init")
                ;; growing memory past limit does not trigger trap or error
                (drop (memory.grow (i32.const 1)))
                ;; but accessing the memory triggers HeapOutOfBounds
                ;; page(2)[0;4] = 1
                (i32.store (i32.const 65536) (i32.const 1))
            )
            (memory 1 1)
        )"#;
    let err = test.canister_from_wat(wat).unwrap_err();
    assert_eq!(ErrorCode::CanisterTrapped, err.code());
}

#[test]
fn memory_access_between_min_and_max_canister_init() {
    let mut test = ExecutionTestBuilder::new().build();
    let wat = r#"
        (module
            (func (export "canister_init")
                ;; attempt to load page(1)[0;4] which should fail
                (drop (i32.load (i32.const 65536)))
            )
            (memory 1 2)
        )"#;
    let err = test.canister_from_wat(wat).unwrap_err();
    assert_eq!(ErrorCode::CanisterTrapped, err.code());
}

#[test]
fn grow_memory_beyond_max_size_2() {
    let mut test = ExecutionTestBuilder::new().build();
    let wat = r#"
        (module
            (func (export "canister_init")
                ;; growing memory past limit does not trigger trap or error
                (drop (memory.grow (i32.const 100)))
                ;; but accessing the memory triggers HeapOutOfBounds
                ;; page(3)[0;4] = 1
                (i32.store
                    (i32.add (i32.mul (i32.const 65536) (i32.const 2)) (i32.const 1))
                    (i32.const 1)
                )
            )
            (memory 1 2)
        )"#;
    let err = test.canister_from_wat(wat).unwrap_err();
    assert_eq!(ErrorCode::CanisterTrapped, err.code());
}

#[test]
fn grow_memory_beyond_32_bit_limit_fails() {
    let mut test = ExecutionTestBuilder::new().build();
    let wat = r#"
        (module
            (func (export "canister_init")
                ;; 65536 is the maximum number of 32-bit wasm memory pages
                (drop (memory.grow (i32.const 65537)))
                ;; grow failed so accessing the memory triggers HeapOutOfBounds
                (i32.store (i32.const 1) (i32.const 1))
            )
            (memory 0)
        )"#;
    let err = test.canister_from_wat(wat).unwrap_err();
    assert_eq!(ErrorCode::CanisterTrapped, err.code());
}

const STABLE_MEMORY_WAT: &str = r#"
    (import "ic0" "msg_reply" (func $msg_reply))
    (import "ic0" "msg_reply_data_append"
        (func $msg_reply_data_append (param i32) (param i32))
    )
    (import "ic0" "stable_grow" (func $stable_grow (param i32) (result i32)))
    (import "ic0" "stable_read"
        (func $stable_read (param $dst i32) (param $offset i32) (param $size i32))
    )
    (import "ic0" "stable_write"
        (func $stable_write (param $offset i32) (param $src i32) (param $size i32))
    )
    (import "ic0" "trap" (func $ic_trap (param i32) (param i32)))
    (func (export "canister_query read")
        ;; heap[8..12] = stable_memory[0..4]
        (call $stable_read (i32.const 8) (i32.const 0) (i32.const 4))
        ;; Return heap[8..12].
        (call $msg_reply_data_append
            (i32.const 8)     ;; heap offset = 8
            (i32.const 4))    ;; length = 4
        (call $msg_reply)     ;; call reply
    )
    (func (export "canister_update write")
        (call $stable_write (i32.const 0) (i32.const 0) (i32.const 4))
    )"#;

#[test]
fn changes_to_stable_memory_in_canister_init_are_rolled_back_on_failure() {
    let mut test = ExecutionTestBuilder::new().build();
    let wat = format!(
        r#"(module
            {}
            (func (export "canister_init")
                (drop (call $stable_grow (i32.const 1)))
                (call $stable_write (i32.const 0) (i32.const 0) (i32.const 4))
                (call $ic_trap (i32.const 0) (i32.const 12))
            )
            (memory 1)
            (data (i32.const 0) "abcd")  ;; Initial contents of the heap.
        )"#,
        STABLE_MEMORY_WAT
    );
    let canister_id = test.create_canister(Cycles::new(1_000_000_000_000));
    let err = test
        .install_canister(canister_id, wat::parse_str(wat).unwrap())
        .unwrap_err();
    assert_eq!(ErrorCode::CanisterCalledTrap, err.code());
    assert_eq!(None, test.canister_state(canister_id).execution_state);
}

#[test]
fn changes_to_stable_memory_in_canister_pre_upgrade_are_rolled_back_on_failure() {
    let mut test = ExecutionTestBuilder::new().build();
    let wat = format!(
        r#"(module
            {}
            (func (export "canister_init")
                (drop (call $stable_grow (i32.const 1)))
            )
            (func (export "canister_pre_upgrade")
                ;; stable_memory[0..4] = heap[0..4] ("abcd")
                (call $stable_write (i32.const 0) (i32.const 0) (i32.const 4))
                (call $ic_trap (i32.const 0) (i32.const 12))
            )
            (memory 1)
            (data (i32.const 0) "abcd")  ;; Initial contents of the heap.
        )"#,
        STABLE_MEMORY_WAT
    );
    let canister_id = test.canister_from_wat(wat.clone()).unwrap();
    let result = test.ingress(canister_id, "read", vec![]);
    assert_eq!(result, Ok(WasmResult::Reply(vec![0, 0, 0, 0])));
    let err = test
        .upgrade_canister(canister_id, wat::parse_str(wat).unwrap())
        .unwrap_err();
    assert_eq!(ErrorCode::CanisterCalledTrap, err.code());
    let result = test.ingress(canister_id, "read", vec![]);
    assert_eq!(result, Ok(WasmResult::Reply(vec![0, 0, 0, 0])));
}

#[test]
fn changes_to_stable_memory_in_canister_post_upgrade_are_rolled_back_on_failure() {
    let mut test = ExecutionTestBuilder::new().build();
    let wat = format!(
        r#"(module
            {}
            (func (export "canister_init")
                (drop (call $stable_grow (i32.const 1)))
            )
            (func (export "canister_post_upgrade")
                ;; stable_memory[0..4] = heap[0..4] ("abcd")
                (call $stable_write (i32.const 0) (i32.const 0) (i32.const 4))
                (call $ic_trap (i32.const 0) (i32.const 12))
            )
            (memory 1)
            (data (i32.const 0) "abcd")  ;; Initial contents of the heap.
        )"#,
        STABLE_MEMORY_WAT
    );
    let canister_id = test.canister_from_wat(wat.clone()).unwrap();
    let result = test.ingress(canister_id, "read", vec![]);
    assert_eq!(result, Ok(WasmResult::Reply(vec![0, 0, 0, 0])));
    let err = test
        .upgrade_canister(canister_id, wat::parse_str(wat).unwrap())
        .unwrap_err();
    assert_eq!(ErrorCode::CanisterCalledTrap, err.code());
    let result = test.ingress(canister_id, "read", vec![]);
    assert_eq!(result, Ok(WasmResult::Reply(vec![0, 0, 0, 0])));
}

#[test]
fn upgrade_preserves_stable_memory() {
    let mut test = ExecutionTestBuilder::new().build();
    let wat = format!(
        r#"(module
            {}
            (func (export "canister_init")
                (drop (call $stable_grow (i32.const 1)))
            )
            (memory 1)
            (data (i32.const 0) "abcd")  ;; Initial contents of the heap.
        )"#,
        STABLE_MEMORY_WAT
    );
    let canister_id = test.canister_from_wat(wat.clone()).unwrap();
    let result = test.ingress(canister_id, "write", vec![]);
    assert_empty_reply(result);
    let result = test.ingress(canister_id, "read", vec![]);
    assert_eq!(result, Ok(WasmResult::Reply("abcd".as_bytes().to_vec())));
    test.upgrade_canister(canister_id, wat::parse_str(wat).unwrap())
        .unwrap();
    let result = test.ingress(canister_id, "read", vec![]);
    assert_eq!(result, Ok(WasmResult::Reply("abcd".as_bytes().to_vec())));
}

#[test]
fn reinstall_clears_stable_memory() {
    let mut test = ExecutionTestBuilder::new().build();
    let wat = format!(
        r#"(module
            {}
            (func (export "canister_init")
                (drop (call $stable_grow (i32.const 1)))
            )
            (memory 1)
            (data (i32.const 0) "abcd")  ;; Initial contents of the heap.
        )"#,
        STABLE_MEMORY_WAT
    );
    let canister_id = test.canister_from_wat(wat.clone()).unwrap();
    let result = test.ingress(canister_id, "write", vec![]);
    assert_empty_reply(result);
    let result = test.ingress(canister_id, "read", vec![]);
    assert_eq!(result, Ok(WasmResult::Reply("abcd".as_bytes().to_vec())));
    test.reinstall_canister(canister_id, wat::parse_str(wat).unwrap())
        .unwrap();
    let result = test.ingress(canister_id, "read", vec![]);
    assert_eq!(result, Ok(WasmResult::Reply(vec![0, 0, 0, 0])));
}

#[test]
fn cannot_execute_update_on_stopping_canister() {
    let mut test = ExecutionTestBuilder::new().build();
    let canister_id = test.universal_canister().unwrap();
    test.stop_canister(canister_id);
    assert_matches!(
        test.canister_state(canister_id).system_state.status,
        CanisterStatus::Stopping {
            call_context_manager: _,
            stop_contexts: _
        }
    );
    let err = test.ingress(canister_id, "update", vec![]).unwrap_err();
    assert_eq!(ErrorCode::CanisterStopping, err.code());
    assert_eq!(
        format!("Canister {} is not running", canister_id),
        err.description()
    );
}

#[test]
fn cannot_execute_update_on_stopped_canister() {
    let mut test = ExecutionTestBuilder::new().build();
    let canister_id = test.universal_canister().unwrap();
    test.stop_canister(canister_id);
    test.process_stopping_canisters();
    assert_eq!(
        CanisterStatus::Stopped,
        test.canister_state(canister_id).system_state.status
    );
    let err = test.ingress(canister_id, "update", vec![]).unwrap_err();
    assert_eq!(ErrorCode::CanisterStopped, err.code());
    assert_eq!(
        format!("Canister {} is not running", canister_id),
        err.description()
    );
}

#[test]
fn cannot_execute_query_on_stopping_canister() {
    let mut test = ExecutionTestBuilder::new().build();
    let canister_id = test.universal_canister().unwrap();
    test.stop_canister(canister_id);
    assert_matches!(
        test.canister_state(canister_id).system_state.status,
        CanisterStatus::Stopping {
            call_context_manager: _,
            stop_contexts: _
        }
    );
    let err = test.ingress(canister_id, "query", vec![]).unwrap_err();
    assert_eq!(ErrorCode::CanisterStopping, err.code());
    assert_eq!(
        format!("Canister {} is not running", canister_id),
        err.description()
    );
}

#[test]
fn cannot_execute_query_on_stopped_canister() {
    let mut test = ExecutionTestBuilder::new().build();
    let canister_id = test.universal_canister().unwrap();
    test.stop_canister(canister_id);
    test.process_stopping_canisters();
    assert_eq!(
        CanisterStatus::Stopped,
        test.canister_state(canister_id).system_state.status
    );
    let err = test.ingress(canister_id, "query", vec![]).unwrap_err();
    assert_eq!(ErrorCode::CanisterStopped, err.code());
    assert_eq!(
        format!("Canister {} is not running", canister_id),
        err.description()
    );
}

#[test]
fn ic0_trap_preserves_some_cycles() {
    let mut test = ExecutionTestBuilder::new().build();
    let wat = r#"
        (module
            (import "ic0" "trap" (func $ic_trap (param i32) (param i32)))
            ;; globals must be exported to be accessible to hypervisor or persisted
            (global (export "g1") (mut i32) (i32.const -1))
            (global (export "g2") (mut i64) (i64.const -1))

            (func $func_that_traps
                (call $ic_trap (i32.const 0) (i32.const 12))
            )

            (memory $memory 1)
            (export "memory" (memory $memory))
            (export "canister_update update" (func $func_that_traps))
            (export "canister_query query" (func $func_that_traps))
            (data (i32.const 0) "Trap called!")
        )"#;
    let canister_id = test.canister_from_wat(wat).unwrap();
    let err = test.ingress(canister_id, "update", vec![]).unwrap_err();
    let expected_executed_instructions = NumInstructions::from(
        instruction_to_cost_new(&wasmparser::Operator::Call { function_index: 0 })
            + ic_embedders::wasmtime_embedder::system_api_complexity::overhead::new::TRAP.get()
            + 2 * instruction_to_cost_new(&wasmparser::Operator::I32Const { value: 0 })
            + 12 /* trap data */
            + 1, // Function is 1 instruction.
    );
    assert_eq!(err.code(), ErrorCode::CanisterCalledTrap);
    assert_eq!(
        test.executed_instructions(),
        expected_executed_instructions + wat_compilation_cost(wat)
    );

    let executed_instructions_before = test.executed_instructions();
    let err = test.ingress(canister_id, "query", vec![]).unwrap_err();
    assert_eq!(err.code(), ErrorCode::CanisterCalledTrap);
    assert_eq!(
        test.executed_instructions(),
        executed_instructions_before + expected_executed_instructions
    );
}

// If method is not exported, `execute_anonymous_query` fails.
#[test]
fn canister_anonymous_query_method_not_exported() {
    let mut test = ExecutionTestBuilder::new().build();
    let wat = r#"
        (module
            (memory $memory 1)
            (export "memory" (memory $memory))
        )"#;
    let canister_id = test.canister_from_wat(wat).unwrap();
    let result = test.anonymous_query(canister_id, "http_transform", vec![]);
    assert_eq!(
        result,
        Err(
            HypervisorError::MethodNotFound(WasmMethod::Query("http_transform".to_string()))
                .into_user_error(&canister_id)
        )
    );
}

// Using `execute_anonymous_query` to execute transform function on a http response succeeds.
#[test]
fn canister_anonymous_query_transform_http_response() {
    let mut test = ExecutionTestBuilder::new().build();
    let wat = r#"
        (module
            (import "ic0" "msg_reply" (func $ic0_msg_reply))
            (import "ic0" "msg_arg_data_copy"
                (func $ic0_msg_arg_data_copy (param i32 i32 i32)))
            (import "ic0" "msg_arg_data_size"
                (func $ic0_msg_arg_data_size (result i32)))
            (import "ic0" "msg_reply_data_append"
                (func $ic0_msg_reply_data_append (param i32) (param i32)))
            (func $transform
                ;; Replies with the provided http_response argument without any modifications.
                (call $ic0_msg_arg_data_copy
                    (i32.const 0) ;; dst
                    (i32.const 0) ;; offset
                    (call $ic0_msg_arg_data_size) ;; size
                )
                (call $ic0_msg_reply_data_append
                    (i32.const 0) ;; src
                    (call $ic0_msg_arg_data_size) ;; size
                )
                (call $ic0_msg_reply)
            )
            (memory $memory 1)
            (export "memory" (memory $memory))
            (export "canister_query http_transform" (func $transform))
        )"#;

    let canister_id = test.canister_from_wat(wat).unwrap();
    let canister_http_response = CanisterHttpResponsePayload {
        status: 200,
        headers: vec![],
        body: vec![0, 1, 2],
    };
    let payload = Encode!(&canister_http_response).unwrap();
    let result = test.anonymous_query(canister_id, "http_transform", payload);
    let transformed_canister_http_response = Decode!(
        result.unwrap().bytes().as_slice(),
        CanisterHttpResponsePayload
    )
    .unwrap();
    assert_eq!(canister_http_response, transformed_canister_http_response)
}

// Tests that execute_update produces a heap delta.
#[test]
fn update_message_produces_heap_delta() {
    let mut test = ExecutionTestBuilder::new().build();
    let wat = r#"
        (module
            (func (export "canister_update hello")
                (i32.store (i32.const 10) (i32.const 10))
            )
            (memory (export "memory") 1)
        )"#;
    assert_eq!(NumBytes::from(0), test.state().metadata.heap_delta_estimate);
    let canister_id = test.canister_from_wat(wat).unwrap();
    assert_eq!(NumBytes::from(0), test.state().metadata.heap_delta_estimate);
    let result = test.ingress(canister_id, "hello", vec![]);
    assert_empty_reply(result);
    assert_eq!(
        NumBytes::from(PAGE_SIZE as u64),
        test.state().metadata.heap_delta_estimate
    );
}

#[test]
fn canister_start_produces_heap_delta() {
    let mut test = ExecutionTestBuilder::new().build();
    let wat = r#"
        (module
            (func (;0;)
                (i32.store (i32.const 10) (i32.const 10))
            )
            (memory (export "memory") 1)
            (start 0)
        )"#;
    assert_eq!(NumBytes::from(0), test.state().metadata.heap_delta_estimate);
    test.canister_from_wat(wat).unwrap();
    assert_eq!(
        NumBytes::from(PAGE_SIZE as u64),
        test.state().metadata.heap_delta_estimate
    );
}

#[test]
fn canister_init_produces_heap_delta() {
    let mut test = ExecutionTestBuilder::new().build();
    let wat = r#"
        (module
            (func (export "canister_init")
                (i32.store (i32.const 10) (i32.const 10))
            )
            (memory (export "memory") 1)
        )"#;
    assert_eq!(NumBytes::from(0), test.state().metadata.heap_delta_estimate);
    test.canister_from_wat(wat).unwrap();
    assert_eq!(
        NumBytes::from(PAGE_SIZE as u64),
        test.state().metadata.heap_delta_estimate
    );
}

fn memory_module_wat(wasm_pages: i32) -> String {
    format!(
        r#"
        (module
            (import "ic0" "msg_reply"
                (func $ic0_msg_reply))
            (import "ic0" "msg_reply_data_append"
                (func $ic0_msg_reply_data_append (param i32) (param i32)))
            (import "ic0" "msg_arg_data_copy"
                (func $ic0_msg_arg_data_copy (param i32) (param i32) (param i32)))
            (import "ic0" "msg_arg_data_size"
                (func $ic0_msg_arg_data_size (result i32)))

            ;; $read(addr: i32, len: i32) -> &[u8]
            ;; Read the slice at the given location in memory.
            (func $read
                ;; copy the i32 `addr` to heap[0;4]
                (call $ic0_msg_arg_data_copy
                  (i32.const 0) ;; dst
                  (i32.const 0) ;; off
                  (i32.const 4) ;; len
                )
                ;; copy the i32 `len` to heap[4;8]
                (call $ic0_msg_arg_data_copy
                  (i32.const 4) ;; dst
                  (i32.const 4) ;; off
                  (i32.const 4) ;; len
                )
                (call $ic0_msg_reply_data_append
                  ;; addr
                  (i32.load (i32.const 0))
                  ;; size
                  (i32.load (i32.const 4))
                )
                (call $ic0_msg_reply)
            )

            ;; $write(addr: i32, bytes: &[u8])
            ;; Copies the slice into the memory starting at the given address.
            (func $write
                ;; copy the i32 `addr` to heap[0;4]
                (call $ic0_msg_arg_data_copy
                  (i32.const 0) ;; dst
                  (i32.const 0) ;; off
                  (i32.const 4) ;; len
                )
                ;; copy the remainder of the payload to the heap[addr;size]
                (call $ic0_msg_arg_data_copy
                  ;; addr
                  (i32.load (i32.const 0))
                  ;; offset
                  (i32.const 4)
                  ;; size
                  (i32.sub
                    (call $ic0_msg_arg_data_size)
                    (i32.const 4)
                  )
                )
            )

            ;; $grow_and_read() -> &[u8]
            ;; Grows the memory by 1 Wasm page (64KiB) and return its contents.
            (func $grow_and_read
                (call $ic0_msg_reply_data_append
                  ;; addr
                  (i32.mul (memory.grow (i32.const 1)) (i32.const 65536))
                  ;; size
                  (i32.const 65536)
                )
                (call $ic0_msg_reply)
            )

            ;; $grow_and_write(value: u8)
            ;; Grows the memory by 1 Wasm page (64KiB) and fills it with
            ;; the given value.
            (func $grow_and_write
                (call $ic0_msg_arg_data_copy
                  ;; addr
                  (i32.mul (memory.grow (i32.const 1)) (i32.const 65536))
                  ;; offset
                  (i32.const 0)
                  ;; size
                  (call $ic0_msg_arg_data_size)
                )
            )

            (memory {wasm_pages})

            (export "canister_update read" (func $read))
            (export "canister_update write" (func $write))
            (export "canister_update grow_and_read" (func $grow_and_read))
            (export "canister_update grow_and_write" (func $grow_and_write))
        )"#,
        wasm_pages = wasm_pages,
    )
}

const WASM_PAGE_SIZE: i32 = 65536;

// A helper for executing read/write/grow operations.
struct MemoryAccessor {
    test: ExecutionTest,
    canister_id: CanisterId,
}

impl MemoryAccessor {
    fn new(wasm_pages: i32) -> Self {
        let mut test = ExecutionTestBuilder::new().build();
        let wat = memory_module_wat(wasm_pages);
        let canister_id = test.canister_from_wat(wat).unwrap();
        Self { test, canister_id }
    }

    fn write(&mut self, addr: i32, bytes: &[u8]) {
        let mut payload = addr.to_le_bytes().to_vec();
        payload.extend(bytes.iter());
        let result = self.test.ingress(self.canister_id, "write", payload);
        assert_empty_reply(result);
    }

    fn read(&mut self, addr: i32, size: i32) -> Vec<u8> {
        let mut payload = addr.to_le_bytes().to_vec();
        payload.extend(size.to_le_bytes().to_vec());
        get_reply(self.test.ingress(self.canister_id, "read", payload))
    }

    fn grow_and_read(&mut self) -> Vec<u8> {
        get_reply(self.test.ingress(self.canister_id, "grow_and_read", vec![]))
    }

    fn grow_and_write(&mut self, bytes: &[u8]) {
        let result = self
            .test
            .ingress(self.canister_id, "grow_and_write", bytes.to_vec());
        assert_empty_reply(result);
    }

    fn verify_dirty_pages(&self, is_dirty_page: &[bool]) {
        let execution_state = self.test.execution_state(self.canister_id);
        let mut actual_dirty = vec![false; is_dirty_page.len()];
        for (index, _) in execution_state.wasm_memory.page_map.delta_pages_iter() {
            assert!((index.get() as usize) < actual_dirty.len());
            actual_dirty[index.get() as usize] = true;
        }
        assert_eq!(is_dirty_page, &actual_dirty);
    }
}

#[test]
fn write_last_page() {
    let wasm_pages = 1;
    let memory_size = WASM_PAGE_SIZE * wasm_pages;
    let mut memory_accessor = MemoryAccessor::new(wasm_pages);
    memory_accessor.write(memory_size - 8, &[42; 8]);
}

#[test]
fn read_last_page() {
    let wasm_pages = 1;
    let memory_size = WASM_PAGE_SIZE * wasm_pages;
    let mut memory_accessor = MemoryAccessor::new(wasm_pages);
    assert_eq!(vec![0; 8], memory_accessor.read(memory_size - 8, 8));
}

#[test]
fn write_and_read_last_page() {
    let wasm_pages = 1;
    let memory_size = WASM_PAGE_SIZE * wasm_pages;
    let mut memory_accessor = MemoryAccessor::new(wasm_pages);
    memory_accessor.write(memory_size - 8, &[42; 8]);
    assert_eq!(vec![42; 8], memory_accessor.read(memory_size - 8, 8));
}

#[test]
fn read_after_grow() {
    let wasm_pages = 1;
    let mut memory_accessor = MemoryAccessor::new(wasm_pages);
    // Skip the beginning of the memory because it is used as a scratchpad.
    memory_accessor.write(100, &[42; WASM_PAGE_SIZE as usize - 100]);
    // The new page should have only zeros.
    assert_eq!(vec![0; 65536], memory_accessor.grow_and_read());
}

#[test]
fn write_after_grow() {
    let wasm_pages = 1;
    let mut memory_accessor = MemoryAccessor::new(wasm_pages);
    memory_accessor.grow_and_write(&[42; WASM_PAGE_SIZE as usize]);
    assert_eq!(
        vec![42; WASM_PAGE_SIZE as usize],
        memory_accessor.read(wasm_pages * WASM_PAGE_SIZE, 65536),
    );
}

#[derive(Debug, Clone)]
enum Operation {
    Read(i32),
    Write(i32, u8),
    GrowAndRead,
    GrowAndWrite(u8),
}

fn random_operations(
    num_pages: i32,
    num_operations: usize,
) -> impl Strategy<Value = Vec<Operation>> {
    // Make sure that the value to be written is non-zero because
    // pages are zero-initialized and overwriting them with zeros
    // does not necessarily dirty the pages.
    let operation = (0..100).prop_flat_map(move |p| match p {
        0 => Just(Operation::GrowAndRead).boxed(),
        1 => (1..100_u8).prop_map(Operation::GrowAndWrite).boxed(),
        _ => prop_oneof![
            (1..num_pages).prop_map(Operation::Read),
            (1..num_pages, 1..100_u8).prop_map(|(page, value)| Operation::Write(page, value))
        ]
        .boxed(),
    });
    prop::collection::vec(operation, 1..num_operations)
}

#[test]
fn random_memory_accesses() {
    // Limit the number of cases to keep the running time low.
    let config = ProptestConfig {
        cases: 20,
        failure_persistence: None,
        ..ProptestConfig::default()
    };
    let algorithm = config.rng_algorithm;
    let mut runner = TestRunner::new_with_rng(config, TestRng::deterministic_rng(algorithm));
    runner
        .run(&random_operations(10, 100), |operations| {
            const PAGES_PER_WASM_PAGE: i32 = WASM_PAGE_SIZE / 4096;
            let mut pages = vec![0_u8; 10 * PAGES_PER_WASM_PAGE as usize];
            let mut dirty = vec![false; 10 * PAGES_PER_WASM_PAGE as usize];
            let mut memory_accessor = MemoryAccessor::new(10);
            for op in operations {
                match op {
                    Operation::Read(page) => {
                        prop_assert_eq!(
                            vec![pages[page as usize]; 4096],
                            memory_accessor.read(page * 4096, 4096)
                        );
                        // Read uses the first page as a scratchpad for arguments.
                        dirty[0] = true;
                    }
                    Operation::Write(page, value) => {
                        // Pages are already zero initialized, so writing zero
                        // doesn't necessarily dirty them. Avoid zeros to make
                        // dirty page tracking in the test precise.
                        prop_assert!(value > 0);
                        memory_accessor.write(page * 4096, &[value; 4096]);

                        // Confirm that the write was correct by reading the page.
                        prop_assert_eq!(vec![value; 4096], memory_accessor.read(page * 4096, 4096));
                        pages[page as usize] = value;
                        dirty[page as usize] = true;
                        // Write uses the first page as a scratchpad for arguments.
                        dirty[0] = true;
                    }
                    Operation::GrowAndRead => {
                        prop_assert_eq!(vec![0; 65536], memory_accessor.grow_and_read());
                        pages.extend(vec![0_u8; PAGES_PER_WASM_PAGE as usize]);
                        dirty.extend(vec![false; PAGES_PER_WASM_PAGE as usize]);
                        // Read uses the first page as a scratchpad for arguments.
                        dirty[0] = true;
                    }
                    Operation::GrowAndWrite(value) => {
                        // Pages are already zero initialized, so writing zero
                        // doesn't necessarily dirty them. Avoid zeros to make
                        // dirty page tracking in the test precise.
                        prop_assert!(value > 0);
                        memory_accessor.grow_and_write(&[value; WASM_PAGE_SIZE as usize]);
                        // Confirm that the write was correct by reading the pages.
                        prop_assert_eq!(
                            vec![value; WASM_PAGE_SIZE as usize],
                            memory_accessor.read(pages.len() as i32 * 4096, WASM_PAGE_SIZE)
                        );
                        pages.extend(vec![value; PAGES_PER_WASM_PAGE as usize]);
                        dirty.extend(vec![true; PAGES_PER_WASM_PAGE as usize]);
                        // Write uses the first page as a scratchpad for arguments.
                        dirty[0] = true;
                    }
                }
            }
            memory_accessor.verify_dirty_pages(&dirty);
            Ok(())
        })
        .unwrap();
}

// Verify that the `memory.fill` instruction has cost linear with it's size
// argument.
#[test]
fn account_for_size_of_memory_fill_instruction() {
    let mut test = ExecutionTestBuilder::new().build();
    let wat = r#"
        (module
            (memory 1)
            (func (;0;)
            (memory.fill
                (i32.const 0)
                (i32.const 0)
                (i32.const 1000)))
            (start 0)
        )"#;
    assert_eq!(test.executed_instructions(), NumInstructions::from(0));
    test.canister_from_wat(wat).unwrap();
    assert!(test.executed_instructions() > NumInstructions::from(1000));
}

// Verify that the `memory.fill` with max u32 bytes triggers the out of
// instructions trap.
#[test]
fn memory_fill_can_trigger_out_of_instructions() {
    let mut test = ExecutionTestBuilder::new()
        .with_install_code_instruction_limit(4_000_000_000)
        .build();
    let wat = r#"
        (module
            (memory 65536)
            (func (;0;)
            (memory.fill
                (i32.const 0)
                (i32.const 0)
                (i32.const 4294967295))) ;;max u32
            (start 0)
        )"#;
    let err = test.canister_from_wat(wat).unwrap_err();
    assert_eq!(ErrorCode::CanisterInstructionLimitExceeded, err.code());
}

#[test]
fn broken_wasm_results_in_compilation_error() {
    let mut test = ExecutionTestBuilder::new().build();
    let binary = vec![0xca, 0xfe, 0xba, 0xbe];
    let err = test.canister_from_binary(binary).unwrap_err();
    assert_eq!(ErrorCode::CanisterInvalidWasm, err.code());
}

#[test]
fn can_extract_exported_functions() {
    let mut test = ExecutionTestBuilder::new().build();
    let wat = r#"
        (module
            (func $write)
            (func $read)
            (export "canister_update write" (func $write))
            (export "canister_query read" (func $read))
            (memory (;0;) 2)
            (export "memory" (memory 0))
        )"#;
    let canister_id = test.canister_from_wat(wat).unwrap();
    let execution_state = test.execution_state(canister_id);
    let mut expected_exports = BTreeSet::new();
    expected_exports.insert(WasmMethod::Update("write".to_string()));
    expected_exports.insert(WasmMethod::Query("read".to_string()));
    assert_eq!(
        execution_state.exports,
        ExportedFunctions::new(expected_exports)
    );
}

#[test]
fn can_extract_exported_custom_sections() {
    let mut test = ExecutionTestBuilder::new().build();
    // The wasm file below contains the following custom sections
    // Custom start=0x0002586a end=0x00028d92 (size=0x00003528) "name"
    // Custom start=0x00028d98 end=0x00028ddc (size=0x00000044) "icp:public candid:service"
    // Custom start=0x00028de2 end=0x00028dfc (size=0x0000001a) "icp:private candid:args"
    // Custom start=0x00028e02 end=0x00028e30 (size=0x0000002e) "icp:private motoko:stable-types"

    let binary = include_bytes!("../../tests/test-data/custom_sections.wasm").to_vec();
    let canister_id = test.canister_from_binary(binary).unwrap();

    let execution_state = test.execution_state(canister_id);
    assert_eq!(
        execution_state
            .metadata
            .custom_sections()
            .get("candid:service")
            .unwrap()
            .visibility(),
        CustomSectionType::Public
    );
    assert_eq!(
        execution_state
            .metadata
            .custom_sections()
            .get("candid:args")
            .unwrap()
            .visibility(),
        CustomSectionType::Private
    );
    assert_eq!(
        execution_state
            .metadata
            .custom_sections()
            .get("motoko:stable-types")
            .unwrap()
            .visibility(),
        CustomSectionType::Private
    );
    // Only the valid custom sections names are extracted: icp:public <name> or icp:private <name>.
    assert_eq!(execution_state.metadata.custom_sections().len(), 3);
}

#[test]
fn execute_with_huge_cycle_balance() {
    let mut test = ExecutionTestBuilder::new().build();
    let wat = r#"
        (module
            (func (export "canister_init"))
            (memory 0)
        )"#;
    test.canister_from_cycles_and_wat(Cycles::new(1u128 << 100), wat)
        .unwrap();
}

#[test]
fn install_gzip_compressed_module() {
    let mut test = ExecutionTestBuilder::new().build();
    let wat = r#"
        (module
            (import "ic0" "msg_reply" (func $msg_reply))
            (import "ic0" "msg_reply_data_append"
                (func $msg_reply_data_append (param i32 i32)))
            (func $inc
                (i32.store
                    (i32.const 0)
                    (i32.add (i32.load (i32.const 0)) (i32.const 1))))
            (func $read
                (call $msg_reply_data_append
                    (i32.const 0) ;; the counter from heap[0]
                    (i32.const 4)) ;; length
                (call $msg_reply))
            (memory $memory 1)
            (export "canister_query read" (func $read))
            (export "canister_update inc" (func $inc))
        )"#;

    let binary = {
        let wasm = wat::parse_str(wat).unwrap();
        let mut encoder = libflate::gzip::Encoder::new(Vec::new()).unwrap();
        std::io::copy(&mut &wasm[..], &mut encoder).unwrap();
        encoder.finish().into_result().unwrap()
    };

    let canister_id = test.canister_from_binary(binary).unwrap();
    let result = test.ingress(canister_id, "inc", vec![]);
    assert_empty_reply(result);
    let result = test.ingress(canister_id, "read", vec![]);
    assert_eq!(result, Ok(WasmResult::Reply(vec![1, 0, 0, 0])));
}

#[test]
fn cycles_cannot_be_accepted_after_response() {
    let mut test = ExecutionTestBuilder::new().build();
    let initial_cycles = Cycles::new(1_000_000_000_000);

    // Create three canisters A, B, C.
    let a_id = test.universal_canister_with_cycles(initial_cycles).unwrap();
    let b_id = test.universal_canister_with_cycles(initial_cycles).unwrap();
    let c_id = test.universal_canister_with_cycles(initial_cycles).unwrap();

    let transferred_cycles = Cycles::from(initial_cycles.get() / 2);

    // Canister C simply replies with the message that was sent to it.
    let c = wasm().message_payload().append_and_reply().build();

    // Canister B:
    // 1. Replies to canister A with the message that was sent to it.
    // 2. Calls canister C.
    // 3. In the reply callback accepts `transferred_cycles`.
    let b = wasm()
        .message_payload()
        .append_and_reply()
        .inter_update(
            c_id,
            call_args()
                .other_side(c.clone())
                .on_reply(wasm().accept_cycles(transferred_cycles)),
        )
        .build();

    // Canister A:
    // 1. Calls canister B and transfers cycles.
    // 2. Forwards the reply in the reply callback, which is the default
    //    behaviour of the universal canister.
    let a = wasm()
        .call_with_cycles(
            b_id,
            "update",
            call_args().other_side(b.clone()),
            transferred_cycles,
        )
        .build();
    let result = test.ingress(a_id, "update", a).unwrap();
    assert_matches!(result, WasmResult::Reply(_));

    // Canister A gets a refund for all transferred cycles.
    assert_eq!(
        test.canister_state(a_id).system_state.balance(),
        initial_cycles
            - test.canister_execution_cost(a_id)
            - test.call_fee("update", &b)
            - test.reply_fee(&b)
    );

    // Canister B doesn't get the transferred cycles.
    assert_eq!(
        test.canister_state(b_id).system_state.balance(),
        initial_cycles
            - test.canister_execution_cost(b_id)
            - test.call_fee("update", &c)
            - test.reply_fee(&c)
    );

    // Canister C pays only for execution.
    assert_eq!(
        test.canister_state(c_id).system_state.balance(),
        initial_cycles - test.canister_execution_cost(c_id)
    );
}

#[test]
fn cycles_are_refunded_if_not_accepted() {
    let mut test = ExecutionTestBuilder::new().build();
    let initial_cycles = Cycles::new(1_000_000_000_000);

    // Create three canisters A, B, C.
    let a_id = test.universal_canister_with_cycles(initial_cycles).unwrap();
    let b_id = test.universal_canister_with_cycles(initial_cycles).unwrap();
    let c_id = test.universal_canister_with_cycles(initial_cycles).unwrap();

    let a_to_b_transferred = Cycles::from(initial_cycles.get() / 2);
    let a_to_b_accepted = Cycles::from(a_to_b_transferred.get() / 2);
    let b_to_c_transferred = a_to_b_accepted;
    let b_to_c_accepted = Cycles::from(b_to_c_transferred.get() / 2);

    // Canister C accepts some cycles and replies to canister B.
    let c = wasm()
        .accept_cycles(b_to_c_accepted)
        .message_payload()
        .append_and_reply()
        .build();

    // Canister B:
    // 1. Accepts some cycles.
    // 2. Replies to canister A.
    // 3. Calls canister C.
    // 4. Forwards the reply in the reply callback, which is the default
    //    behaviour of the universal canister.
    let b = wasm()
        .accept_cycles(a_to_b_accepted)
        .message_payload()
        .append_and_reply()
        .call_with_cycles(
            c_id,
            "update",
            call_args().other_side(c.clone()),
            b_to_c_transferred,
        )
        .build();

    // Canister A:
    // 1. Calls canister B and transfers some cycles to it.
    // 2. Forwards the reply in the reply callback, which is the default
    //    behaviour of the universal canister.
    let a = wasm()
        .call_with_cycles(
            b_id,
            "update",
            call_args().other_side(b.clone()),
            a_to_b_transferred,
        )
        .build();
    let result = test.ingress(a_id, "update", a).unwrap();
    assert_matches!(result, WasmResult::Reply(_));

    // Canister A gets a refund for all cycles not accepted by B.
    assert_eq!(
        test.canister_state(a_id).system_state.balance(),
        initial_cycles
            - test.canister_execution_cost(a_id)
            - test.call_fee("update", &b)
            - test.reply_fee(&b)
            - a_to_b_accepted,
    );

    // Canister B gets all cycles it accepted and a refund for all cycles not
    // accepted by C.
    assert_eq!(
        test.canister_state(b_id).system_state.balance(),
        initial_cycles
            - test.canister_execution_cost(b_id)
            - test.call_fee("update", &c)
            - test.reply_fee(&c)
            + a_to_b_accepted
            - b_to_c_accepted
    );

    // Canister C get all cycles it accepted.
    assert_eq!(
        test.canister_state(c_id).system_state.balance(),
        initial_cycles - test.canister_execution_cost(c_id) + b_to_c_accepted
    );
}

#[test]
fn cycles_are_refunded_if_callee_traps() {
    let mut test = ExecutionTestBuilder::new().build();
    let initial_cycles = Cycles::new(1_000_000_000_000);

    // Create two canisters: A and B.
    let a_id = test.universal_canister_with_cycles(initial_cycles).unwrap();
    let b_id = test.universal_canister_with_cycles(initial_cycles).unwrap();

    let a_to_b_transferred = Cycles::from(initial_cycles.get() / 2);
    let a_to_b_accepted = Cycles::from(a_to_b_transferred.get() / 2);

    // Canister B:
    // 1. Accepts some cycles.
    // 2. Replies to canister A.
    // 3. Calls trap.
    let b = wasm()
        .accept_cycles(a_to_b_accepted)
        .message_payload()
        .append_and_reply()
        .trap()
        .build();

    // Canister A:
    // 1. Calls canister B and transfers some cycles to it.
    // 2. Forwards the reject code and message in the reject callback.
    let a = wasm()
        .call_with_cycles(
            b_id,
            "update",
            call_args()
                .other_side(b.clone())
                .on_reject(wasm().reject_code().reject_message().reject()),
            a_to_b_transferred,
        )
        .build();

    let result = test.ingress(a_id, "update", a).unwrap();
    let reject_message = match result {
        WasmResult::Reply(_) => unreachable!("Expected reject, got {}", result),
        WasmResult::Reject(reject_message) => reject_message,
    };

    // Canister A gets a refund for all transferred cycles because canister B
    // trapped after accepting.
    assert_eq!(
        test.canister_state(a_id).system_state.balance(),
        initial_cycles
            - test.canister_execution_cost(a_id)
            - test.call_fee("update", &b)
            - test.reject_fee(reject_message)
    );

    // Canister B doesn't get any transferred cycles.
    assert_eq!(
        test.canister_state(b_id).system_state.balance(),
        initial_cycles - test.canister_execution_cost(b_id)
    );
}

#[test]
fn cycles_are_refunded_even_if_response_callback_traps() {
    let mut test = ExecutionTestBuilder::new().build();
    let initial_cycles = Cycles::new(1_000_000_000_000);

    // Create two canisters: A and B.
    let a_id = test.universal_canister_with_cycles(initial_cycles).unwrap();
    let b_id = test.universal_canister_with_cycles(initial_cycles).unwrap();

    let a_to_b_transferred = Cycles::from(initial_cycles.get() / 2);
    let a_to_b_accepted = Cycles::from(a_to_b_transferred.get() / 2);

    // Canister B accepts cycles and replies.
    let b = wasm()
        .accept_cycles(a_to_b_accepted)
        .message_payload()
        .append_and_reply()
        .build();

    // Canister A:
    // 1. Calls canister B and transfers some cycles to it.
    // 2. Calls trap in the reply callback.
    let a = wasm()
        .call_with_cycles(
            b_id,
            "update",
            call_args().other_side(b.clone()).on_reply(wasm().trap()),
            a_to_b_transferred,
        )
        .build();
    let err = test.ingress(a_id, "update", a).unwrap_err();
    assert_eq!(ErrorCode::CanisterCalledTrap, err.code());

    // Calling trap in the reply callback shouldn't affect the amount of
    // refunded cycles. Canister A gets all cycles that are not accepted by B.
    assert_eq!(
        test.canister_state(a_id).system_state.balance(),
        initial_cycles
            - test.canister_execution_cost(a_id)
            - test.call_fee("update", &b)
            - test.reply_fee(&b)
            - a_to_b_accepted,
    );

    // Canister B gets cycles it accepted.
    assert_eq!(
        test.canister_state(b_id).system_state.balance(),
        initial_cycles - test.canister_execution_cost(b_id) + a_to_b_accepted
    );
}

// TODO(RUN-175): Enable the test after the bug is fixed.
#[test]
#[ignore]
fn cycles_are_refunded_if_callee_is_a_query() {
    let mut test = ExecutionTestBuilder::new().build();
    let initial_cycles = Cycles::new(1_000_000_000_000);

    // Create two canisters: A and B.
    let a_id = test.universal_canister_with_cycles(initial_cycles).unwrap();
    let b_id = test.universal_canister_with_cycles(initial_cycles).unwrap();

    let a_to_b_transferred = (initial_cycles.get() / 2) as u64;

    // Canister B simply replies to canister A without accepting any cycles.
    // Note that it cannot accept cycles because it runs as a query.
    let b = wasm().message_payload().append_and_reply().build();

    // Canister A:
    // 1. Calls a query method of canister B and transfers some cycles to it.
    // 2. Forwards the reply in the reply callback, which is the default
    //    behaviour of the universal canister.
    let a = wasm()
        .call_with_cycles(
            b_id,
            "query",
            call_args().other_side(b.clone()),
            Cycles::from(a_to_b_transferred),
        )
        .build();
    let result = test.ingress(a_id, "update", a).unwrap();
    assert_matches!(result, WasmResult::Reply(_));

    // Canister should get a refund for all transferred cycles.
    assert_eq!(
        test.canister_state(a_id).system_state.balance(),
        initial_cycles
            - test.canister_execution_cost(a_id)
            - test.call_fee("query", &b)
            - test.reply_fee(&b)
    );

    // Canister B doesn't get any transferred cycles.
    assert_eq!(
        test.canister_state(b_id).system_state.balance(),
        initial_cycles - test.canister_execution_cost(b_id)
    );
}

#[test]
fn cycles_are_refunded_if_callee_is_uninstalled_before_execution() {
    let mut test = ExecutionTestBuilder::new().build();
    let initial_cycles = Cycles::new(1_000_000_000_000);

    // Create two canisters: A and B.
    let a_id = test.universal_canister_with_cycles(initial_cycles).unwrap();
    let b_id = test.universal_canister_with_cycles(initial_cycles).unwrap();
    let a_to_b_transferred = (initial_cycles.get() / 2) as u64;

    // Canister B simply replies to canister A.
    let b = wasm().message_payload().append_and_reply().build();

    // Canister A:
    // 1. Calls canister B and transfers some cycles to it.
    // 2. Forwards the reject code and message in the reject callback.
    let a = wasm()
        .call_with_cycles(
            b_id,
            "update",
            call_args()
                .other_side(b.clone())
                .on_reject(wasm().reject_code().reject_message().reject()),
            Cycles::from(a_to_b_transferred),
        )
        .build();

    // Uninstall canister B before calling it.
    test.uninstall_code(b_id).unwrap();

    // Send a message to canister A which will call canister B.
    let result = test.ingress(a_id, "update", a).unwrap();
    let reject_message = match result {
        WasmResult::Reply(_) => unreachable!("Expected reject, got {}", result),
        WasmResult::Reject(reject_message) => reject_message,
    };

    // Canister A gets a refund for all transferred cycles.
    assert_eq!(
        test.canister_state(a_id).system_state.balance(),
        initial_cycles
            - test.canister_execution_cost(a_id)
            - test.call_fee("update", &b)
            - test.reject_fee(reject_message)
    );

    // Canister B doesn't get any cycles.
    assert_eq!(
        test.canister_state(b_id).system_state.balance(),
        initial_cycles - test.canister_execution_cost(b_id)
    );
}

#[test]
fn cycles_are_refunded_if_callee_is_uninstalled_after_execution() {
    // This test uses manual execution to get finer control over the execution
    // and message induction order.
    let mut test = ExecutionTestBuilder::new().with_manual_execution().build();
    let initial_cycles = Cycles::new(1_000_000_000_000);

    // Create three canisters: A, B, C.
    let a_id = test.universal_canister_with_cycles(initial_cycles).unwrap();
    let b_id = test.universal_canister_with_cycles(initial_cycles).unwrap();
    let c_id = test.universal_canister_with_cycles(initial_cycles).unwrap();

    let a_to_b_transferred = Cycles::from(initial_cycles.get() / 2);
    let a_to_b_accepted = Cycles::from(a_to_b_transferred.get() / 2);
    let b_to_c_transferred = a_to_b_accepted;
    let b_to_c_accepted = Cycles::from(b_to_c_transferred.get() / 2);

    // Canister C accepts some cycles and replies.
    let c = wasm()
        .accept_cycles(b_to_c_accepted)
        .message_payload()
        .append_and_reply()
        .build();

    // Canister B:
    // 1. Accepts some cycles.
    // 2. Calls canister C and transfers some cycles to it.
    // 3. Forwards the reply of C to A.
    let b = wasm()
        .accept_cycles(a_to_b_accepted)
        .call_with_cycles(
            c_id,
            "update",
            call_args().other_side(c.clone()),
            b_to_c_transferred,
        )
        .build();

    // Canister A:
    // 1. Calls canister B and transfers some cycles to it.
    // 2. Forwards the reply of B to the ingress status.
    let a = wasm()
        .call_with_cycles(
            b_id,
            "update",
            call_args()
                .other_side(b.clone())
                .on_reject(wasm().reject_code().reject_message().reject()),
            a_to_b_transferred,
        )
        .build();

    // Execute canisters A and B.
    let (ingress_id, _) = test.ingress_raw(a_id, "update", a);
    test.execute_message(a_id);
    test.induct_messages();
    test.execute_message(b_id);
    test.induct_messages();

    // Uninstall canister B, which generates a reject message for canister A.
    test.uninstall_code(b_id).unwrap();

    // Execute canister C and all the replies.
    test.execute_all();
    let ingress_status = test.ingress_status(&ingress_id);
    let result = check_ingress_status(ingress_status).unwrap();

    let reject_message = match result {
        WasmResult::Reply(_) => unreachable!("Expected reject, got: {:?}", result),
        WasmResult::Reject(reject_message) => reject_message,
    };
    assert!(
        reject_message.contains("Canister has been uninstalled"),
        "Unexpected error message: {}",
        reject_message
    );

    // Canister A gets all cycles that are not accepted by B.
    assert_eq!(
        test.canister_state(a_id).system_state.balance(),
        initial_cycles
            - test.canister_execution_cost(a_id)
            - test.call_fee("update", &b)
            - test.reject_fee(reject_message)
            - a_to_b_accepted,
    );

    // Canister B gets all cycles it accepted and all cycles that canister C did
    // not accept.
    assert_eq!(
        test.canister_state(b_id).system_state.balance(),
        initial_cycles
            - test.canister_execution_cost(b_id)
            - test.call_fee("update", &c)
            - test.reply_fee(&c)
            + a_to_b_accepted
            - b_to_c_accepted
    );

    // Canister C gets all cycles it accepted.
    assert_eq!(
        test.canister_state(c_id).system_state.balance(),
        initial_cycles - test.canister_execution_cost(c_id) + b_to_c_accepted
    );
}

#[test]
fn cycles_are_refunded_if_callee_is_reinstalled() {
    // This test uses manual execution to get finer control over the execution
    // and message induction order.
    let mut test = ExecutionTestBuilder::new().with_manual_execution().build();
    let initial_cycles = Cycles::new(1_000_000_000_000);

    // Create three canisters: A, B, C.
    let a_id = test.universal_canister_with_cycles(initial_cycles).unwrap();
    let b_id = test.universal_canister_with_cycles(initial_cycles).unwrap();
    let c_id = test.universal_canister_with_cycles(initial_cycles).unwrap();

    let a_to_b_transferred = Cycles::from(initial_cycles.get() / 2);
    let a_to_b_accepted = Cycles::from(a_to_b_transferred.get() / 2);
    let b_to_c_transferred = a_to_b_accepted;
    let b_to_c_accepted = Cycles::from(b_to_c_transferred.get() / 2);

    // Canister C accepts some cycles and replies.
    let c = wasm()
        .accept_cycles(b_to_c_accepted)
        .message_payload()
        .append_and_reply()
        .build();

    // Canister B:
    // 1. Accepts some cycles.
    // 2. Calls canister C and transfers some cycles to it.
    // 3. Forwards the reply of C to A.
    let b = wasm()
        .accept_cycles(a_to_b_accepted)
        .call_with_cycles(
            c_id,
            "update",
            call_args().other_side(c.clone()),
            b_to_c_transferred,
        )
        .build();

    // Canister A:
    // 1. Calls canister B and transfers some cycles to it.
    // 2. Forwards the reply of B to the ingress status.
    let a = wasm()
        .call_with_cycles(
            b_id,
            "update",
            call_args()
                .other_side(b.clone())
                .on_reject(wasm().reject_code().reject_message().reject()),
            a_to_b_transferred,
        )
        .build();

    // Execute canisters A and B.
    let (ingress_id, _) = test.ingress_raw(a_id, "update", a);
    test.execute_message(a_id);
    test.induct_messages();
    test.execute_message(b_id);
    test.induct_messages();

    // Reinstall canister B with the same code. Since the memory is cleared, the
    // reply callback will trap.
    test.reinstall_canister(b_id, UNIVERSAL_CANISTER_WASM.to_vec())
        .unwrap();

    // Execute canister C and all the replies.
    test.execute_all();
    let ingress_status = test.ingress_status(&ingress_id);
    let result = check_ingress_status(ingress_status).unwrap();
    let reject_message = match result {
        WasmResult::Reply(_) => unreachable!("Expected reject, got: {:?}", result),
        WasmResult::Reject(reject_message) => reject_message,
    };
    assert!(
        reject_message.contains("trapped explicitly: panicked at")
            && reject_message.contains("get_callback: 1 out of bounds"),
        "Unexpected error message: {}",
        reject_message
    );

    // Canister A gets all cycles that are not accepted by B.
    assert_eq!(
        test.canister_state(a_id).system_state.balance(),
        initial_cycles
            - test.canister_execution_cost(a_id)
            - test.call_fee("update", &b)
            - test.reject_fee(reject_message)
            - a_to_b_accepted,
    );

    // Canister B gets all cycles it accepted and all cycles that canister C did
    // not accept.
    assert_eq!(
        test.canister_state(b_id).system_state.balance(),
        initial_cycles
            - test.canister_execution_cost(b_id)
            - test.call_fee("update", &c)
            - test.reply_fee(&c)
            + a_to_b_accepted
            - b_to_c_accepted
    );

    // Canister C gets all cycles it accepted.
    assert_eq!(
        test.canister_state(c_id).system_state.balance(),
        initial_cycles - test.canister_execution_cost(c_id) + b_to_c_accepted
    );
}

#[test]
fn cycles_are_refunded_if_callee_is_uninstalled_during_a_self_call() {
    // This test uses manual execution to get finer control over the execution
    // and message induction order.
    let mut test = ExecutionTestBuilder::new().with_manual_execution().build();
    let initial_cycles = Cycles::new(1_000_000_000_000);

    // Create two canisters: A and B.
    let a_id = test.universal_canister_with_cycles(initial_cycles).unwrap();
    let b_id = test.universal_canister_with_cycles(initial_cycles).unwrap();

    let a_to_b_transferred = Cycles::from(initial_cycles.get() / 2);
    let a_to_b_accepted = Cycles::from(a_to_b_transferred.get() / 2);
    let b_transferred_1 = Cycles::from(initial_cycles.get() / 2);
    let b_accepted_1 = Cycles::from(b_transferred_1.get() / 2);
    let b_transferred_2 = b_accepted_1;
    let b_accepted_2 = Cycles::from(b_transferred_2.get() / 2);

    // The update method #2 canister B accepts some cycles and then replies.
    let b_2 = wasm()
        .accept_cycles(b_accepted_2)
        .message_payload()
        .append_and_reply()
        .build();

    // The update method #1 of canister B:
    // 1. Accepts some cycles.
    // 2. Call the update method #2 and transfers some cycles.
    // 3. Forwards the reply to the caller.
    let b_1 = wasm()
        .accept_cycles(b_accepted_1)
        .call_with_cycles(
            b_id,
            "update",
            call_args().other_side(b_2.clone()),
            b_transferred_2,
        )
        .build();

    // The update method #0 of canister B:
    // 1. Call the update method #2 and transfers some cycles.
    // 2. Forwards the reject code and message to canister A.
    let b_0 = wasm()
        .accept_cycles(a_to_b_accepted)
        .call_with_cycles(
            b_id,
            "update",
            call_args()
                .other_side(b_1.clone())
                .on_reject(wasm().reject_code().reject_message().reject()),
            b_transferred_1,
        )
        .build();

    // Canister A:
    // 1. Call the update method #0 of B and transfers some cycles.
    // 2. Forwards the reject code and message to the ingress status.
    let a = wasm()
        .call_with_cycles(
            b_id,
            "update",
            call_args()
                .other_side(b_0.clone())
                .on_reject(wasm().reject_code().reject_message().reject()),
            a_to_b_transferred,
        )
        .build();

    // Execute canister A and methods #0 and #1 of canister B.
    let (ingress_id, _) = test.ingress_raw(a_id, "update", a);
    test.execute_message(a_id);
    test.induct_messages();
    test.execute_message(b_id);
    test.induct_messages();
    test.execute_message(b_id);

    // Uninstall canister B, which generates reject messages for all call contexts.
    test.uninstall_code(b_id).unwrap();

    // Execute method #2 of canister B and all the replies.
    test.execute_all();
    let ingress_status = test.ingress_status(&ingress_id);
    let result = check_ingress_status(ingress_status).unwrap();
    let reject_message = match result {
        WasmResult::Reply(_) => unreachable!("Expected reject, got: {:?}", result),
        WasmResult::Reject(reject_message) => reject_message,
    };
    assert!(
        reject_message.contains("Canister has been uninstalled"),
        "Unexpected error message: {}",
        reject_message
    );

    // Canister A gets a refund for all cycles that B did not accept.
    assert_eq!(
        test.canister_state(a_id).system_state.balance(),
        initial_cycles
            - test.canister_execution_cost(a_id)
            - test.call_fee("update", &b_0)
            - test.reject_fee(reject_message.clone())
            - a_to_b_accepted
    );

    // The reject message from method #2 of B to method #1.
    let reject_message_b_2_to_1 = format!(
        "IC0304: Attempt to execute a message on canister {} which contains no Wasm module",
        b_id
    );

    // Canister B gets the cycles it accepted from A.
    assert_eq!(
        test.canister_state(b_id).system_state.balance(),
        initial_cycles
            - test.canister_execution_cost(b_id)
            - test.call_fee("update", &b_1)
            - test.call_fee("update", &b_2)
            - test.reject_fee(reject_message)
            - test.reject_fee(reject_message_b_2_to_1)
            + a_to_b_accepted
    );
}

#[test]
fn cannot_send_request_to_stopping_canister() {
    let mut test = ExecutionTestBuilder::new().build();
    let initial_cycles = Cycles::new(1_000_000_000_000);

    // Create two canisters: A and B.
    let a_id = test.universal_canister_with_cycles(initial_cycles).unwrap();
    let b_id = test.universal_canister_with_cycles(initial_cycles).unwrap();

    // Canister B simply replies to canister A.
    let b = wasm().message_payload().append_and_reply().build();

    // Canister A:
    // 1. Calls canister B and transfers some cycles to it.
    // 2. Forwards the reply in the reply callback, which is the default
    //    behaviour of the universal canister.
    let a = wasm().inter_update(b_id, call_args().other_side(b)).build();

    // Move canister B to a stopping state before calling it.
    test.stop_canister(b_id);
    assert_matches!(
        test.canister_state(b_id).system_state.status,
        CanisterStatus::Stopping {
            call_context_manager: _,
            stop_contexts: _
        }
    );

    // Send a message to canister A which will call canister B.
    let ingress_status = test.ingress_raw(a_id, "update", a).1;

    // Canister B refuses to accept the message in its input queue.
    // The message is lost in the current test setup. In production
    // message routing would generate a reject message.
    assert_eq!(1, test.lost_messages().len());
    let ingress_state = match ingress_status {
        IngressStatus::Known { state, .. } => state,
        IngressStatus::Unknown => unreachable!("Expected known ingress status"),
    };
    assert_eq!(IngressState::Processing, ingress_state);
}

#[test]
fn cannot_send_request_to_stopped_canister() {
    let mut test = ExecutionTestBuilder::new().build();
    let initial_cycles = Cycles::new(1_000_000_000_000);

    // Create two canisters: A and B.
    let a_id = test.universal_canister_with_cycles(initial_cycles).unwrap();
    let b_id = test.universal_canister_with_cycles(initial_cycles).unwrap();

    // Canister B simply replies to canister A.
    let b = wasm().message_payload().append_and_reply().build();

    // Canister A:
    // 1. Calls canister B and transfers some cycles to it.
    // 2. Forwards the reply in the reply callback, which is the default
    //    behaviour of the universal canister.
    let a = wasm().inter_update(b_id, call_args().other_side(b)).build();

    // Stop canister B before calling it.
    test.stop_canister(b_id);
    test.process_stopping_canisters();
    assert_eq!(
        CanisterStatus::Stopped,
        test.canister_state(b_id).system_state.status
    );

    // Send a message to canister A which will call canister B.
    let ingress_status = test.ingress_raw(a_id, "update", a).1;

    // Canister B refuses to accept the message in its input queue.
    // The message is lost in the current test setup. In production
    // message routing would generate a reject message.
    assert_eq!(1, test.lost_messages().len());
    let ingress_state = match ingress_status {
        IngressStatus::Known { state, .. } => state,
        IngressStatus::Unknown => unreachable!("Expected known ingress status"),
    };
    assert_eq!(IngressState::Processing, ingress_state);
}

#[test]
fn cannot_stop_canister_with_open_call_context() {
    // This test uses manual execution to get finer control over the execution
    // and message induction order.
    let mut test = ExecutionTestBuilder::new().with_manual_execution().build();
    let initial_cycles = Cycles::new(1_000_000_000_000);

    // Create two canisters: A and B.
    let a_id = test.universal_canister_with_cycles(initial_cycles).unwrap();
    let b_id = test.universal_canister_with_cycles(initial_cycles).unwrap();

    // Canister B simply replies to canister A.
    let b = wasm().message_payload().append_and_reply().build();

    // Canister A calls canister B.
    let a = wasm()
        .inter_update(b_id, call_args().other_side(b.clone()))
        .build();

    // Enqueue ingress message to canister A but do not execute it (guaranteed
    // by "manual execution" option of the test).
    let (ingress_id, ingress_status) = test.ingress_raw(a_id, "update", a);
    assert_eq!(ingress_status, IngressStatus::Unknown);

    // Execute the ingress message and induct all messages to get the call
    // message to the input queue of canister B.
    test.execute_message(a_id);
    test.induct_messages();

    // Try to stop canister A.
    test.stop_canister(a_id);
    test.process_stopping_canisters();

    // Canister A cannot transition to the stopped state because it has an open
    // call context.
    assert_matches!(
        test.canister_state(a_id).system_state.status,
        CanisterStatus::Stopping {
            call_context_manager: _,
            stop_contexts: _
        }
    );

    // Execute the call in canister B.
    test.execute_message(b_id);

    // Get the reply back to canister A and execute it.
    test.induct_messages();
    test.execute_message(a_id);
    let ingress_status = test.ingress_status(&ingress_id);
    let result = check_ingress_status(ingress_status).unwrap();
    assert_eq!(result, WasmResult::Reply(b));

    // Now it should be possible to stop canister A.
    test.process_stopping_canisters();
    assert_eq!(
        test.canister_state(a_id).system_state.status,
        CanisterStatus::Stopped
    );
}

#[test]
fn can_use_more_instructions_during_install_code() {
    let mut test = ExecutionTestBuilder::new()
        .with_instruction_limit(1_000_000)
        .with_cost_to_compile_wasm_instruction(0)
        .with_install_code_instruction_limit(
            1_000_000 + wasm_compilation_cost(UNIVERSAL_CANISTER_WASM).get(),
        )
        .build();
    let canister_id = test.universal_canister().unwrap();
    let work = wasm().instruction_counter_is_at_least(1_000_000).build();

    // The update call should hit the instruction limit and fail.
    let err = test
        .ingress(canister_id, "update", work.clone())
        .unwrap_err();
    assert_eq!(ErrorCode::CanisterInstructionLimitExceeded, err.code());

    // Set the pre-upgrade hook to do the same operation.
    let result = test
        .ingress(
            canister_id,
            "update",
            wasm().set_pre_upgrade(work).reply().build(),
        )
        .unwrap();
    assert_eq!(WasmResult::Reply(vec![]), result);

    // An upgrade of the canister succeeds because `install_code` has a
    // higher instruction limit.
    let result = test.upgrade_canister(canister_id, UNIVERSAL_CANISTER_WASM.to_vec());
    assert_eq!(Ok(()), result);
}

#[test]
fn dts_pause_resume_works_in_update_call() {
    let mut test = ExecutionTestBuilder::new()
        .with_instruction_limit(100_000_000)
        .with_slice_instruction_limit(1_000_000)
        .with_manual_execution()
        .build();
    let canister_id = test.universal_canister().unwrap();
    let work = wasm()
        .instruction_counter_is_at_least(1_000_000)
        .push_bytes(&[1, 2, 3, 4, 5])
        .append_and_reply()
        .build();

    // The workload above finishes in 2 slices.
    let (ingress_id, _) = test.ingress_raw(canister_id, "update", work);
    // Execute the first slice.
    test.execute_slice(canister_id);
    assert_eq!(
        test.canister_state(canister_id).next_execution(),
        NextExecution::ContinueLong
    );
    // Execute the second slice.
    test.execute_slice(canister_id);
    assert_eq!(
        test.canister_state(canister_id).next_execution(),
        NextExecution::None
    );
    let ingress_status = test.ingress_status(&ingress_id);
    let result = check_ingress_status(ingress_status).unwrap();
    assert_eq!(result, WasmResult::Reply(vec![1, 2, 3, 4, 5]));
}

#[test]
fn dts_abort_works_in_update_call() {
    let mut test = ExecutionTestBuilder::new()
        .with_instruction_limit(100_000_000)
        .with_slice_instruction_limit(1_000_000)
        .with_manual_execution()
        .build();
    let canister_id = test.universal_canister().unwrap();
    let work = wasm()
        .instruction_counter_is_at_least(1_000_000)
        .push_bytes(&[1, 2, 3, 4, 5])
        .append_and_reply()
        .build();

    // The workload above finishes in 2 slices.
    let (ingress_id, _) = test.ingress_raw(canister_id, "update", work);
    let original_system_state = test.canister_state(canister_id).system_state.clone();
    let original_execution_cost = test.canister_execution_cost(canister_id);

    // Execute the first slice.
    test.execute_slice(canister_id);
    assert_eq!(
        test.canister_state(canister_id).next_execution(),
        NextExecution::ContinueLong
    );
    assert_eq!(
        test.canister_state(canister_id).system_state.balance(),
        original_system_state.balance()
            - test
                .cycles_account_manager()
                .execution_cost(NumInstructions::from(100_000_000), test.subnet_size()),
    );
    assert_eq!(
        test.canister_state(canister_id)
            .system_state
            .call_context_manager(),
        original_system_state.call_context_manager()
    );

    // Abort before executing the last slice.
    test.abort_all_paused_executions();
    assert_eq!(
        test.canister_state(canister_id).next_execution(),
        NextExecution::ContinueLong
    );
    assert_eq!(
        fetch_int_counter(test.metrics_registry(), "executions_aborted"),
        Some(1)
    );

    // Now execute from scratch the first slice.
    test.execute_slice(canister_id);
    assert_eq!(
        test.canister_state(canister_id).next_execution(),
        NextExecution::ContinueLong
    );
    assert_eq!(
        test.canister_state(canister_id).system_state.balance(),
        original_system_state.balance()
            - test
                .cycles_account_manager()
                .execution_cost(NumInstructions::from(100_000_000), test.subnet_size()),
    );
    assert_eq!(
        test.canister_state(canister_id)
            .system_state
            .call_context_manager(),
        original_system_state.call_context_manager()
    );

    // Execute the second slice.
    test.execute_slice(canister_id);
    assert_eq!(
        test.canister_state(canister_id).next_execution(),
        NextExecution::None
    );
    assert_eq!(
        test.canister_state(canister_id).system_state.balance(),
        original_system_state.balance()
            - (test.canister_execution_cost(canister_id) - original_execution_cost)
    );
    let ingress_status = test.ingress_status(&ingress_id);
    let result = check_ingress_status(ingress_status).unwrap();
    assert_eq!(result, WasmResult::Reply(vec![1, 2, 3, 4, 5]));
}

#[test]
fn dts_concurrent_subnet_available_change() {
    let mut test = ExecutionTestBuilder::new()
        .with_instruction_limit(100_000_000)
        .with_slice_instruction_limit(1_000_000)
        .with_manual_execution()
        .build();
    let canister_id = test.universal_canister().unwrap();
    let work = wasm()
        .instruction_counter_is_at_least(1_000_000)
        .reply()
        .build();

    // The workload above finishes in 2 slices.
    let (ingress_id, _) = test.ingress_raw(canister_id, "update", work);
    test.execute_slice(canister_id);
    assert_eq!(
        test.canister_state(canister_id).next_execution(),
        NextExecution::ContinueLong
    );
    test.set_subnet_available_memory(SubnetAvailableMemory::new(0, 0, 0));
    while test.canister_state(canister_id).next_execution() == NextExecution::ContinueLong {
        test.execute_slice(canister_id);
    }
    assert_eq!(
        test.canister_state(canister_id).next_execution(),
        NextExecution::None,
    );
    let ingress_status = test.ingress_status(&ingress_id);
    let err = check_ingress_status(ingress_status).unwrap_err();
    assert_eq!(err.code(), ErrorCode::CanisterOutOfMemory);
}

#[test]
fn system_state_apply_change_fails() {
    let mut test = ExecutionTestBuilder::new()
        .with_instruction_limit(100_000_000)
        .with_slice_instruction_limit(1_000_000)
        .with_manual_execution()
        .build();

    let a_id = test.universal_canister().unwrap();
    let b_id = test.universal_canister().unwrap();

    let b = wasm()
        // The DTS must kick in.
        .instruction_counter_is_at_least(1_000_000)
        // The second slice should fail due to no memory
        .stable64_grow(1)
        .build();

    let a = wasm()
        .inter_update(
            b_id,
            call_args()
                .other_side(b)
                .on_reject(wasm().reject_code().reject_message().reject()),
        )
        .build();

    let (ingress_id, _) = test.ingress_raw(a_id, "update", a);
    test.execute_message(a_id);
    assert_eq!(
        test.canister_state(a_id).next_execution(),
        NextExecution::None,
    );
    test.induct_messages();
    test.execute_slice(b_id);
    // No memory available after the first slice.
    test.set_subnet_available_memory(SubnetAvailableMemory::new(0, 0, 0));
    while test.canister_state(b_id).next_execution() == NextExecution::ContinueLong {
        test.execute_slice(b_id);
    }
    assert_eq!(
        test.canister_state(b_id).next_execution(),
        NextExecution::None,
    );
    test.induct_messages();
    test.execute_message(a_id);
    assert_eq!(
        test.canister_state(a_id).next_execution(),
        NextExecution::None,
    );
    let ingress_status = test.ingress_status(&ingress_id);
    let result = check_ingress_status(ingress_status).unwrap();
    match result {
        WasmResult::Reply(_) => unreachable!("Expected the canister to reject the message"),
        WasmResult::Reject(err) => {
            assert!(
                err.contains("exceeded its allowed memory allocation"),
                "{}",
                err
            );
        }
    };
}

#[test]
fn cycles_correct_if_update_fails() {
    let mut test = ExecutionTestBuilder::new().with_manual_execution().build();
    let initial_cycles = Cycles::new(1_000_000_000_000);

    // Create three canisters A, B, C.
    let a_id = test.universal_canister_with_cycles(initial_cycles).unwrap();
    let b_id = test.universal_canister_with_cycles(initial_cycles).unwrap();

    let transferred_cycles = Cycles::from(initial_cycles.get() / 2);

    // Canister B accepts all cycles, replies, and traps.
    let b = wasm()
        .accept_cycles(transferred_cycles)
        .message_payload()
        .append_and_reply()
        .trap()
        .build();

    // Canister A calls canister B and transfers cycles.
    let a = wasm()
        .call_with_cycles(
            b_id,
            "update",
            call_args().other_side(b),
            transferred_cycles,
        )
        .build();
    test.ingress_raw(a_id, "update", a);
    test.execute_message(a_id);
    test.induct_messages();
    let execution_cost_before = test.canister_execution_cost(b_id);
    test.execute_message(b_id);
    let execution_cost_after = test.canister_execution_cost(b_id);
    assert!(execution_cost_after > execution_cost_before);
    assert_eq!(
        test.canister_state(b_id).system_state.balance(),
        initial_cycles - test.canister_execution_cost(b_id)
    );
}

fn display_page_map(page_map: PageMap, page_range: std::ops::Range<u64>) -> String {
    let mut contents = Vec::new();
    for page in page_range {
        contents.extend_from_slice(page_map.get_page(PageIndex::from(page)));
    }
    format!("[{}]", ic_utils::rle::display(&contents[..]))
}

// Grow memory multiple times first and write to newly added pages later.
#[test]
fn grow_memory_and_write_to_new_pages() {
    let wat = r#"
        (module
          (import "ic0" "msg_reply" (func $msg_reply))
          (import "ic0" "msg_reply_data_append"
            (func $msg_reply_data_append (param i32 i32)))
          (import "ic0" "msg_arg_data_copy"
            (func $ic0_msg_arg_data_copy (param i32) (param i32) (param i32)))

          (func $grow_by_one
            (drop (memory.grow (i32.const 1)))
            (call $msg_reply_data_append (i32.const 0) (i32.const 0))
            (call $msg_reply))

          ;; reads a byte from the beginning of a memory page
          (func $read_byte
            ;; copy the i32 page number into heap[0;4]
            (call $ic0_msg_arg_data_copy
              (i32.const 0) ;; dst
              (i32.const 0) ;; off
              (i32.const 4) ;; len
            )
            ;; copy page(n)[0;1] to heap[0;1]
            ;; we do this to make a Wasm instruction access out-of-bounds memory area and not
            ;; msg.reply system call. Both should fail but the failure path is different.
            (i32.store8
              (i32.const 4)
              (i32.load (i32.mul (i32.load (i32.const 0)) (i32.const 65536)))
            )
            (call $msg_reply_data_append
              (i32.const 4)
              (i32.const 1))
            (call $msg_reply))

          ;; writes a byte to the beginning of a memory page
          (func $write_byte
            ;; copy the i32 page number into heap[0;4]
            (call $ic0_msg_arg_data_copy
              (i32.const 0) ;; dst
              (i32.const 0) ;; off
              (i32.const 4) ;; len
            )
            ;; copy the u8 value heap[5;1]
            (call $ic0_msg_arg_data_copy
              (i32.const 4) ;; dst
              (i32.const 4) ;; off
              (i32.const 1) ;; len
            )
            (i32.store8
              ;; target address
              (i32.mul (i32.load (i32.const 0)) (i32.const 65536))
              ;; target value
              (i32.load8_u (i32.const 4))
            )
            (call $msg_reply_data_append (i32.const 0) (i32.const 0))
            (call $msg_reply))

          (global $counter (mut i32) (i32.const 10))
          (memory $memory 2 5)
          (export "canister_update grow_by_one" (func $grow_by_one))
          (export "canister_query read_byte" (func $read_byte))
          (export "canister_update write_byte" (func $write_byte))
        )"#;

    let mut test = ExecutionTestBuilder::new().build();
    let canister_id = test.canister_from_wat(wat).unwrap();

    let num_pages = |n| (n * WASM_PAGE_SIZE as usize / PAGE_SIZE) as u64;

    // memory.size = 3
    test.ingress(canister_id, "grow_by_one", vec![])
        .expect("grow memory to 3");

    // memory.size = 4
    test.ingress(canister_id, "grow_by_one", vec![])
        .expect("grow memory to 4");

    // memory.size = 5
    test.ingress(canister_id, "grow_by_one", vec![])
        .expect("grow memory to 5");

    // memory.size = 5 (max limit)
    test.ingress(canister_id, "grow_by_one", vec![])
        .expect("grow memory to 6 attempt 1");
    test.ingress(canister_id, "grow_by_one", vec![])
        .expect("grow memory to 6 attempt 2");

    assert_eq!(
        display_page_map(
            test.execution_state(canister_id)
                .wasm_memory
                .page_map
                .clone(),
            0..num_pages(5)
        ),
        "[327680×00]"
    );

    let make_payload = |page_num: i32, value: u8| {
        let mut v = vec![];
        v.extend(page_num.to_le_bytes().to_vec());
        v.extend(value.to_le_bytes().to_vec());
        v
    };

    // Write to memory pages allocated to satisfy memory minimum size. We use
    // page(0) to unpack the payload so only write to page(1).
    test.ingress(canister_id, "write_byte", make_payload(1, 7))
        .unwrap();

    #[rustfmt::skip] // rustfmt breaks the explanatory comment at the bottom of this assert.
    assert_eq!(
        display_page_map(
            test.execution_state(canister_id).wasm_memory.page_map.clone(),
            0..num_pages(5)
        ),
        "[1×01 3×00 1×07 65531×00 1×07 262143×00]"
        //^^^^^^^^^^^^^^          ^^^
        //unpacked payload        value
    );

    let mut test_write_read = |page_num, value| {
        // 1. Grown memory page is zero-initialized
        let result = test
            .ingress(
                canister_id,
                "read_byte",
                i32::to_le_bytes(page_num).to_vec(),
            )
            .unwrap()
            .bytes()[0];
        assert_eq!(result, 0, "query result before write");
        // 2. Write a byte
        test.ingress(canister_id, "write_byte", make_payload(page_num, value))
            .unwrap();
        // 3. Read it back
        let result = test
            .ingress(
                canister_id,
                "read_byte",
                i32::to_le_bytes(page_num).to_vec(),
            )
            .unwrap()
            .bytes()[0];
        assert_eq!(result, value, "query result after write");
    };

    // Write data to the grown memory pages and read it back.
    test_write_read(3, 9);
    test_write_read(4, 10);
    test_write_read(2, 8);

    #[rustfmt::skip]
    assert_eq!(
        display_page_map(
            test.execution_state(canister_id).wasm_memory.page_map.clone(),
            0..num_pages(5)
        ),
        "[1×02 3×00 1×08 65531×00 1×07 65535×00 1×08 65535×00 1×09 65535×00 1×0a 65535×00]"
        //                        ^^^ page(1)   ^^^ page(2)   ^^^ page(3)   ^^^ page(4)
    );
}

#[test]
fn memory_out_of_bounds_accesses() {
    let mut test = ExecutionTestBuilder::new().build();
    let wat = r#"
        (module
            (import "ic0" "stable64_grow" (func $stable64_grow (param i64) (result i64)))
            (import "ic0" "stable64_write"
                (func $stable64_write (param $offset i64) (param $src i64) (param $size i64))
            )
            (import "ic0" "stable64_read"
                (func $stable64_read (param $dst i64) (param $offset i64) (param $size i64))
            )
            (func (export "canister_init")
                (drop (call $stable64_grow (i64.const 1)))
            )
            (func (export "canister_update read_heap0")
                (drop (i32.load (i32.const 65532)))
            )
            (func (export "canister_update write_heap0")
                (i32.store (i32.const 65532) (i32.const 42))
            )
            (func (export "canister_update read_heap1")
                (drop (i32.load (i32.const 65533)))
            )
            (func (export "canister_update write_heap1")
                (i32.store (i32.const 65533) (i32.const 42))
            )
            (func (export "canister_update read_heap2")
                (drop (i32.load (i32.const 2147483647)))
            )
            (func (export "canister_update write_heap2")
                (i32.store (i32.const 2147483647) (i32.const 42))
            )
            (func (export "canister_update read_heap3")
                (drop (i32.load (i32.const -1)))
            )
            (func (export "canister_update write_heap3")
                (i32.store (i32.const -1) (i32.const 42))
            )
            (func (export "canister_update read_stable0")
                (call $stable64_read (i64.const 0) (i64.const 65532) (i64.const 4))
            )
            (func (export "canister_update write_stable0")
                (call $stable64_write (i64.const 65532) (i64.const 0) (i64.const 4))
            )
            (func (export "canister_update read_stable1")
                (call $stable64_read (i64.const 0) (i64.const 65533) (i64.const 4))
            )
            (func (export "canister_update write_stable1")
                (call $stable64_write (i64.const 65533) (i64.const 0) (i64.const 4))
            )
            (func (export "canister_update read_stable2")
                (call $stable64_read (i64.const 0) (i64.const 2147483647) (i64.const 4))
            )
            (func (export "canister_update write_stable2")
                (call $stable64_write (i64.const 2147483647) (i64.const 0) (i64.const 4))
            )
            (func (export "canister_update read_stable3")
                (call $stable64_read (i64.const 0) (i64.const -1) (i64.const 4))
            )
            (func (export "canister_update write_stable3")
                (call $stable64_write (i64.const -1) (i64.const 0) (i64.const 4))
            )
            (memory 1 1)
        )"#;
    let canister_id = test.canister_from_wat(wat).unwrap();
    let result = test.ingress(canister_id, "read_heap0", vec![]);
    assert_empty_reply(result);

    let result = test.ingress(canister_id, "write_heap0", vec![]);
    assert_empty_reply(result);

    let err = test.ingress(canister_id, "read_heap1", vec![]).unwrap_err();
    assert_eq!(err.code(), ErrorCode::CanisterTrapped);
    assert_eq!(
        err.description(),
        format!("Canister {} trapped: heap out of bounds", canister_id)
    );

    let err = test
        .ingress(canister_id, "write_heap1", vec![])
        .unwrap_err();
    assert_eq!(err.code(), ErrorCode::CanisterTrapped);
    assert_eq!(
        err.description(),
        format!("Canister {} trapped: heap out of bounds", canister_id)
    );

    let err = test.ingress(canister_id, "read_heap2", vec![]).unwrap_err();
    assert_eq!(err.code(), ErrorCode::CanisterTrapped);
    assert_eq!(
        err.description(),
        format!("Canister {} trapped: heap out of bounds", canister_id)
    );

    let err = test
        .ingress(canister_id, "write_heap2", vec![])
        .unwrap_err();
    assert_eq!(err.code(), ErrorCode::CanisterTrapped);
    assert_eq!(
        err.description(),
        format!("Canister {} trapped: heap out of bounds", canister_id)
    );

    let err = test.ingress(canister_id, "read_heap3", vec![]).unwrap_err();
    assert_eq!(err.code(), ErrorCode::CanisterTrapped);
    assert_eq!(
        err.description(),
        format!("Canister {} trapped: heap out of bounds", canister_id)
    );

    let err = test
        .ingress(canister_id, "write_heap3", vec![])
        .unwrap_err();
    assert_eq!(err.code(), ErrorCode::CanisterTrapped);
    assert_eq!(
        err.description(),
        format!("Canister {} trapped: heap out of bounds", canister_id)
    );

    let result = test.ingress(canister_id, "read_stable0", vec![]);
    assert_empty_reply(result);

    let result = test.ingress(canister_id, "write_stable0", vec![]);
    assert_empty_reply(result);

    let err = test
        .ingress(canister_id, "read_stable1", vec![])
        .unwrap_err();
    assert_eq!(err.code(), ErrorCode::CanisterTrapped);
    assert_eq!(
        err.description(),
        format!(
            "Canister {} trapped: stable memory out of bounds",
            canister_id
        )
    );

    let err = test
        .ingress(canister_id, "write_stable1", vec![])
        .unwrap_err();
    assert_eq!(err.code(), ErrorCode::CanisterTrapped);
    assert_eq!(
        err.description(),
        format!(
            "Canister {} trapped: stable memory out of bounds",
            canister_id
        )
    );

    let err = test
        .ingress(canister_id, "read_stable2", vec![])
        .unwrap_err();
    assert_eq!(err.code(), ErrorCode::CanisterTrapped);
    assert_eq!(
        err.description(),
        format!(
            "Canister {} trapped: stable memory out of bounds",
            canister_id
        )
    );

    let err = test
        .ingress(canister_id, "write_stable2", vec![])
        .unwrap_err();
    assert_eq!(err.code(), ErrorCode::CanisterTrapped);
    assert_eq!(
        err.description(),
        format!(
            "Canister {} trapped: stable memory out of bounds",
            canister_id
        )
    );

    let err = test
        .ingress(canister_id, "read_stable3", vec![])
        .unwrap_err();
    assert_eq!(err.code(), ErrorCode::CanisterTrapped);
    assert_eq!(
        err.description(),
        format!(
            "Canister {} trapped: stable memory out of bounds",
            canister_id
        )
    );
    let err = test
        .ingress(canister_id, "write_stable3", vec![])
        .unwrap_err();
    assert_eq!(err.code(), ErrorCode::CanisterTrapped);
    assert_eq!(
        err.description(),
        format!(
            "Canister {} trapped: stable memory out of bounds",
            canister_id
        )
    );
}

#[test]
fn division_by_zero() {
    let mut test = ExecutionTestBuilder::new().build();
    let wat = r#"
        (module
            (import "ic0" "msg_reply" (func $msg_reply))
            (import "ic0" "msg_reply_data_append"
                (func $msg_reply_data_append (param i32 i32))
            )
            (func (export "canister_update div_f32")
                (f32.store (i32.const 0) (f32.div (f32.const 1) (f32.const 0)))
                (call $msg_reply_data_append (i32.const 0) (i32.const 4))
                (call $msg_reply)
            )
            (func (export "canister_update div_f64")
                (f64.store (i32.const 0) (f64.div (f64.const 1) (f64.const 0)))
                (call $msg_reply_data_append (i32.const 0) (i32.const 8))
                (call $msg_reply)
            )
            (func (export "canister_update div_u_i32")
                (drop (i32.div_u (i32.const 1) (i32.const 0)))
            )
            (func (export "canister_update div_s_i32")
                (drop (i32.div_s (i32.const -1) (i32.const 0)))
            )
            (func (export "canister_update div_u_i64")
                (drop (i64.div_u (i64.const 1) (i64.const 0)))
            )
            (func (export "canister_update div_s_i64")
                (drop (i64.div_s (i64.const -1) (i64.const 0)))
            )
            (memory 1 1)
        )"#;
    let canister_id = test.canister_from_wat(wat).unwrap();
    let result = test.ingress(canister_id, "div_f32", vec![]).unwrap();
    match result {
        WasmResult::Reply(v) => {
            let mut bytes = [0u8; 4];
            bytes.copy_from_slice(&v);
            let res = f32::from_le_bytes(bytes);
            assert!(res.is_infinite());
        }
        WasmResult::Reject(_) => unreachable!("expected reply"),
    }

    let result = test.ingress(canister_id, "div_f64", vec![]).unwrap();
    match result {
        WasmResult::Reply(v) => {
            let mut bytes = [0u8; 8];
            bytes.copy_from_slice(&v);
            let res = f64::from_le_bytes(bytes);
            assert!(res.is_infinite());
        }
        WasmResult::Reject(_) => unreachable!("expected reply"),
    }

    let err = test.ingress(canister_id, "div_u_i32", vec![]).unwrap_err();
    assert_eq!(err.code(), ErrorCode::CanisterTrapped);
    assert_eq!(
        err.description(),
        format!("Canister {} trapped: integer division by 0", canister_id)
    );

    let err = test.ingress(canister_id, "div_s_i32", vec![]).unwrap_err();
    assert_eq!(err.code(), ErrorCode::CanisterTrapped);
    assert_eq!(
        err.description(),
        format!("Canister {} trapped: integer division by 0", canister_id)
    );

    let err = test.ingress(canister_id, "div_u_i64", vec![]).unwrap_err();
    assert_eq!(err.code(), ErrorCode::CanisterTrapped);
    assert_eq!(
        err.description(),
        format!("Canister {} trapped: integer division by 0", canister_id)
    );

    let err = test.ingress(canister_id, "div_s_i64", vec![]).unwrap_err();
    assert_eq!(err.code(), ErrorCode::CanisterTrapped);
    assert_eq!(
        err.description(),
        format!("Canister {} trapped: integer division by 0", canister_id)
    );
}

#[test]
fn charge_for_dirty_pages() {
    let mut test = ExecutionTestBuilder::new()
        .with_instruction_limit(100_000_000)
        .with_metering_type(ic_config::embedders::MeteringType::New)
        .build();
    let wat = r#"
        (module
            (import "ic0" "msg_reply" (func $msg_reply))
            (import "ic0" "msg_reply_data_append"
                (func $msg_reply_data_append (param i32 i32))
            )
            (func $test (export "canister_update test")
                (i64.store (i32.const 0) (i64.const 17))
                (i64.store (i32.const 8) (i64.const 117))
                (call $msg_reply_data_append (i32.const 0) (i32.const 8))
                (call $msg_reply)
            )
            (func $test2 (export "canister_update test2")
                (i64.store (i32.const 0) (i64.const 27))
                (i64.store (i32.const 4096) (i64.const 227))
                (call $msg_reply_data_append (i32.const 0) (i32.const 8))
                (call $msg_reply)
            )
            (memory (export "memory") 10)
        )"#;
    let canister_id = test.canister_from_wat(wat).unwrap();
    let i0 = test.canister_executed_instructions(canister_id);
    let res = test.ingress(canister_id, "test", vec![]).unwrap();

    match res {
        WasmResult::Reply(v) => {
            let mut bytes = [0u8; 8];
            bytes.copy_from_slice(&v);
            let res = u64::from_le_bytes(bytes);
            assert_eq!(res, 17);
        }
        WasmResult::Reject(_) => unreachable!("expected reply"),
    }

    let i1 = test.canister_executed_instructions(canister_id);

    // we do the same as before, but touch one more page
    test.ingress(canister_id, "test2", vec![]).unwrap();
    let i2 = test.canister_executed_instructions(canister_id);

    let cdi = ic_config::subnet_config::SchedulerConfig::application_subnet().dirty_page_overhead;

    assert_eq!((i2 - i1) - (i1 - i0), cdi);

    // Run again with low message instruction limit
    // so that half of the dirty page cost gets rounded to zero
    let mut test = ExecutionTestBuilder::new()
        .with_install_code_instruction_limit(100_000_000)
        .with_instruction_limit((i1 - i0 - cdi / 2).get())
        .with_metering_type(ic_config::embedders::MeteringType::New)
        .build();

    let canister_id = test.canister_from_wat(wat).unwrap();
    let res = test.ingress(canister_id, "test", vec![]).unwrap();
    match res {
        WasmResult::Reply(v) => {
            let mut bytes = [0u8; 8];
            bytes.copy_from_slice(&v);
            let res = u64::from_le_bytes(bytes);
            assert_eq!(res, 17);
        }
        WasmResult::Reject(_) => unreachable!("expected reply"),
    }
    let i1a = test.canister_executed_instructions(canister_id);

    assert_eq!(i1a, i1 - cdi / 2);
}

#[test]
fn stable_grow_checks_freezing_threshold_in_update() {
    let mut test = ExecutionTestBuilder::new()
        .with_initial_canister_cycles(1_000_000_000_000)
        .build();
    let canister_id = test.universal_canister().unwrap();
    test.update_freezing_threshold(canister_id, NumSeconds::new(1_000_000_000))
        .unwrap();
    let body = wasm().stable_grow(10_000).build();
    let err = test.ingress(canister_id, "update", body).unwrap_err();
    assert!(
        err.description()
            .contains("Canister cannot grow memory by 655360000 bytes due to insufficient cycles"),
        "Unexpected error: {}",
        err.description()
    );
    assert_eq!(err.code(), ErrorCode::InsufficientCyclesInMemoryGrow);
}

#[test]
fn stable64_grow_checks_freezing_threshold_in_update() {
    let mut test = ExecutionTestBuilder::new()
        .with_initial_canister_cycles(1_000_000_000_000)
        .build();
    let canister_id = test.universal_canister().unwrap();
    test.update_freezing_threshold(canister_id, NumSeconds::new(1_000_000_000))
        .unwrap();
    let body = wasm().stable64_grow(10_000).build();
    let err = test.ingress(canister_id, "update", body).unwrap_err();
    assert!(
        err.description()
            .contains("Canister cannot grow memory by 655360000 bytes due to insufficient cycles"),
        "Unexpected error: {}",
        err.description()
    );
    assert_eq!(err.code(), ErrorCode::InsufficientCyclesInMemoryGrow);
}

#[test]
fn memory_grow_checks_freezing_threshold_in_update() {
    let mut test = ExecutionTestBuilder::new()
        .with_initial_canister_cycles(1_000_000_000_000)
        .build();
    let wat = r#"
        (module
            (func (export "canister_update test")
                (drop (memory.grow (i32.const 10000)))
            )
            (memory 0)
        )"#;
    let canister_id = test.canister_from_wat(wat).unwrap();
    test.update_freezing_threshold(canister_id, NumSeconds::new(1_000_000_000))
        .unwrap();
    let err = test.ingress(canister_id, "test", vec![]).unwrap_err();
    assert!(
        err.description()
            .contains("Canister cannot grow memory by 655360000 bytes due to insufficient cycles"),
        "Unexpected error: {}",
        err.description()
    );
    assert_eq!(err.code(), ErrorCode::InsufficientCyclesInMemoryGrow);
}

#[test]
fn stable_grow_does_not_check_freezing_threshold_in_query() {
    let mut test = ExecutionTestBuilder::new()
        .with_initial_canister_cycles(1_000_000_000_000)
        .build();
    let canister_id = test.universal_canister().unwrap();
    test.update_freezing_threshold(canister_id, NumSeconds::new(1_000_000_000))
        .unwrap();
    let body = wasm().stable_grow(10_000).build();
    let result = test.ingress(canister_id, "query", body);
    assert_empty_reply(result);
}

#[test]
fn stable64_grow_does_not_check_freezing_threshold_in_query() {
    let mut test = ExecutionTestBuilder::new()
        .with_initial_canister_cycles(1_000_000_000_000)
        .build();
    let canister_id = test.universal_canister().unwrap();
    test.update_freezing_threshold(canister_id, NumSeconds::new(1_000_000_000))
        .unwrap();
    let body = wasm().stable64_grow(10_000).build();
    let result = test.ingress(canister_id, "query", body);
    assert_empty_reply(result);
}

#[test]
fn memory_grow_does_not_check_freezing_threshold_in_query() {
    let mut test = ExecutionTestBuilder::new()
        .with_initial_canister_cycles(1_000_000_000_000)
        .build();
    let wat = r#"
        (module
            (func (export "canister_query test")
                (drop (memory.grow (i32.const 10000)))
            )
            (memory 0)
        )"#;
    let canister_id = test.canister_from_wat(wat).unwrap();
    test.update_freezing_threshold(canister_id, NumSeconds::new(1_000_000_000))
        .unwrap();
    let result = test.ingress(canister_id, "test", vec![]);
    assert_empty_reply(result);
}

#[test]
fn stable_grow_does_not_check_freezing_threshold_in_reply() {
    let mut test = ExecutionTestBuilder::new()
        .with_initial_canister_cycles(1_000_000_000_000)
        .build();
    let callee = test.universal_canister().unwrap();
    let canister_id = test.universal_canister().unwrap();
    test.update_freezing_threshold(canister_id, NumSeconds::new(1_000_000_000))
        .unwrap();
    let body = wasm()
        .inter_update(
            callee,
            call_args()
                .other_side(wasm().message_payload().append_and_reply())
                .on_reply(wasm().stable_grow(10_000).build()),
        )
        .build();
    let result = test.ingress(canister_id, "update", body);
    assert_empty_reply(result);
    assert_eq!(
        test.execution_state(canister_id).stable_memory.size,
        NumWasmPages::new(10_000)
    );
}

#[test]
fn stable_grow_does_not_check_freezing_threshold_in_reject() {
    let mut test = ExecutionTestBuilder::new()
        .with_initial_canister_cycles(1_000_000_000_000)
        .build();
    let callee = test.universal_canister().unwrap();
    let canister_id = test.universal_canister().unwrap();
    test.update_freezing_threshold(canister_id, NumSeconds::new(1_000_000_000))
        .unwrap();
    let body = wasm()
        .inter_update(
            callee,
            call_args()
                .other_side(wasm().build())
                .on_reject(wasm().stable_grow(10_000).build()),
        )
        .build();
    let result = test.ingress(canister_id, "update", body);
    assert_empty_reply(result);
    assert_eq!(
        test.execution_state(canister_id).stable_memory.size,
        NumWasmPages::new(10_000)
    );
}

#[test]
fn stable_grow_checks_freezing_threshold_in_pre_upgrade() {
    let mut test = ExecutionTestBuilder::new()
        .with_initial_canister_cycles(1_000_000_000_000)
        .build();
    let wat = r#"
        (module
            (import "ic0" "stable_grow" (func $stable_grow (param i32) (result i32)))
            (func (export "canister_pre_upgrade")
                (if (i32.ne (call $stable_grow (i32.const 10000)) (i32.const 0))
                    (then (unreachable))
                )
            )
            (memory 0)
        )"#;
    let wasm = wat::parse_str(wat).unwrap();
    let canister_id = test.canister_from_binary(wasm.clone()).unwrap();
    test.update_freezing_threshold(canister_id, NumSeconds::new(1_000_000_000))
        .unwrap();
    let err = test.upgrade_canister(canister_id, wasm).unwrap_err();
    assert!(
        err.description()
            .contains("Canister cannot grow memory by 655360000 bytes due to insufficient cycles"),
        "Unexpected error: {}",
        err.description()
    );
    assert_eq!(err.code(), ErrorCode::InsufficientCyclesInMemoryGrow);
}

#[test]
fn stable_grow_checks_freezing_threshold_in_post_upgrade() {
    let mut test = ExecutionTestBuilder::new()
        .with_initial_canister_cycles(1_000_000_000_000)
        .build();
    let wat = r#"
        (module
            (import "ic0" "stable_grow" (func $stable_grow (param i32) (result i32)))
            (func (export "canister_post_upgrade")
                (if (i32.ne (call $stable_grow (i32.const 10000)) (i32.const 0))
                    (then (unreachable))
                )
            )
            (memory 0)
        )"#;
    let wasm = wat::parse_str(wat).unwrap();
    let canister_id = test.canister_from_binary(wasm.clone()).unwrap();
    test.update_freezing_threshold(canister_id, NumSeconds::new(1_000_000_000))
        .unwrap();
    let err = test.upgrade_canister(canister_id, wasm).unwrap_err();
    assert!(
        err.description()
            .contains("Canister cannot grow memory by 655360000 bytes due to insufficient cycles"),
        "Unexpected error: {}",
        err.description()
    );
    assert_eq!(err.code(), ErrorCode::InsufficientCyclesInMemoryGrow);
}

#[test]
fn stable_grow_checks_freezing_threshold_in_start() {
    let mut test = ExecutionTestBuilder::new()
        .with_initial_canister_cycles(1_000_000_000_000)
        .build();
    let empty_wat = "(module)";
    let wat = r#"
        (module
            (import "ic0" "stable_grow" (func $stable_grow (param i32) (result i32)))
            (func $start
                (if (i32.ne (call $stable_grow (i32.const 10000)) (i32.const 0))
                    (then (unreachable))
                )
            )
            (start $start)
            (memory 0)
        )"#;
    let wasm = wat::parse_str(wat).unwrap();
    let canister_id = test.canister_from_wat(empty_wat).unwrap();
    test.update_freezing_threshold(canister_id, NumSeconds::new(1_000_000_000))
        .unwrap();
    let err = test.upgrade_canister(canister_id, wasm).unwrap_err();
    assert!(
        err.description().contains("Canister cannot grow memory by"),
        "Unexpected error: {}",
        err.description()
    );
    assert_eq!(err.code(), ErrorCode::InsufficientCyclesInMemoryGrow);
}

#[test]
fn stable_grow_checks_freezing_threshold_in_init() {
    let mut test = ExecutionTestBuilder::new()
        .with_initial_canister_cycles(1_000_000_000_000)
        .build();
    let wat = r#"
        (module
            (import "ic0" "stable_grow" (func $stable_grow (param i32) (result i32)))
            (func (export "canister_init")
                (if (i32.ne (call $stable_grow (i32.const 10000)) (i32.const 0))
                    (then (unreachable))
                )
            )
            (memory 0)
        )"#;
    let wasm = wat::parse_str(wat).unwrap();
    let canister_id = test.create_canister(Cycles::new(1_000_000_000_000));
    test.update_freezing_threshold(canister_id, NumSeconds::new(1_000_000_000))
        .unwrap();
    let err = test.install_canister(canister_id, wasm).unwrap_err();
    assert!(
        err.description().contains("Canister cannot grow memory by"),
        "Unexpected error: {}",
        err.description()
    );
    assert_eq!(err.code(), ErrorCode::InsufficientCyclesInMemoryGrow);
}

#[test]
fn memory_grow_does_not_check_freezing_threshold_in_pre_upgrade() {
    let mut test = ExecutionTestBuilder::new()
        .with_initial_canister_cycles(1_000_000_000_000)
        .build();
    let wat = r#"
        (module
            (func (export "canister_pre_upgrade")
                (if (i32.ne (memory.grow (i32.const 10000)) (i32.const 0))
                    (then (unreachable))
                )
            )
            (memory 0)
        )"#;
    let wasm = wat::parse_str(wat).unwrap();
    let canister_id = test.canister_from_binary(wasm.clone()).unwrap();
    test.update_freezing_threshold(canister_id, NumSeconds::new(1_000_000_000))
        .unwrap();
    test.upgrade_canister(canister_id, wasm).unwrap();
}

#[test]
fn memory_grow_checks_freezing_threshold_in_post_upgrade() {
    let mut test = ExecutionTestBuilder::new()
        .with_initial_canister_cycles(1_000_000_000_000)
        .build();
    let wat = r#"
        (module
            (func (export "canister_post_upgrade")
                (if (i32.ne (memory.grow (i32.const 10000)) (i32.const 0))
                    (then (unreachable))
                )
            )
            (memory 0)
        )"#;
    let wasm = wat::parse_str(wat).unwrap();
    let canister_id = test.canister_from_binary(wasm.clone()).unwrap();
    test.update_freezing_threshold(canister_id, NumSeconds::new(1_000_000_000))
        .unwrap();
    let err = test.upgrade_canister(canister_id, wasm).unwrap_err();
    assert!(
        err.description()
            .contains("Canister cannot grow memory by 655360000 bytes due to insufficient cycles"),
        "Unexpected error: {}",
        err.description()
    );
    assert_eq!(err.code(), ErrorCode::InsufficientCyclesInMemoryGrow);
}

#[test]
fn memory_grow_checks_freezing_threshold_in_start() {
    let mut test = ExecutionTestBuilder::new()
        .with_initial_canister_cycles(1_000_000_000_000)
        .build();
    let empty_wat = "(module)";
    let wat = r#"
        (module
            (func $start
                (if (i32.ne (memory.grow (i32.const 10000)) (i32.const 0))
                    (then (unreachable))
                )
            )
            (start $start)
            (memory 0)
        )"#;
    let wasm = wat::parse_str(wat).unwrap();
    let canister_id = test.canister_from_wat(empty_wat).unwrap();
    test.update_freezing_threshold(canister_id, NumSeconds::new(1_000_000_000))
        .unwrap();
    let err = test.upgrade_canister(canister_id, wasm).unwrap_err();
    assert!(
        err.description().contains("Canister cannot grow memory by"),
        "Unexpected error: {}",
        err.description()
    );
    assert_eq!(err.code(), ErrorCode::InsufficientCyclesInMemoryGrow);
}

#[test]
fn memory_grow_checks_freezing_threshold_in_init() {
    let mut test = ExecutionTestBuilder::new()
        .with_initial_canister_cycles(1_000_000_000_000)
        .build();
    let wat = r#"
        (module
            (func (export "canister_init")
                (if (i32.ne (memory.grow (i32.const 10000)) (i32.const 0))
                    (then (unreachable))
                )
            )
            (memory 0)
        )"#;
    let wasm = wat::parse_str(wat).unwrap();
    let canister_id = test.create_canister(Cycles::new(1_000_000_000_000));
    test.update_freezing_threshold(canister_id, NumSeconds::new(1_000_000_000))
        .unwrap();
    let err = test.install_canister(canister_id, wasm).unwrap_err();
    assert!(
        err.description().contains("Canister cannot grow memory by"),
        "Unexpected error: {}",
        err.description()
    );
    assert_eq!(err.code(), ErrorCode::InsufficientCyclesInMemoryGrow);
}

#[test]
fn call_perform_checks_freezing_threshold_in_update() {
    let mut test = ExecutionTestBuilder::new()
        .with_initial_canister_cycles(1_000_000_000_000)
        .build();
    let canister_id = test.universal_canister().unwrap();
    test.update_freezing_threshold(canister_id, NumSeconds::new(2_500_000_000))
        .unwrap();
    let body = wasm()
        .call_simple(
            canister_id,
            "update",
            call_args().other_side(wasm().message_payload().reply().build()),
        )
        .build();
    let err = test.ingress(canister_id, "update", body).unwrap_err();
    assert!(
        err.description().contains("call_perform failed"),
        "Unexpected error: {}",
        err.description()
    );
    assert_eq!(err.code(), ErrorCode::CanisterCalledTrap);
}

#[test]
fn call_perform_does_not_check_freezing_threshold_in_reply() {
    let mut test = ExecutionTestBuilder::new()
        .with_initial_canister_cycles(1_000_000_000_000)
        .build();
    let callee = test.universal_canister().unwrap();
    let canister_id = test.universal_canister().unwrap();
    test.update_freezing_threshold(canister_id, NumSeconds::new(2_200_000_000))
        .unwrap();
    let body = wasm()
        .call_simple(
            callee,
            "update",
            call_args()
                .other_side(wasm().message_payload().append_and_reply().build())
                .on_reply(
                    wasm()
                        .call_simple(
                            callee,
                            "update",
                            call_args().other_side(wasm().stable_grow(10_000).reply().build()),
                        )
                        .build(),
                ),
        )
        .build();
    let result = test.ingress(canister_id, "update", body);
    assert_eq!(result, Ok(WasmResult::Reply(vec![])));
    assert_eq!(
        test.execution_state(callee).stable_memory.size,
        NumWasmPages::new(10_000)
    );
}

#[test]
fn call_perform_does_not_check_freezing_threshold_in_reject() {
    let mut test = ExecutionTestBuilder::new()
        .with_initial_canister_cycles(1_000_000_000_000)
        .build();
    let callee = test.universal_canister().unwrap();
    let canister_id = test.universal_canister().unwrap();
    test.update_freezing_threshold(canister_id, NumSeconds::new(2_200_000_000))
        .unwrap();
    let body = wasm()
        .call_simple(
            callee,
            "update",
            call_args()
                .other_side(wasm().message_payload().reject().build())
                .on_reject(
                    wasm()
                        .call_simple(
                            callee,
                            "update",
                            call_args().other_side(wasm().stable_grow(10_000).reply().build()),
                        )
                        .build(),
                ),
        )
        .build();
    let result = test.ingress(canister_id, "update", body);
    assert_eq!(result, Ok(WasmResult::Reply(vec![])));
    assert_eq!(
        test.execution_state(callee).stable_memory.size,
        NumWasmPages::new(10_000)
    );
}

#[test]
fn memory_grow_succeeds_in_init_if_canister_has_memory_allocation() {
    let mut test = ExecutionTestBuilder::new().build();
    let wat = r#"
        (module
            (func (export "canister_init")
                (if (i32.ne (memory.grow (i32.const 10000)) (i32.const 0))
                    (then (unreachable))
                )
            )
            (memory 0)
        )"#;
    let wasm = wat::parse_str(wat).unwrap();
    let empty_memory_usage = {
        let id = test.canister_from_binary(wasm.clone()).unwrap();
        test.canister_state(id).memory_usage()
    };
    let freezing_threshold = NumSeconds::new(1_000_000_000);
    let memory_allocation = 655360000 + empty_memory_usage.get();
    let freezing_threshold_cycles = test.cycles_account_manager().freeze_threshold_cycles(
        freezing_threshold,
        ic_types::MemoryAllocation::Reserved(NumBytes::new(memory_allocation)),
        NumBytes::new(0),
        NumBytes::new(0),
        ComputeAllocation::zero(),
        test.subnet_size(),
        Cycles::zero(),
    );

    // Overapproximation of the install code message cost.
    let install_code_cost = Cycles::new(1_000_000_000_000);

    // Install code should be a small fraction of the freezing threshold cycles.
    // If that's not the case, then we need to increase the freezing threshold.
    assert!(install_code_cost.get() < freezing_threshold_cycles.get() / 10);
    let initial_balance = freezing_threshold_cycles + install_code_cost;
    let canister_id = test
        .create_canister_with_allocation(initial_balance, None, Some(memory_allocation))
        .unwrap();
    test.update_freezing_threshold(canister_id, freezing_threshold)
        .unwrap();
    test.install_canister(canister_id, wasm).unwrap();
}

#[test]
fn memory_grow_succeeds_in_post_upgrade_if_the_same_amount_is_dropped_after_pre_upgrade() {
    let mut test = ExecutionTestBuilder::new().build();
    let wat = r#"
        (module
            (func (export "canister_init")
                (if (i32.ne (memory.grow (i32.const 10000)) (i32.const 0))
                    (then (unreachable))
                )
            )
            (func (export "canister_post_upgrade")
                (if (i32.ne (memory.grow (i32.const 10000)) (i32.const 0))
                    (then (unreachable))
                )
            )
            (memory 0)
        )"#;
    let wasm = wat::parse_str(wat).unwrap();
    let freezing_threshold = NumSeconds::new(1_000_000_000);
    let memory_usage = 655_360_000 + 1_000_000;
    let freezing_threshold_cycles = test.cycles_account_manager().freeze_threshold_cycles(
        freezing_threshold,
        ic_types::MemoryAllocation::BestEffort,
        NumBytes::new(memory_usage),
        NumBytes::new(0),
        ComputeAllocation::zero(),
        test.subnet_size(),
        Cycles::zero(),
    );

    // Overapproximation of the install code message cost.
    let install_code_cost = Cycles::new(1_000_000_000_000);

    let initial_cycles = freezing_threshold_cycles + install_code_cost;

    let canister_id = test
        .canister_from_cycles_and_binary(initial_cycles, wasm.clone())
        .unwrap();

    test.upgrade_canister(canister_id, wasm).unwrap();
}

#[test]
fn stable_memory_grow_reserves_cycles() {
    const CYCLES: Cycles = Cycles::new(20_000_000_000_000);
    const CAPACITY: u64 = 1_000_000_000;
    const THRESHOLD: u64 = 500_000_000;
    const WASM_PAGE_SIZE: u64 = 65_536;
    // 7500 of stable memory pages is close to 500MB, but still leaves some room
    // for Wasm memory of the universal canister.
    const NUM_PAGES: u64 = 7_500;

    let mut test = ExecutionTestBuilder::new()
        .with_subnet_execution_memory(CAPACITY as i64)
        .with_subnet_memory_threshold(THRESHOLD as i64)
        .with_subnet_memory_reservation(0)
        .build();

    let canister_id = test
        .canister_from_cycles_and_binary(CYCLES, UNIVERSAL_CANISTER_WASM.into())
        .unwrap();

    test.update_freezing_threshold(canister_id, NumSeconds::new(0))
        .unwrap();
    test.canister_update_reserved_cycles_limit(canister_id, CYCLES)
        .unwrap();

    let balance_before = test.canister_state(canister_id).system_state.balance();
    let result = test
        .ingress(
            canister_id,
            "update",
            wasm()
                .stable64_grow(NUM_PAGES)
                // Access the last byte to make sure that growing succeeded.
                .stable64_read(NUM_PAGES * WASM_PAGE_SIZE - 1, 1)
                .push_bytes(&[])
                .append_and_reply()
                .build(),
        )
        .unwrap();
    assert_eq!(result, WasmResult::Reply(vec![]));
    let balance_after = test.canister_state(canister_id).system_state.balance();

    assert_eq!(
        test.canister_state(canister_id)
            .system_state
            .reserved_balance(),
        Cycles::zero()
    );
    // Message execution fee is an order of a few million cycles.
    assert!(balance_before - balance_after < Cycles::new(1_000_000_000));

    let subnet_memory_usage =
        CAPACITY - test.subnet_available_memory().get_execution_memory() as u64;
    let memory_usage_before = test.canister_state(canister_id).execution_memory_usage();
    let balance_before = test.canister_state(canister_id).system_state.balance();
    let result = test
        .ingress(
            canister_id,
            "update",
            wasm()
                .stable64_grow(NUM_PAGES)
                // Access the last byte to make sure that growing succeeded.
                .stable64_read(2 * NUM_PAGES * WASM_PAGE_SIZE - 1, 1)
                .push_bytes(&[])
                .append_and_reply()
                .build(),
        )
        .unwrap();
    assert_eq!(result, WasmResult::Reply(vec![]));
    let balance_after = test.canister_state(canister_id).system_state.balance();
    let memory_usage_after = test.canister_state(canister_id).execution_memory_usage();

    let reserved_cycles = test
        .canister_state(canister_id)
        .system_state
        .reserved_balance();

    assert_eq!(
        reserved_cycles,
        test.cycles_account_manager().storage_reservation_cycles(
            memory_usage_after - memory_usage_before,
            &ResourceSaturation::new(subnet_memory_usage, THRESHOLD, CAPACITY),
            test.subnet_size(),
        )
    );

    assert!(balance_before - balance_after > reserved_cycles);
}

#[test]
fn wasm_memory_grow_reserves_cycles() {
    const CYCLES: Cycles = Cycles::new(20_000_000_000_000);
    const CAPACITY: u64 = 1_000_000_000;
    const THRESHOLD: u64 = 500_000_000;

    let mut test = ExecutionTestBuilder::new()
        .with_subnet_execution_memory(CAPACITY as i64)
        .with_subnet_memory_threshold(THRESHOLD as i64)
        .with_subnet_memory_reservation(0)
        .build();

    let wat = r#"
        (module
            (import "ic0" "msg_reply" (func $msg_reply))
            (import "ic0" "msg_reply_data_append"
                (func $msg_reply_data_append (param i32 i32)))
            (func $update
                ;; 7500 Wasm pages is close to 500MB.
                (if (i32.eq (memory.grow (i32.const 7500)) (i32.const -1))
                  (then (unreachable))
                )
                (call $msg_reply)
            )
            (memory $memory 1)
            (export "canister_update update" (func $update))
        )"#;

    let wasm = wat::parse_str(wat).unwrap();

    let canister_id = test.canister_from_cycles_and_binary(CYCLES, wasm).unwrap();

    test.update_freezing_threshold(canister_id, NumSeconds::new(0))
        .unwrap();
    test.canister_update_reserved_cycles_limit(canister_id, CYCLES)
        .unwrap();

    let balance_before = test.canister_state(canister_id).system_state.balance();
    let result = test.ingress(canister_id, "update", vec![]).unwrap();
    assert_eq!(result, WasmResult::Reply(vec![]));
    let balance_after = test.canister_state(canister_id).system_state.balance();

    assert_eq!(
        test.canister_state(canister_id)
            .system_state
            .reserved_balance(),
        Cycles::zero()
    );
    // Message execution fee is an order of a few million cycles.
    assert!(balance_before - balance_after < Cycles::new(1_000_000_000));

    let subnet_memory_usage =
        CAPACITY - test.subnet_available_memory().get_execution_memory() as u64;
    let memory_usage_before = test.canister_state(canister_id).execution_memory_usage();
    let balance_before = test.canister_state(canister_id).system_state.balance();
    let result = test.ingress(canister_id, "update", vec![]).unwrap();
    assert_eq!(result, WasmResult::Reply(vec![]));
    let balance_after = test.canister_state(canister_id).system_state.balance();
    let memory_usage_after = test.canister_state(canister_id).execution_memory_usage();

    let reserved_cycles = test
        .canister_state(canister_id)
        .system_state
        .reserved_balance();

    assert_eq!(
        reserved_cycles,
        test.cycles_account_manager().storage_reservation_cycles(
            memory_usage_after - memory_usage_before,
            &ResourceSaturation::new(subnet_memory_usage, THRESHOLD, CAPACITY),
            test.subnet_size(),
        )
    );

    assert!(balance_before - balance_after > reserved_cycles);
}

#[test]
fn upgrade_with_skip_pre_upgrade_preserves_stable_memory() {
    let mut test: ExecutionTest = ExecutionTestBuilder::new().build();
    let wat = format!(
        r#"(module
            {}
            (func (export "canister_init")
                (drop (call $stable_grow (i32.const 1)))
            )
            (func (export "canister_pre_upgrade")
                unreachable
            )
            (memory 1)
            (data (i32.const 0) "abcd")  ;; Initial contents of the heap.
        )"#,
        STABLE_MEMORY_WAT
    );
    let canister_id = test.canister_from_wat(wat.clone()).unwrap();
    let result = test.ingress(canister_id, "write", vec![]);
    assert_empty_reply(result);
    let result = test.ingress(canister_id, "read", vec![]);
    assert_eq!(result, Ok(WasmResult::Reply("abcd".as_bytes().to_vec())));

    // Check that the upgrade of the canister succeeds if pre_upgrade is skipped.
    test.upgrade_canister_v2(
        canister_id,
        wat::parse_str(wat.clone()).unwrap(),
<<<<<<< HEAD
        UpgradeOptions {
            skip_pre_upgrade: Some(true),
            keep_main_memory: None,
=======
        CanisterUpgradeOptions {
            skip_pre_upgrade: Some(true),
>>>>>>> 5fe907da
        },
    )
    .unwrap();

    // Check that the canister traps if the pre_upgrade is executed.
    let err = test
        .upgrade_canister_v2(
            canister_id,
            wat::parse_str(wat).unwrap(),
<<<<<<< HEAD
            UpgradeOptions {
                skip_pre_upgrade: Some(false),
                keep_main_memory: None,
=======
            CanisterUpgradeOptions {
                skip_pre_upgrade: Some(false),
>>>>>>> 5fe907da
            },
        )
        .unwrap_err();
    assert_eq!(ErrorCode::CanisterTrapped, err.code());

    let result = test.ingress(canister_id, "read", vec![]);
    assert_eq!(result, Ok(WasmResult::Reply("abcd".as_bytes().to_vec())));
}

#[test]
fn resource_saturation_scaling_works_in_regular_execution() {
    const CYCLES: Cycles = Cycles::new(20_000_000_000_000);
    const CAPACITY: u64 = 1_000_000_000;
    const THRESHOLD: u64 = 500_000_000;
    const SCALING: u64 = 4;

    let mut test = ExecutionTestBuilder::new()
        .with_subnet_execution_memory(CAPACITY as i64)
        .with_subnet_memory_threshold(THRESHOLD as i64)
        .with_subnet_memory_reservation(0)
        .with_resource_saturation_scaling(SCALING as usize)
        .build();

    test.create_canister_with_allocation(CYCLES, None, Some(THRESHOLD / SCALING))
        .unwrap();

    let wat = r#"
        (module
            (import "ic0" "msg_reply" (func $msg_reply))
            (import "ic0" "msg_reply_data_append"
                (func $msg_reply_data_append (param i32 i32)))
            (func $update
                ;; 7500 Wasm pages is close to 500MB.
                (if (i32.eq (memory.grow (i32.const 7500)) (i32.const -1))
                  (then (unreachable))
                )
                (call $msg_reply)
            )
            (memory $memory 1)
            (export "canister_update update" (func $update))
        )"#;

    let wasm = wat::parse_str(wat).unwrap();

    let canister_id = test.canister_from_cycles_and_binary(CYCLES, wasm).unwrap();

    test.update_freezing_threshold(canister_id, NumSeconds::new(0))
        .unwrap();
    test.canister_update_reserved_cycles_limit(canister_id, CYCLES)
        .unwrap();

    let subnet_memory_usage =
        CAPACITY - test.subnet_available_memory().get_execution_memory() as u64;
    let memory_usage_before = test.canister_state(canister_id).execution_memory_usage();
    let balance_before = test.canister_state(canister_id).system_state.balance();
    let result = test.ingress(canister_id, "update", vec![]).unwrap();
    assert_eq!(result, WasmResult::Reply(vec![]));
    let balance_after = test.canister_state(canister_id).system_state.balance();
    let memory_usage_after = test.canister_state(canister_id).execution_memory_usage();

    let reserved_cycles = test
        .canister_state(canister_id)
        .system_state
        .reserved_balance();

    assert_eq!(
        reserved_cycles,
        test.cycles_account_manager().storage_reservation_cycles(
            memory_usage_after - memory_usage_before,
            &ResourceSaturation::new(
                subnet_memory_usage / SCALING,
                THRESHOLD / SCALING,
                CAPACITY / SCALING
            ),
            test.subnet_size(),
        )
    );

    assert!(balance_before - balance_after > reserved_cycles);
}

#[test]
fn wasm_memory_grow_respects_reserved_cycles_limit() {
    const CYCLES: Cycles = Cycles::new(20_000_000_000_000);
    const CAPACITY: u64 = 1_000_000_000;

    let mut test = ExecutionTestBuilder::new()
        .with_subnet_execution_memory(CAPACITY as i64)
        .with_subnet_memory_threshold(0)
        .with_subnet_memory_reservation(0)
        .build();

    let wat = r#"
        (module
            (import "ic0" "msg_reply" (func $msg_reply))
            (import "ic0" "msg_reply_data_append"
                (func $msg_reply_data_append (param i32 i32)))
            (func $update
                ;; 7500 Wasm pages is close to 500MB.
                (if (i32.eq (memory.grow (i32.const 7500)) (i32.const -1))
                  (then (unreachable))
                )
                (call $msg_reply)
            )
            (memory $memory 1)
            (export "canister_update update" (func $update))
        )"#;

    let wasm = wat::parse_str(wat).unwrap();

    let canister_id = test.canister_from_cycles_and_binary(CYCLES, wasm).unwrap();

    test.update_freezing_threshold(canister_id, NumSeconds::new(0))
        .unwrap();

    test.canister_state_mut(canister_id)
        .system_state
        .set_reserved_balance_limit(Cycles::new(1));

    let err = test.ingress(canister_id, "update", vec![]).unwrap_err();

    assert_eq!(
        err.code(),
        ErrorCode::ReservedCyclesLimitExceededInMemoryGrow
    );
    assert!(err.description().contains("Canister cannot grow memory by"));
    assert!(err
        .description()
        .contains("due to its reserved cycles limit"));
}

#[test]
fn stable_memory_grow_respects_reserved_cycles_limit() {
    const CYCLES: Cycles = Cycles::new(20_000_000_000_000);
    const CAPACITY: u64 = 1_000_000_000;
    // The threshold should be large enough to allow the universal canister to
    // allocate Wasm memory before it starts allocating the stable memory.
    const THRESHOLD: u64 = 10_000_000;

    let mut test = ExecutionTestBuilder::new()
        .with_subnet_execution_memory(CAPACITY as i64)
        .with_subnet_memory_threshold(THRESHOLD as i64)
        .with_subnet_memory_reservation(0)
        .build();

    let canister_id = test
        .canister_from_cycles_and_binary(CYCLES, UNIVERSAL_CANISTER_WASM.into())
        .unwrap();

    test.update_freezing_threshold(canister_id, NumSeconds::new(0))
        .unwrap();

    test.canister_state_mut(canister_id)
        .system_state
        .set_reserved_balance_limit(Cycles::new(1));

    let err = test
        .ingress(
            canister_id,
            "update",
            wasm()
                .stable64_grow(7_500)
                .push_bytes(&[])
                .append_and_reply()
                .build(),
        )
        .unwrap_err();

    assert_eq!(
        err.code(),
        ErrorCode::ReservedCyclesLimitExceededInMemoryGrow
    );
    assert!(err.description().contains("Canister cannot grow memory by"));
    assert!(err
        .description()
        .contains("due to its reserved cycles limit"));
}

#[test]
fn stable_memory_grow_does_not_reserve_cycles_on_out_of_memory() {
    const CYCLES: Cycles = Cycles::new(200_000_000_000_000);
    const CAPACITY: u64 = 1_000_000_000;
    const THRESHOLD: u64 = CAPACITY / 2;

    let mut test = ExecutionTestBuilder::new()
        .with_subnet_execution_memory(CAPACITY as i64)
        .with_subnet_memory_threshold(THRESHOLD as i64)
        .with_subnet_memory_reservation(0)
        .build();

    let canister_id = test
        .canister_from_cycles_and_binary(CYCLES, UNIVERSAL_CANISTER_WASM.into())
        .unwrap();
    test.update_freezing_threshold(canister_id, NumSeconds::new(0))
        .unwrap();

    let reserved_cycles_before = test
        .canister_state(canister_id)
        .system_state
        .reserved_balance();
    test.ingress(
        canister_id,
        "update",
        wasm()
            // 16_000 Wasm pages is more than the 1GB capacity, so this
            // operation will fail with out-of-memory. However, the entire
            // execution still succeeds.
            .stable64_grow(16_000)
            .push_bytes(&[])
            .append_and_reply()
            .build(),
    )
    .unwrap();
    let reserved_cycles_after = test
        .canister_state(canister_id)
        .system_state
        .reserved_balance();
    assert_eq!(reserved_cycles_before, reserved_cycles_after);
}

fn generate_wat_to_touch_pages(pages_to_touch: usize) -> String {
    format!(
        r#"
    (module
        (import "ic0" "msg_reply" (func $msg_reply))
        (import "ic0" "msg_reply_data_append" (func $msg_reply_data_append (param i32 i32)))
        (func (export "canister_update test")
          (local $j i32)
          (loop $my_loop
            ;; add one OS page to $j
            local.get $j
            i32.const 4096
            i32.add
            local.set $j
            ;; store 1 to heap[$j]
            (i32.store (local.get $j) (i32.const 1))
            ;; loop if $j is less than number of OS pages that we want to touch
            local.get $j
            i32.const {bytes_to_touch}
            i32.lt_s
            br_if $my_loop
          )
          (call $msg_reply_data_append
                          (i32.const 0)
                          (i32.const 8))
          (call $msg_reply)
        )
        (memory $memory 128)
      )"#,
        bytes_to_touch = pages_to_touch * 4096
    )
}

#[test]
fn yield_triggers_dts_slice_with_many_dirty_pages() {
    let pages_to_touch = 100;
    let wat = generate_wat_to_touch_pages(pages_to_touch);

    const CYCLES: Cycles = Cycles::new(20_000_000_000_000);

    let mut test = ExecutionTestBuilder::new()
        .with_manual_execution()
        .with_max_dirty_pages_optimization_embedder_config(pages_to_touch - 1)
        .build();

    let wasm = wat::parse_str(wat).unwrap();
    let canister_id = test.canister_from_cycles_and_binary(CYCLES, wasm).unwrap();

    let _result = test.ingress_raw(canister_id, "test", vec![]);

    // The test touches `pages_to_touch`, but the embedder is configured to yield when `pages_to_touch - 1` pages are dirty.
    // Therefore, we should have two slices here.
    test.execute_slice(canister_id);
    assert_eq!(
        test.canister_state(canister_id).next_execution(),
        NextExecution::ContinueLong
    );
    test.execute_slice(canister_id);
    assert_eq!(
        test.canister_state(canister_id).next_execution(),
        NextExecution::None
    );
}

#[test]
fn yield_does_not_trigger_dts_slice_without_enough_dirty_pages() {
    let pages_to_touch = 100;
    let wat = generate_wat_to_touch_pages(pages_to_touch);

    const CYCLES: Cycles = Cycles::new(20_000_000_000_000);

    let mut test = ExecutionTestBuilder::new()
        .with_manual_execution()
        .with_max_dirty_pages_optimization_embedder_config(pages_to_touch + 1)
        .build();

    let wasm = wat::parse_str(wat).unwrap();
    let canister_id = test.canister_from_cycles_and_binary(CYCLES, wasm).unwrap();

    let _result = test.ingress_raw(canister_id, "test", vec![]);

    // The test touches `pages_to_touch`, but the embedder is configured to yield when `pages_to_touch + 1` pages are dirty.
    // Therefore, we should have only 1 slice here.
    test.execute_slice(canister_id);
    assert_eq!(
        test.canister_state(canister_id).next_execution(),
        NextExecution::None
    );
}

#[test]
fn yield_abort_does_not_modify_state() {
    let pages_to_touch = 100;
    let wat = generate_wat_to_touch_pages(pages_to_touch);

    const CYCLES: Cycles = Cycles::new(20_000_000_000_000);

    let mut test = ExecutionTestBuilder::new()
        .with_manual_execution()
        .with_max_dirty_pages_optimization_embedder_config(pages_to_touch - 1)
        .build();

    let wasm = wat::parse_str(wat).unwrap();
    let canister_id = test.canister_from_cycles_and_binary(CYCLES, wasm).unwrap();

    let _result = test.ingress_raw(canister_id, "test", vec![]);

    // The test touches `pages_to_touch`, but the embedder is configured to yield when `pages_to_touch - 1` pages are dirty.
    // Therefore, we should have 2 slices here.
    test.execute_slice(canister_id);
    assert_eq!(
        test.canister_state(canister_id).next_execution(),
        NextExecution::ContinueLong
    );
    // Abort before executing the last slice.
    test.abort_all_paused_executions();

    // Test that the abort means the canister's state is not modified.
    let mut dirty_pages = test
        .execution_state(canister_id)
        .wasm_memory
        .page_map
        .delta_pages_iter()
        .count();

    assert_eq!(dirty_pages, 0);

    // Start execution from scratch, let the slices execute fully and check dirty pages again.
    test.execute_slice(canister_id);
    assert_eq!(
        test.canister_state(canister_id).next_execution(),
        NextExecution::ContinueLong
    );
    test.execute_slice(canister_id);
    assert_eq!(
        test.canister_state(canister_id).next_execution(),
        NextExecution::None
    );
    dirty_pages += test
        .execution_state(canister_id)
        .wasm_memory
        .page_map
        .delta_pages_iter()
        .count();
    // This time the dirty pages should be equal to `pages_to_touch`.
    assert_eq!(dirty_pages, pages_to_touch);
}

#[test]
fn yield_for_dirty_page_copy_does_not_trigger_on_system_subnets() {
    let pages_to_touch = 100;
    let wat = generate_wat_to_touch_pages(pages_to_touch);

    const CYCLES: Cycles = Cycles::new(20_000_000_000_000);

    let mut test = ExecutionTestBuilder::new()
        .with_subnet_type(SubnetType::System)
        .with_slice_instruction_limit(
            SchedulerConfig::system_subnet()
                .max_instructions_per_slice
                .get(),
        )
        .with_instruction_limit(
            SchedulerConfig::system_subnet()
                .max_instructions_per_message
                .get(),
        )
        .with_manual_execution()
        .with_max_dirty_pages_optimization_embedder_config(pages_to_touch - 1)
        .build();

    let wasm = wat::parse_str(wat).unwrap();
    let canister_id = test.canister_from_cycles_and_binary(CYCLES, wasm).unwrap();

    let _result = test.ingress_raw(canister_id, "test", vec![]);

    // The test touches `pages_to_touch`, but the embedder is configured to yield when `pages_to_touch - 1` pages are dirty.
    // This should not happen for system subnets.
    test.execute_slice(canister_id);
    assert_eq!(
        test.canister_state(canister_id).next_execution(),
        NextExecution::None
    );
}

#[test]
fn yield_for_dirty_page_copy_does_not_trigger_on_system_subnets_without_dts() {
    let pages_to_touch = 100;
    let wat = generate_wat_to_touch_pages(pages_to_touch);

    const CYCLES: Cycles = Cycles::new(20_000_000_000_000);

    let mut test = ExecutionTestBuilder::new()
        .with_deterministic_time_slicing_disabled()
        .with_subnet_type(SubnetType::System)
        .with_manual_execution()
        .with_max_dirty_pages_optimization_embedder_config(pages_to_touch - 1)
        .build();

    let wasm = wat::parse_str(wat).unwrap();
    let canister_id = test.canister_from_cycles_and_binary(CYCLES, wasm).unwrap();

    let _result = test.ingress_raw(canister_id, "test", vec![]);

    // The test touches `pages_to_touch`, but the embedder is configured to yield when `pages_to_touch - 1` pages are dirty.
    // This should not happen for system subnets.
    test.execute_slice(canister_id);
    assert_eq!(
        test.canister_state(canister_id).next_execution(),
        NextExecution::None
    );
}<|MERGE_RESOLUTION|>--- conflicted
+++ resolved
@@ -6,13 +6,9 @@
 use ic_embedders::wasm_utils::instrumentation::instruction_to_cost_new;
 use ic_error_types::{ErrorCode, RejectCode};
 use ic_interfaces::execution_environment::{HypervisorError, SubnetAvailableMemory};
-<<<<<<< HEAD
-use ic_management_canister_types::{CanisterChange, CanisterHttpResponsePayload, UpgradeOptions};
-=======
 use ic_management_canister_types::{
     CanisterChange, CanisterHttpResponsePayload, CanisterUpgradeOptions,
 };
->>>>>>> 5fe907da
 use ic_nns_constants::CYCLES_MINTING_CANISTER_ID;
 use ic_registry_subnet_type::SubnetType;
 use ic_replicated_state::canister_state::{NextExecution, WASM_PAGE_SIZE_IN_BYTES};
@@ -6333,14 +6329,9 @@
     test.upgrade_canister_v2(
         canister_id,
         wat::parse_str(wat.clone()).unwrap(),
-<<<<<<< HEAD
-        UpgradeOptions {
+        CanisterUpgradeOptions {
             skip_pre_upgrade: Some(true),
             keep_main_memory: None,
-=======
-        CanisterUpgradeOptions {
-            skip_pre_upgrade: Some(true),
->>>>>>> 5fe907da
         },
     )
     .unwrap();
@@ -6350,14 +6341,9 @@
         .upgrade_canister_v2(
             canister_id,
             wat::parse_str(wat).unwrap(),
-<<<<<<< HEAD
-            UpgradeOptions {
+            CanisterUpgradeOptions {
                 skip_pre_upgrade: Some(false),
                 keep_main_memory: None,
-=======
-            CanisterUpgradeOptions {
-                skip_pre_upgrade: Some(false),
->>>>>>> 5fe907da
             },
         )
         .unwrap_err();
