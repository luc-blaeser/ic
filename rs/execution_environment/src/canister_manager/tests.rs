use crate::{
    as_num_instructions,
    canister_manager::{
        uninstall_canister, AddCanisterChangeToHistory, CanisterManager, CanisterManagerError,
        CanisterMgrConfig, InstallCodeContext, StopCanisterResult,
    },
    canister_settings::{CanisterSettings, CanisterSettingsBuilder},
    execution_environment::{as_round_instructions, RoundCounters},
    hypervisor::Hypervisor,
    types::{IngressResponse, Response},
    IngressHistoryWriterImpl, RoundLimits,
};
use assert_matches::assert_matches;
use candid::Decode;
use ic_base_types::{NumSeconds, PrincipalId};
use ic_config::{
    execution_environment::Config, flag_status::FlagStatus, subnet_config::SchedulerConfig,
};
use ic_constants::SMALL_APP_SUBNET_MAX_SIZE;
use ic_cycles_account_manager::{CyclesAccountManager, ResourceSaturation};
use ic_embedders::wasm_utils::instrumentation::instruction_to_cost_new;
use ic_error_types::{ErrorCode, UserError};
use ic_ic00_types::{
    CanisterChange, CanisterChangeDetails, CanisterChangeOrigin, CanisterIdRecord,
<<<<<<< HEAD
    CanisterInstallMode, CanisterInstallModeV2, CanisterSettingsArgsBuilder, CanisterStatusType,
    CreateCanisterArgs, EmptyBlob, InstallCodeArgsV2, Method, Payload, UpdateSettingsArgs,
    UpgradeOptions,
};
use ic_interfaces::execution_environment::{
    ExecutionComplexity, ExecutionMode, HypervisorError, SubnetAvailableMemory,
=======
    CanisterInstallMode, CanisterInstallModeV2, CanisterSettingsArgsBuilder,
    CanisterStatusResultV2, CanisterStatusType, ClearChunkStoreArgs, CreateCanisterArgs, EmptyBlob,
    InstallCodeArgsV2, Method, Payload, SkipPreUpgrade, StoredChunksArgs, StoredChunksReply,
    UpdateSettingsArgs, UploadChunkArgs, UploadChunkReply,
>>>>>>> 91d71f05
};
use ic_interfaces::execution_environment::{ExecutionMode, HypervisorError, SubnetAvailableMemory};
use ic_logger::replica_logger::no_op_logger;
use ic_metrics::MetricsRegistry;
use ic_registry_provisional_whitelist::ProvisionalWhitelist;
use ic_registry_routing_table::{CanisterIdRange, RoutingTable, CANISTER_IDS_PER_SUBNET};
use ic_registry_subnet_type::SubnetType;
use ic_replicated_state::{
    canister_state::system_state::{wasm_chunk_store, CyclesUseCase},
    metadata_state::subnet_call_context_manager::InstallCodeCallId,
    page_map::{self, TestPageAllocatorFileDescriptorImpl},
    testing::CanisterQueuesTesting,
    testing::SystemStateTesting,
    CallContextManager, CallOrigin, CanisterState, CanisterStatus, NumWasmPages, PageMap,
    ReplicatedState, SystemState,
};
use ic_system_api::{ExecutionParameters, InstructionLimits};
use ic_test_utilities::{
    cycles_account_manager::CyclesAccountManagerBuilder,
    mock_time,
    state::{
        get_running_canister, get_running_canister_with_args, get_stopped_canister,
        get_stopped_canister_with_controller, get_stopping_canister,
        get_stopping_canister_with_controller, CallContextBuilder, CanisterStateBuilder,
        ReplicatedStateBuilder,
    },
    types::{
        ids::{canister_test_id, message_test_id, subnet_test_id, user_test_id},
        messages::{IngressBuilder, RequestBuilder, SignedIngressBuilder},
    },
    universal_canister::{call_args, wasm, UNIVERSAL_CANISTER_WASM},
};
use ic_test_utilities_execution_environment::{
    assert_delta, get_reply, get_routing_table_with_specified_ids_allocation_range,
    wasm_compilation_cost, wat_compilation_cost, ExecutionTest, ExecutionTestBuilder,
};
use ic_types::{
    ingress::{IngressState, IngressStatus, WasmResult},
    messages::{CallbackId, CanisterCall, StopCanisterCallId, StopCanisterContext},
    nominal_cycles::NominalCycles,
    CanisterId, CanisterTimer, ComputeAllocation, Cycles, MemoryAllocation, NumBytes,
    NumInstructions, SubnetId, Time, UserId,
};
use ic_wasm_types::{CanisterModule, WasmValidationError};
use lazy_static::lazy_static;
use maplit::{btreemap, btreeset};
use std::{collections::BTreeSet, convert::TryFrom, mem::size_of, sync::Arc};

use super::InstallCodeResult;
use prometheus::IntCounter;

const CANISTER_FREEZE_BALANCE_RESERVE: Cycles = Cycles::new(5_000_000_000_000);
const MAX_NUM_INSTRUCTIONS: NumInstructions = NumInstructions::new(5_000_000_000);
const DEFAULT_PROVISIONAL_BALANCE: Cycles = Cycles::new(100_000_000_000_000);
const MEMORY_CAPACITY: NumBytes = NumBytes::new(8 * 1024 * 1024 * 1024); // 8GiB
const MAX_CONTROLLERS: usize = 10;
const WASM_PAGE_SIZE_IN_BYTES: u64 = 64 * 1024; // 64KiB
const MAX_NUMBER_OF_CANISTERS: u64 = 0;
// The simplest valid WASM binary: "(module)"
const MINIMAL_WASM: [u8; 8] = [
    0, 97, 115, 109, // \0ASM - magic
    1, 0, 0, 0, //  0x01 - version
];

const SUBNET_MEMORY_CAPACITY: i64 = i64::MAX / 2;

lazy_static! {
    static ref MAX_SUBNET_AVAILABLE_MEMORY: SubnetAvailableMemory = SubnetAvailableMemory::new(
        SUBNET_MEMORY_CAPACITY,
        SUBNET_MEMORY_CAPACITY,
        SUBNET_MEMORY_CAPACITY
    );
    static ref INITIAL_CYCLES: Cycles =
        CANISTER_FREEZE_BALANCE_RESERVE + Cycles::new(5_000_000_000_000);
    static ref EXECUTION_PARAMETERS: ExecutionParameters = ExecutionParameters {
        instruction_limits: InstructionLimits::new(
            FlagStatus::Disabled,
            MAX_NUM_INSTRUCTIONS,
            MAX_NUM_INSTRUCTIONS
        ),
        canister_memory_limit: NumBytes::new(u64::MAX / 2),
        memory_allocation: MemoryAllocation::default(),
        compute_allocation: ComputeAllocation::default(),
        subnet_type: SubnetType::Application,
        execution_mode: ExecutionMode::Replicated,
        subnet_memory_saturation: ResourceSaturation::default(),
    };
    static ref DROP_MEMORY_GROW_CONST_COST: u64 =
        instruction_to_cost_new(&wasmparser::Operator::Drop)
            + instruction_to_cost_new(&wasmparser::Operator::MemoryGrow {
                mem: 0,
                mem_byte: 0,
            })
            + instruction_to_cost_new(&wasmparser::Operator::I32Const { value: 0 });
    static ref UNREACHABLE_COST: u64 = instruction_to_cost_new(&wasmparser::Operator::Unreachable);
}

fn canister_change_origin_from_canister(sender: &CanisterId) -> CanisterChangeOrigin {
    CanisterChangeOrigin::from_canister(sender.get(), None)
}

fn canister_change_origin_from_principal(sender: &PrincipalId) -> CanisterChangeOrigin {
    if sender.as_slice().last() == Some(&0x01) {
        CanisterChangeOrigin::from_canister(*sender, None)
    } else {
        CanisterChangeOrigin::from_user(*sender)
    }
}

fn no_op_counter() -> IntCounter {
    IntCounter::new("no_op", "no_op").unwrap()
}

pub struct InstallCodeContextBuilder {
    ctx: InstallCodeContext,
}

impl InstallCodeContextBuilder {
    pub fn sender(mut self, sender: PrincipalId) -> Self {
        self.ctx.origin = canister_change_origin_from_principal(&sender);
        self
    }

    pub fn canister_id(mut self, canister_id: CanisterId) -> Self {
        self.ctx.canister_id = canister_id;
        self
    }

    pub fn wasm_module(mut self, wasm_module: Vec<u8>) -> Self {
        self.ctx.wasm_module = CanisterModule::new(wasm_module);
        self
    }

    #[allow(dead_code)]
    pub fn arg(mut self, arg: Vec<u8>) -> Self {
        self.ctx.arg = arg;
        self
    }

    pub fn compute_allocation(mut self, compute_allocation: ComputeAllocation) -> Self {
        self.ctx.compute_allocation = Some(compute_allocation);
        self
    }

    pub fn memory_allocation(mut self, memory_allocation: MemoryAllocation) -> Self {
        self.ctx.memory_allocation = Some(memory_allocation);
        self
    }

<<<<<<< HEAD
    pub fn query_allocation(mut self, query_allocation: QueryAllocation) -> Self {
        self.ctx.query_allocation = query_allocation;
        self
    }

=======
>>>>>>> 91d71f05
    pub fn mode(mut self, mode: CanisterInstallModeV2) -> Self {
        self.ctx.mode = mode;
        self
    }

    pub fn build(&self) -> InstallCodeContext {
        self.ctx.clone()
    }
}

impl Default for InstallCodeContextBuilder {
    fn default() -> Self {
        Self {
            ctx: InstallCodeContext {
                origin: canister_change_origin_from_principal(&PrincipalId::new_user_test_id(0)),
                canister_id: canister_test_id(0),
                wasm_module: CanisterModule::new(wat::parse_str(EMPTY_WAT).unwrap()),
                arg: vec![],
                compute_allocation: None,
                memory_allocation: None,
                mode: CanisterInstallModeV2::Install,
<<<<<<< HEAD
                query_allocation: QueryAllocation::default(),
=======
>>>>>>> 91d71f05
            },
        }
    }
}

struct CanisterManagerBuilder {
    cycles_account_manager: CyclesAccountManager,
    subnet_id: SubnetId,
    rate_limiting_of_instructions: FlagStatus,
}

impl CanisterManagerBuilder {
    fn with_subnet_id(mut self, subnet_id: SubnetId) -> Self {
        self.subnet_id = subnet_id;
        self
    }

    fn with_cycles_account_manager(mut self, cycles_account_manager: CyclesAccountManager) -> Self {
        self.cycles_account_manager = cycles_account_manager;
        self
    }

    fn build(self) -> CanisterManager {
        let subnet_type = SubnetType::Application;
        let metrics_registry = MetricsRegistry::new();
        let ingress_history_writer = Arc::new(IngressHistoryWriterImpl::new(
            Config::default(),
            no_op_logger(),
            &metrics_registry,
        ));
        let cycles_account_manager = Arc::new(self.cycles_account_manager);
        let hypervisor = Hypervisor::new(
            Config::default(),
            &metrics_registry,
            self.subnet_id,
            subnet_type,
            no_op_logger(),
            Arc::clone(&cycles_account_manager),
            SchedulerConfig::application_subnet().dirty_page_overhead,
            Arc::new(TestPageAllocatorFileDescriptorImpl::new()),
        );
        let hypervisor = Arc::new(hypervisor);
        CanisterManager::new(
            hypervisor,
            no_op_logger(),
            canister_manager_config(
                self.subnet_id,
                subnet_type,
                self.rate_limiting_of_instructions,
            ),
            cycles_account_manager,
            ingress_history_writer,
            Arc::new(TestPageAllocatorFileDescriptorImpl),
        )
    }
}

impl Default for CanisterManagerBuilder {
    fn default() -> Self {
        Self {
            cycles_account_manager: CyclesAccountManagerBuilder::new().build(),
            subnet_id: subnet_test_id(1),
            rate_limiting_of_instructions: FlagStatus::Disabled,
        }
    }
}

fn canister_manager_config(
    subnet_id: SubnetId,
    subnet_type: SubnetType,
    rate_limiting_of_instructions: FlagStatus,
) -> CanisterMgrConfig {
    CanisterMgrConfig::new(
        MEMORY_CAPACITY,
        DEFAULT_PROVISIONAL_BALANCE,
        NumSeconds::from(100_000),
        subnet_id,
        subnet_type,
        MAX_CONTROLLERS,
        // Compute capacity for 2-core scheduler is 100%
        // TODO(RUN-319): the capacity should be defined based on actual `scheduler_cores`
        100,
        rate_limiting_of_instructions,
        100,
        FlagStatus::Enabled,
        FlagStatus::Enabled,
        // 10 MiB should be enough for all the tests.
        NumBytes::from(10 * 1024 * 1024),
        SchedulerConfig::application_subnet().upload_wasm_chunk_instructions,
    )
}

fn initial_state(subnet_id: SubnetId, use_specified_ids_routing_table: bool) -> ReplicatedState {
    let mut state = ReplicatedState::new(subnet_id, SubnetType::Application);

    state.metadata.network_topology.routing_table = if use_specified_ids_routing_table {
        let routing_table =
            get_routing_table_with_specified_ids_allocation_range(subnet_id).unwrap();
        Arc::new(routing_table)
    } else {
        Arc::new(
            RoutingTable::try_from(btreemap! {
                CanisterIdRange{ start: CanisterId::from(0), end: CanisterId::from(CANISTER_IDS_PER_SUBNET - 1) } => subnet_id,
            })
            .unwrap(),
        )
    };

    state.metadata.network_topology.nns_subnet_id = subnet_id;
    state.metadata.init_allocation_ranges_if_empty().unwrap();
    state
}

fn install_code(
    canister_manager: &CanisterManager,
    context: InstallCodeContext,
    state: &mut ReplicatedState,
    round_limits: &mut RoundLimits,
) -> (
    NumInstructions,
    Result<InstallCodeResult, CanisterManagerError>,
    Option<CanisterState>,
) {
    let instruction_limit = NumInstructions::new(round_limits.instructions.get() as u64);
    let execution_parameters = ExecutionParameters {
        instruction_limits: InstructionLimits::new(
            FlagStatus::Disabled,
            instruction_limit,
            instruction_limit,
        ),
        ..EXECUTION_PARAMETERS.clone()
    };

    let args = InstallCodeArgsV2::new(
        context.mode,
        context.canister_id,
        context.wasm_module.as_slice().into(),
        context.arg.clone(),
        None,
        None,
        None,
    );
    let ingress = IngressBuilder::new()
        .source(UserId::from(context.sender()))
        .receiver(CanisterId::ic_00())
        .method_name(Method::InstallCode)
        .method_payload(args.encode())
        .build();
    let no_op_counter: IntCounter = IntCounter::new("no_op", "no_op").unwrap();

    let round_counters = RoundCounters {
        execution_refund_error: &no_op_counter,
        state_changes_error: &no_op_counter,
        invalid_system_call_error: &no_op_counter,
        charging_from_balance_error: &no_op_counter,
        unexpected_response_error: &no_op_counter,
        response_cycles_refund_error: &no_op_counter,
        invalid_canister_state_error: &no_op_counter,
        ingress_with_cycles_error: &no_op_counter,
    };
    let (result, instructions_used, canister) = canister_manager.install_code(
        context,
        CanisterCall::Ingress(Arc::new(ingress)),
        InstallCodeCallId::new(0),
        state,
        execution_parameters,
        round_limits,
        round_counters,
        SMALL_APP_SUBNET_MAX_SIZE,
    );
    let instructions_left = instruction_limit - instructions_used.min(instruction_limit);
    (instructions_left, result, canister)
}

fn with_setup<F>(f: F)
where
    F: FnOnce(CanisterManager, ReplicatedState, SubnetId),
{
    let subnet_id = subnet_test_id(1);
    let canister_manager = CanisterManagerBuilder::default()
        .with_subnet_id(subnet_id)
        .build();
    f(canister_manager, initial_state(subnet_id, false), subnet_id)
}

#[test]
fn install_canister_makes_subnet_oversubscribed() {
    with_setup(|canister_manager, mut state, _| {
        let sender = canister_test_id(42).get();
        let sender_subnet_id = subnet_test_id(1);
        let compute_allocation_used = state.total_compute_allocation();
        let mut round_limits = RoundLimits {
            instructions: as_round_instructions(EXECUTION_PARAMETERS.instruction_limits.message()),
            subnet_available_memory: (*MAX_SUBNET_AVAILABLE_MEMORY),
            compute_allocation_used,
        };
        let canister_id1 = canister_manager
            .create_canister(
                canister_change_origin_from_principal(&sender),
                sender_subnet_id,
                *INITIAL_CYCLES,
                CanisterSettings {
                    freezing_threshold: Some(1.into()),
                    ..CanisterSettings::default()
                },
                MAX_NUMBER_OF_CANISTERS,
                &mut state,
                SMALL_APP_SUBNET_MAX_SIZE,
                &mut round_limits,
                ResourceSaturation::default(),
                &no_op_counter(),
            )
            .0
            .unwrap();
        let canister_id2 = canister_manager
            .create_canister(
                canister_change_origin_from_principal(&sender),
                sender_subnet_id,
                *INITIAL_CYCLES,
                CanisterSettings {
                    freezing_threshold: Some(1.into()),
                    ..CanisterSettings::default()
                },
                MAX_NUMBER_OF_CANISTERS,
                &mut state,
                SMALL_APP_SUBNET_MAX_SIZE,
                &mut round_limits,
                ResourceSaturation::default(),
                &no_op_counter(),
            )
            .0
            .unwrap();
        let canister_id3 = canister_manager
            .create_canister(
                canister_change_origin_from_principal(&sender),
                sender_subnet_id,
                *INITIAL_CYCLES,
                CanisterSettings {
                    freezing_threshold: Some(1.into()),
                    ..CanisterSettings::default()
                },
                MAX_NUMBER_OF_CANISTERS,
                &mut state,
                SMALL_APP_SUBNET_MAX_SIZE,
                &mut round_limits,
                ResourceSaturation::default(),
                &no_op_counter(),
            )
            .0
            .unwrap();

        let res = install_code(
            &canister_manager,
            InstallCodeContextBuilder::default()
                .sender(sender)
                .canister_id(canister_id1)
                .compute_allocation(ComputeAllocation::try_from(50).unwrap())
                .build(),
            &mut state,
            &mut round_limits,
        );
        assert!(res.1.is_ok());
        state.put_canister_state(res.2.unwrap());

        let res = install_code(
            &canister_manager,
            InstallCodeContextBuilder::default()
                .sender(sender)
                .canister_id(canister_id2)
                .compute_allocation(ComputeAllocation::try_from(25).unwrap())
                .build(),
            &mut state,
            &mut round_limits,
        );
        assert!(res.1.is_ok());
        state.put_canister_state(res.2.unwrap());

        let instructions_left = as_num_instructions(round_limits.instructions);
        let (num_instructions, res, canister) = install_code(
            &canister_manager,
            InstallCodeContextBuilder::default()
                .sender(sender)
                .canister_id(canister_id3)
                .wasm_module(
                    ic_test_utilities::universal_canister::UNIVERSAL_CANISTER_WASM.to_vec(),
                )
                .compute_allocation(ComputeAllocation::try_from(30).unwrap())
                .build(),
            &mut state,
            &mut round_limits,
        );
        assert_eq!(
            (num_instructions, res),
            (
                instructions_left,
                Err(CanisterManagerError::SubnetComputeCapacityOverSubscribed {
                    requested: ComputeAllocation::try_from(30).unwrap(),
                    available: 24
                })
            )
        );

        // Canister state should still be returned.
        assert_eq!(canister.unwrap().canister_id(), canister_id3);
    });
}

#[test]
fn upgrade_non_existing_canister_fails() {
    with_setup(|canister_manager, mut state, _| {
        let mut round_limits = RoundLimits {
            instructions: as_round_instructions(EXECUTION_PARAMETERS.instruction_limits.message()),
            subnet_available_memory: (*MAX_SUBNET_AVAILABLE_MEMORY),
            compute_allocation_used: state.total_compute_allocation(),
        };
        let canister_id = canister_test_id(0);
        assert_eq!(
            install_code(
                &canister_manager,
                InstallCodeContextBuilder::default()
                    .mode(CanisterInstallModeV2::Upgrade(None))
                    .wasm_module(
                        ic_test_utilities::universal_canister::UNIVERSAL_CANISTER_WASM.to_vec(),
                    )
                    .build(),
                &mut state,
                &mut round_limits,
            ),
            (
                MAX_NUM_INSTRUCTIONS,
                Err(CanisterManagerError::CanisterNotFound(canister_id)),
                None
            )
        );
    });
}

#[test]
fn upgrade_canister_with_no_wasm_fails() {
    with_setup(|canister_manager, mut state, _| {
        let sender = canister_test_id(1).get();
        let sender_subnet_id = subnet_test_id(1);
        let mut round_limits = RoundLimits {
            instructions: as_round_instructions(EXECUTION_PARAMETERS.instruction_limits.message()),
            subnet_available_memory: (*MAX_SUBNET_AVAILABLE_MEMORY),
            compute_allocation_used: state.total_compute_allocation(),
        };
        let canister_id = canister_manager
            .create_canister(
                canister_change_origin_from_principal(&sender),
                sender_subnet_id,
                *INITIAL_CYCLES,
                CanisterSettings::default(),
                MAX_NUMBER_OF_CANISTERS,
                &mut state,
                SMALL_APP_SUBNET_MAX_SIZE,
                &mut round_limits,
                ResourceSaturation::default(),
                &no_op_counter(),
            )
            .0
            .unwrap();

        let res = install_code(
            &canister_manager,
            InstallCodeContextBuilder::default()
                .sender(sender)
                .mode(CanisterInstallModeV2::Upgrade(None))
                .wasm_module(
                    ic_test_utilities::universal_canister::UNIVERSAL_CANISTER_WASM.to_vec(),
                )
                .build(),
            &mut state,
            &mut round_limits,
        );
        assert_eq!(
            (res.0, res.1),
            (
                MAX_NUM_INSTRUCTIONS,
                Err(CanisterManagerError::Hypervisor(
                    canister_id,
                    HypervisorError::WasmModuleNotFound
                ))
            )
        );
    });
}

#[test]
fn can_update_compute_allocation_during_upgrade() {
    with_setup(|canister_manager, mut state, _| {
        // Create a new canister.
        let sender = canister_test_id(1).get();
        let sender_subnet_id = subnet_test_id(1);
        let mut round_limits = RoundLimits {
            instructions: as_round_instructions(EXECUTION_PARAMETERS.instruction_limits.message()),
            subnet_available_memory: (*MAX_SUBNET_AVAILABLE_MEMORY),
            compute_allocation_used: state.total_compute_allocation(),
        };
        let canister_id1 = canister_manager
            .create_canister(
                canister_change_origin_from_principal(&sender),
                sender_subnet_id,
                Cycles::new(2_000_000_000_000_000),
                CanisterSettings {
                    freezing_threshold: Some(1.into()),
                    ..CanisterSettings::default()
                },
                MAX_NUMBER_OF_CANISTERS,
                &mut state,
                SMALL_APP_SUBNET_MAX_SIZE,
                &mut round_limits,
                ResourceSaturation::default(),
                &no_op_counter(),
            )
            .0
            .unwrap();

        // Install the canister with allocation of 60%.
        let res = install_code(
            &canister_manager,
            InstallCodeContextBuilder::default()
                .sender(sender)
                .canister_id(canister_id1)
                .compute_allocation(ComputeAllocation::try_from(60).unwrap())
                .build(),
            &mut state,
            &mut round_limits,
        );
        assert!(res.1.is_ok());
        state.put_canister_state(res.2.unwrap());

        assert_eq!(
            state
                .canister_state(&canister_id1)
                .unwrap()
                .scheduler_state
                .compute_allocation,
            ComputeAllocation::try_from(60).unwrap()
        );

        let res = install_code(
            &canister_manager,
            InstallCodeContextBuilder::default()
                .sender(sender)
                .canister_id(canister_id1)
                .compute_allocation(ComputeAllocation::try_from(80).unwrap())
                .mode(CanisterInstallModeV2::Upgrade(None))
                .build(),
            &mut state,
            &mut round_limits,
        );
        // Upgrade the canister to allocation of 80%.
        assert!(res.1.is_ok());

        assert_eq!(res.2.as_ref().unwrap().canister_id(), canister_id1);
        assert_eq!(
            res.2.unwrap().scheduler_state.compute_allocation,
            ComputeAllocation::try_from(80).unwrap()
        );
    });
}

#[test]
fn upgrading_canister_makes_subnet_oversubscribed() {
    with_setup(|canister_manager, mut state, _| {
        let sender = canister_test_id(27).get();
        let sender_subnet_id = subnet_test_id(1);
        let mut round_limits = RoundLimits {
            instructions: as_round_instructions(EXECUTION_PARAMETERS.instruction_limits.message()),
            subnet_available_memory: (*MAX_SUBNET_AVAILABLE_MEMORY),
            compute_allocation_used: state.total_compute_allocation(),
        };
        let initial_cycles = Cycles::new(30_000_000_000_000);
        let canister_id1 = canister_manager
            .create_canister(
                canister_change_origin_from_principal(&sender),
                sender_subnet_id,
                initial_cycles,
                CanisterSettings {
                    freezing_threshold: Some(1.into()),
                    ..CanisterSettings::default()
                },
                MAX_NUMBER_OF_CANISTERS,
                &mut state,
                SMALL_APP_SUBNET_MAX_SIZE,
                &mut round_limits,
                ResourceSaturation::default(),
                &no_op_counter(),
            )
            .0
            .unwrap();
        let canister_id2 = canister_manager
            .create_canister(
                canister_change_origin_from_principal(&sender),
                sender_subnet_id,
                initial_cycles,
                CanisterSettings {
                    freezing_threshold: Some(1.into()),
                    ..CanisterSettings::default()
                },
                MAX_NUMBER_OF_CANISTERS,
                &mut state,
                SMALL_APP_SUBNET_MAX_SIZE,
                &mut round_limits,
                ResourceSaturation::default(),
                &no_op_counter(),
            )
            .0
            .unwrap();
        let canister_id3 = canister_manager
            .create_canister(
                canister_change_origin_from_principal(&sender),
                sender_subnet_id,
                initial_cycles,
                CanisterSettings {
                    freezing_threshold: Some(1.into()),
                    ..CanisterSettings::default()
                },
                MAX_NUMBER_OF_CANISTERS,
                &mut state,
                SMALL_APP_SUBNET_MAX_SIZE,
                &mut round_limits,
                ResourceSaturation::default(),
                &no_op_counter(),
            )
            .0
            .unwrap();

        let res = install_code(
            &canister_manager,
            InstallCodeContextBuilder::default()
                .sender(sender)
                .canister_id(canister_id1)
                .compute_allocation(ComputeAllocation::try_from(50).unwrap())
                .build(),
            &mut state,
            &mut round_limits,
        );
        state.put_canister_state(res.2.unwrap());
        assert!(res.1.is_ok());

        let res = install_code(
            &canister_manager,
            InstallCodeContextBuilder::default()
                .sender(sender)
                .canister_id(canister_id2)
                .compute_allocation(ComputeAllocation::try_from(25).unwrap())
                .build(),
            &mut state,
            &mut round_limits,
        );
        state.put_canister_state(res.2.unwrap());
        assert!(res.1.is_ok());

        let res = install_code(
            &canister_manager,
            InstallCodeContextBuilder::default()
                .sender(sender)
                .canister_id(canister_id3)
                .compute_allocation(ComputeAllocation::try_from(20).unwrap())
                .build(),
            &mut state,
            &mut round_limits,
        );
        assert!(res.1.is_ok());
        state.put_canister_state(res.2.unwrap());

        let instructions_left = as_num_instructions(round_limits.instructions);
        let res = install_code(
            &canister_manager,
            InstallCodeContextBuilder::default()
                .sender(sender)
                .canister_id(canister_id3)
                .wasm_module(
                    ic_test_utilities::universal_canister::UNIVERSAL_CANISTER_WASM.to_vec(),
                )
                .compute_allocation(ComputeAllocation::try_from(30).unwrap())
                .mode(CanisterInstallModeV2::Upgrade(None))
                .build(),
            &mut state,
            &mut round_limits,
        );
        assert_eq!(
            (res.0, res.1),
            (
                instructions_left,
                Err(CanisterManagerError::SubnetComputeCapacityOverSubscribed {
                    requested: ComputeAllocation::try_from(30).unwrap(),
                    available: 24,
                })
            )
        );

        state.put_canister_state(res.2.unwrap());

        assert_eq!(
            state
                .canister_state(&canister_id1)
                .unwrap()
                .scheduler_state
                .compute_allocation,
            ComputeAllocation::try_from(50).unwrap()
        );
        assert_eq!(
            state
                .canister_state(&canister_id2)
                .unwrap()
                .scheduler_state
                .compute_allocation,
            ComputeAllocation::try_from(25).unwrap()
        );
        assert_eq!(
            state
                .canister_state(&canister_id3)
                .unwrap()
                .scheduler_state
                .compute_allocation,
            ComputeAllocation::try_from(20).unwrap()
        );
    });
}

#[test]
fn install_canister_fails_if_memory_capacity_exceeded() {
    let initial_cycles = Cycles::new(1_000_000_000_000_000);
    let mb = 1 << 20;
    // canister history memory usage for canister1 at the beginning of install_code
    let canister_history_memory_usage = size_of::<CanisterChange>() + size_of::<PrincipalId>();
    let memory_capacity = 1000 * mb;
    // canister1 memory usage before code change: `canister_history_memory_usage`
    // canister1 memory usage after code change: `memory_used`
    // => SubnetAvailableMemory decreases by `memory_used - canister_history_memory_usage`
    // after canister1 code change and then SubnetAvailableMemory is equal to
    // `memory_capacity - (memory_used - canister_history_memory_usage)`;
    // we want this quantity to be `10 * mb` and derive the value of `memory_used` from there.
    let memory_used = memory_capacity - 10 * mb + (canister_history_memory_usage as u64);

    let wat = r#"
        (module
            (func (export "canister_init")
                (drop (memory.grow (i32.const 160)))
            )
            (memory 0)
        )"#;

    let mut test = ExecutionTestBuilder::new()
        .with_subnet_execution_memory(memory_capacity as i64)
        .with_subnet_memory_reservation(0)
        .build();

    let wasm = wat::parse_str(wat).unwrap();

    let canister1 = test.create_canister(initial_cycles);
    let canister2 = test.create_canister(initial_cycles);

    test.install_canister_with_allocation(canister1, wasm.clone(), None, Some(memory_used))
        .unwrap();

    let execution_cost_before = test.canister_execution_cost(canister2);
    let err = test
        .install_canister_with_allocation(canister2, wasm.clone(), None, Some(11 * mb))
        .unwrap_err();

    assert_eq!(err.code(), ErrorCode::SubnetOversubscribed);
    assert_eq!(
        err.description(),
        "Canister requested 11.00 MiB of memory but only 10.00 MiB are available in the subnet"
    );
    // The memory allocation is validated first before charging the fee.
    assert_eq!(
        test.canister_state(canister2).system_state.balance(),
        initial_cycles - (test.canister_execution_cost(canister2) - execution_cost_before),
    );

    // Try installing without any memory allocation.
    let err = test
        .install_canister_with_allocation(canister2, wasm, None, None)
        .unwrap_err();
    let execution_cost_after = test.canister_execution_cost(canister2);
    assert_eq!(err.code(), ErrorCode::SubnetOversubscribed);
    assert_eq!(
        err.description(),
        "Canister requested 10.00 MiB of memory but only 10.00 MiB are available in the subnet"
    );

    assert_eq!(
        test.canister_state(canister2).system_state.balance(),
        initial_cycles - (execution_cost_after - execution_cost_before)
    );
}

#[test]
fn can_update_memory_allocation_during_upgrade() {
    with_setup(|canister_manager, mut state, _| {
        let sender = canister_test_id(13).get();
        let sender_subnet_id = subnet_test_id(1);
        let mut round_limits = RoundLimits {
            instructions: as_round_instructions(EXECUTION_PARAMETERS.instruction_limits.message()),
            subnet_available_memory: SubnetAvailableMemory::new(
                MEMORY_CAPACITY.get() as i64,
                MEMORY_CAPACITY.get() as i64,
                MEMORY_CAPACITY.get() as i64,
            ),
            compute_allocation_used: state.total_compute_allocation(),
        };
        let canister_id = canister_manager
            .create_canister(
                canister_change_origin_from_principal(&sender),
                sender_subnet_id,
                *INITIAL_CYCLES,
                CanisterSettings::default(),
                MAX_NUMBER_OF_CANISTERS,
                &mut state,
                SMALL_APP_SUBNET_MAX_SIZE,
                &mut round_limits,
                ResourceSaturation::default(),
                &no_op_counter(),
            )
            .0
            .unwrap();

        let initial_memory_allocation =
            MemoryAllocation::try_from(NumBytes::from(1 << 30)).unwrap();
        let res = install_code(
            &canister_manager,
            InstallCodeContextBuilder::default()
                .sender(sender)
                .canister_id(canister_id)
                .memory_allocation(initial_memory_allocation)
                .build(),
            &mut state,
            &mut round_limits,
        );
        assert!(res.1.is_ok());
        state.put_canister_state(res.2.unwrap());

        assert_eq!(
            state
                .canister_state(&canister_id)
                .unwrap()
                .memory_allocation(),
            initial_memory_allocation
        );

        let final_memory_allocation = MemoryAllocation::try_from(NumBytes::from(2 << 30)).unwrap();
        let res = install_code(
            &canister_manager,
            InstallCodeContextBuilder::default()
                .sender(sender)
                .canister_id(canister_id)
                .memory_allocation(final_memory_allocation)
                .mode(CanisterInstallModeV2::Upgrade(None))
                .build(),
            &mut state,
            &mut round_limits,
        );
        assert!(res.1.is_ok());
        state.put_canister_state(res.2.unwrap());

        assert_eq!(
            state
                .canister_state(&canister_id)
                .unwrap()
                .memory_allocation(),
            final_memory_allocation,
        );
    });
}

#[test]
fn install_code_preserves_messages() {
    with_setup(|canister_manager, mut state, _| {
        let mut round_limits = RoundLimits {
            instructions: as_round_instructions(EXECUTION_PARAMETERS.instruction_limits.message()),
            subnet_available_memory: (*MAX_SUBNET_AVAILABLE_MEMORY),
            compute_allocation_used: state.total_compute_allocation(),
        };
        let canister_id = 0;
        let num_messages = 10;
        let sender = canister_test_id(1).get();

        // Create a new canister.
        let mut canister_state_builder = CanisterStateBuilder::new()
            .with_controller(sender)
            .with_canister_id(canister_test_id(canister_id))
            .with_cycles(*INITIAL_CYCLES);

        for i in 0..num_messages {
            canister_state_builder = canister_state_builder.with_ingress(
                (
                    SignedIngressBuilder::new()
                        .canister_id(canister_test_id(canister_id))
                        .nonce(i)
                        .build(),
                    None,
                )
                    .into(),
            );
        }
        state.put_canister_state(canister_state_builder.build());

        // Install the canister with new wasm.
        let res = install_code(
            &canister_manager,
            InstallCodeContextBuilder::default()
                .sender(sender)
                .canister_id(canister_test_id(0))
                .wasm_module(
                    ic_test_utilities::universal_canister::UNIVERSAL_CANISTER_WASM.to_vec(),
                )
                .build(),
            &mut state,
            &mut round_limits,
        );
        assert_matches!(res.1, Ok(_));
        state.put_canister_state(res.2.unwrap());

        // Check the ingress messages are still in the queue.
        let canister = state
            .canister_state(&canister_test_id(0))
            .expect("Failed to find the canister");
        assert_eq!(
            canister.system_state.queues().ingress_queue_size() as u64,
            num_messages
        );
    });
}

#[test]
fn can_create_canister() {
    with_setup(|canister_manager, mut state, _| {
        let canister = canister_test_id(50).get();
        let sender_subnet_id = subnet_test_id(1);
        let expected_generated_id1 = CanisterId::from(0);
        let expected_generated_id2 = CanisterId::from(1);
        let mut round_limits = RoundLimits {
            instructions: as_round_instructions(EXECUTION_PARAMETERS.instruction_limits.message()),
            subnet_available_memory: (*MAX_SUBNET_AVAILABLE_MEMORY),
            compute_allocation_used: state.total_compute_allocation(),
        };
        assert_eq!(
            canister_manager
                .create_canister(
                    canister_change_origin_from_principal(&canister),
                    sender_subnet_id,
                    *INITIAL_CYCLES,
                    CanisterSettings::default(),
                    MAX_NUMBER_OF_CANISTERS,
                    &mut state,
                    SMALL_APP_SUBNET_MAX_SIZE,
                    &mut round_limits,
                    ResourceSaturation::default(),
                    &no_op_counter(),
                )
                .0
                .unwrap(),
            expected_generated_id1
        );
        assert_eq!(
            canister_manager
                .create_canister(
                    canister_change_origin_from_principal(&canister),
                    sender_subnet_id,
                    *INITIAL_CYCLES,
                    CanisterSettings::default(),
                    MAX_NUMBER_OF_CANISTERS,
                    &mut state,
                    SMALL_APP_SUBNET_MAX_SIZE,
                    &mut round_limits,
                    ResourceSaturation::default(),
                    &no_op_counter(),
                )
                .0
                .unwrap(),
            expected_generated_id2
        );
        assert_eq!(state.canister_states.len(), 2);
    });
}

#[test]
fn create_canister_fails_if_not_enough_cycles_are_sent_with_the_request() {
    with_setup(|canister_manager, mut state, _| {
        let canister = canister_test_id(50).get();
        let sender_subnet_id = subnet_test_id(1);
        let mut round_limits = RoundLimits {
            instructions: as_round_instructions(EXECUTION_PARAMETERS.instruction_limits.message()),
            subnet_available_memory: (*MAX_SUBNET_AVAILABLE_MEMORY),
            compute_allocation_used: state.total_compute_allocation(),
        };
        let cycles_account_manager = Arc::new(CyclesAccountManagerBuilder::new().build());

        assert_eq!(
            canister_manager.create_canister(
                canister_change_origin_from_principal(&canister),
                sender_subnet_id,
                Cycles::new(100),
                CanisterSettings::default(),
                MAX_NUMBER_OF_CANISTERS,
                &mut state,
                SMALL_APP_SUBNET_MAX_SIZE,
                &mut round_limits,
                ResourceSaturation::default(),
                &no_op_counter(),
            ),
            (
                Err(CanisterManagerError::CreateCanisterNotEnoughCycles {
                    sent: Cycles::new(100),
                    required: cycles_account_manager
                        .canister_creation_fee(SMALL_APP_SUBNET_MAX_SIZE),
                }),
                Cycles::new(100),
            ),
        );
        assert_eq!(state.canister_states.len(), 0);
    });
}

#[test]
fn can_create_canister_with_extra_cycles() {
    with_setup(|canister_manager, mut state, _| {
        let canister = canister_test_id(30).get();
        let sender_subnet_id = subnet_test_id(1);
        let expected_generated_id1 = CanisterId::from(0);
        let cycles: u64 = 1_000_000_000_200;
        let mut round_limits = RoundLimits {
            instructions: as_round_instructions(EXECUTION_PARAMETERS.instruction_limits.message()),
            subnet_available_memory: (*MAX_SUBNET_AVAILABLE_MEMORY),
            compute_allocation_used: state.total_compute_allocation(),
        };
        assert_eq!(
            canister_manager
                .create_canister(
                    canister_change_origin_from_principal(&canister),
                    sender_subnet_id,
                    Cycles::from(cycles),
                    CanisterSettings::default(),
                    MAX_NUMBER_OF_CANISTERS,
                    &mut state,
                    SMALL_APP_SUBNET_MAX_SIZE,
                    &mut round_limits,
                    ResourceSaturation::default(),
                    &no_op_counter(),
                )
                .0
                .unwrap(),
            expected_generated_id1
        );
        assert_eq!(state.canister_states.len(), 1);
    });
}

#[test]
fn cannot_install_non_empty_canister() {
    with_setup(|canister_manager, mut state, _| {
        let sender = canister_test_id(1).get();
        let sender_subnet_id = subnet_test_id(1);
        let mut round_limits = RoundLimits {
            instructions: as_round_instructions(EXECUTION_PARAMETERS.instruction_limits.message()),
            subnet_available_memory: (*MAX_SUBNET_AVAILABLE_MEMORY),
            compute_allocation_used: state.total_compute_allocation(),
        };
        let canister_id = canister_manager
            .create_canister(
                canister_change_origin_from_principal(&sender),
                sender_subnet_id,
                *INITIAL_CYCLES,
                CanisterSettings::default(),
                MAX_NUMBER_OF_CANISTERS,
                &mut state,
                SMALL_APP_SUBNET_MAX_SIZE,
                &mut round_limits,
                ResourceSaturation::default(),
                &no_op_counter(),
            )
            .0
            .unwrap();

        // Install a wasm module. Should succeed.
        let res = install_code(
            &canister_manager,
            InstallCodeContextBuilder::default()
                .sender(sender)
                .canister_id(canister_id)
                .build(),
            &mut state,
            &mut round_limits,
        );
        assert!(res.1.is_ok());
        state.put_canister_state(res.2.unwrap());

        let instructions_left = as_num_instructions(round_limits.instructions);
        // Install again. Should fail.
        let res = install_code(
            &canister_manager,
            InstallCodeContextBuilder::default()
                .sender(sender)
                .canister_id(canister_id)
                .wasm_module(
                    ic_test_utilities::universal_canister::UNIVERSAL_CANISTER_WASM.to_vec(),
                )
                .build(),
            &mut state,
            &mut round_limits,
        );
        state.put_canister_state(res.2.unwrap());
        assert_eq!(
            (res.0, res.1),
            (
                instructions_left,
                Err(CanisterManagerError::CanisterNonEmpty(canister_id))
            )
        );

        // Canister should still be in the replicated state.
        assert!(state.canister_state(&canister_id).is_some());
    });
}

#[test]
fn install_code_with_wrong_controller_fails() {
    with_setup(|canister_manager, mut state, _| {
        let mut round_limits = RoundLimits {
            instructions: as_round_instructions(EXECUTION_PARAMETERS.instruction_limits.message()),
            subnet_available_memory: (*MAX_SUBNET_AVAILABLE_MEMORY),
            compute_allocation_used: state.total_compute_allocation(),
        };
        // Create a canister with canister_test_id 1 as controller.
        let canister_id = canister_manager
            .create_canister(
                canister_change_origin_from_canister(&canister_test_id(1)),
                subnet_test_id(1),
                *INITIAL_CYCLES,
                CanisterSettings::default(),
                MAX_NUMBER_OF_CANISTERS,
                &mut state,
                SMALL_APP_SUBNET_MAX_SIZE,
                &mut round_limits,
                ResourceSaturation::default(),
                &no_op_counter(),
            )
            .0
            .unwrap();

        for mode in CanisterInstallModeV2::iter() {
            // Try to install_code with canister_test_id 2. Should fail.
            let res = install_code(
                &canister_manager,
                InstallCodeContextBuilder::default()
                    .sender(canister_test_id(2).get())
                    .canister_id(canister_id)
                    .wasm_module(
                        ic_test_utilities::universal_canister::UNIVERSAL_CANISTER_WASM.to_vec(),
                    )
                    .mode(*mode)
                    .build(),
                &mut state,
                &mut round_limits,
            );
            state.put_canister_state(res.2.unwrap());
            assert_eq!(
                (res.0, res.1),
                (
                    MAX_NUM_INSTRUCTIONS,
                    Err(CanisterManagerError::CanisterInvalidController {
                        canister_id,
                        controllers_expected: btreeset! {canister_test_id(1).get()},
                        controller_provided: canister_test_id(2).get(),
                    })
                )
            );

            // Canister should still be in the replicated state.
            assert!(state.canister_state(&canister_id).is_some());
        }
    });
}

#[test]
fn create_canister_sets_correct_allocations() {
    with_setup(|canister_manager, mut state, _| {
        let mut round_limits = RoundLimits {
            instructions: as_round_instructions(EXECUTION_PARAMETERS.instruction_limits.message()),
            subnet_available_memory: (*MAX_SUBNET_AVAILABLE_MEMORY),
            compute_allocation_used: state.total_compute_allocation(),
        };

        let mem_alloc = MemoryAllocation::Reserved(NumBytes::new(1024 * 1024 * 1024));
        let compute_alloc = ComputeAllocation::try_from(50).unwrap();
        let settings = CanisterSettings {
            compute_allocation: Some(compute_alloc),
            memory_allocation: Some(mem_alloc),
            freezing_threshold: Some(1.into()),
            ..Default::default()
        };
        let canister_id = canister_manager
            .create_canister(
                canister_change_origin_from_canister(&canister_test_id(1)),
                subnet_test_id(1),
                *INITIAL_CYCLES,
                settings,
                MAX_NUMBER_OF_CANISTERS,
                &mut state,
                SMALL_APP_SUBNET_MAX_SIZE,
                &mut round_limits,
                ResourceSaturation::default(),
                &no_op_counter(),
            )
            .0
            .unwrap();

        let canister = state.canister_state(&canister_id).unwrap();
        assert_eq!(canister.memory_allocation(), mem_alloc);
        assert_eq!(canister.scheduler_state.compute_allocation, compute_alloc);
    });
}

#[test]
fn create_canister_updates_consumed_cycles_metric_correctly() {
    with_setup(|canister_manager, mut state, _| {
        let mut round_limits = RoundLimits {
            instructions: as_round_instructions(EXECUTION_PARAMETERS.instruction_limits.message()),
            subnet_available_memory: (*MAX_SUBNET_AVAILABLE_MEMORY),
            compute_allocation_used: state.total_compute_allocation(),
        };
        let canister_id = canister_manager
            .create_canister(
                canister_change_origin_from_canister(&canister_test_id(1)),
                subnet_test_id(1),
                *INITIAL_CYCLES,
                CanisterSettings::default(),
                MAX_NUMBER_OF_CANISTERS,
                &mut state,
                SMALL_APP_SUBNET_MAX_SIZE,
                &mut round_limits,
                ResourceSaturation::default(),
                &no_op_counter(),
            )
            .0
            .unwrap();

        let cycles_account_manager = Arc::new(CyclesAccountManagerBuilder::new().build());
        let creation_fee = cycles_account_manager.canister_creation_fee(SMALL_APP_SUBNET_MAX_SIZE);
        let canister = state.canister_state(&canister_id).unwrap();
        assert_eq!(
            canister
                .system_state
                .canister_metrics
                .consumed_cycles_since_replica_started
                .get(),
            creation_fee.get()
        );
        assert_eq!(
            canister
                .system_state
                .canister_metrics
                .get_consumed_cycles_since_replica_started_by_use_cases()
                .get(&CyclesUseCase::CanisterCreation)
                .unwrap()
                .get(),
            creation_fee.get()
        );
        assert_eq!(
            canister.system_state.balance(),
            *INITIAL_CYCLES - creation_fee
        )
    });
}

#[test]
fn provisional_create_canister_has_no_creation_fee() {
    with_setup(|canister_manager, mut state, _| {
        let mut round_limits = RoundLimits {
            instructions: as_round_instructions(EXECUTION_PARAMETERS.instruction_limits.message()),
            subnet_available_memory: (*MAX_SUBNET_AVAILABLE_MEMORY),
            compute_allocation_used: state.total_compute_allocation(),
        };
        let canister_id = canister_manager
            .create_canister_with_cycles(
                canister_change_origin_from_canister(&canister_test_id(1)),
                Some(INITIAL_CYCLES.get()),
                CanisterSettings::default(),
                None,
                &mut state,
                &ProvisionalWhitelist::All,
                MAX_NUMBER_OF_CANISTERS,
                &mut round_limits,
                ResourceSaturation::default(),
                SMALL_APP_SUBNET_MAX_SIZE,
                &no_op_counter(),
            )
            .unwrap();

        let canister = state.canister_state(&canister_id).unwrap();
        assert_eq!(
            canister
                .system_state
                .canister_metrics
                .consumed_cycles_since_replica_started
                .get(),
            NominalCycles::default().get()
        );
        assert_eq!(
            canister
                .system_state
                .canister_metrics
                .get_consumed_cycles_since_replica_started_by_use_cases()
                .get(&CyclesUseCase::CanisterCreation),
            None
        );
        assert_eq!(canister.system_state.balance(), *INITIAL_CYCLES)
    });
}

#[test]
fn reinstall_on_empty_canister_succeeds() {
    with_setup(|canister_manager, mut state, _| {
        let mut round_limits = RoundLimits {
            instructions: as_round_instructions(EXECUTION_PARAMETERS.instruction_limits.message()),
            subnet_available_memory: (*MAX_SUBNET_AVAILABLE_MEMORY),
            compute_allocation_used: state.total_compute_allocation(),
        };
        let sender = canister_test_id(42).get();
        let canister_id = canister_manager
            .create_canister(
                canister_change_origin_from_principal(&sender),
                subnet_test_id(1),
                *INITIAL_CYCLES,
                CanisterSettings::default(),
                MAX_NUMBER_OF_CANISTERS,
                &mut state,
                SMALL_APP_SUBNET_MAX_SIZE,
                &mut round_limits,
                ResourceSaturation::default(),
                &no_op_counter(),
            )
            .0
            .unwrap();

        // Reinstalling an empty canister should succeed.
        let res = install_code(
            &canister_manager,
            InstallCodeContextBuilder::default()
                .sender(sender)
                .canister_id(canister_id)
                .mode(CanisterInstallModeV2::Reinstall)
                .build(),
            &mut state,
            &mut round_limits,
        );
        assert!(res.1.is_ok());
        state.put_canister_state(res.2.unwrap());

        // Canister should still be in the replicated state.
        assert!(state.canister_state(&canister_id).is_some());
    });
}

const COUNTER_WAT: &str = r#"
    (module
        (import "ic0" "msg_reply" (func $msg_reply))
        (import "ic0" "msg_reply_data_append"
            (func $msg_reply_data_append (param i32 i32)))
        (func $inc
            ;; Increment a counter.
            (i32.store
                (i32.const 0)
                (i32.add (i32.load (i32.const 0)) (i32.const 1))))
        (func $read
            (call $msg_reply_data_append
                (i32.const 0) ;; the counter from heap[0]
                (i32.const 4)) ;; length
            (call $msg_reply))
        (func $canister_init
            ;; Increment the counter by 41 in canister_init.
            (i32.store
                (i32.const 0)
                (i32.add (i32.load (i32.const 0)) (i32.const 41))))
        (start $inc)    ;; Increments counter by 1 in canister_start
        (memory $memory 1)
        (export "canister_query read" (func $read))
        (export "canister_init" (func $canister_init))
    )"#;

const EMPTY_WAT: &str = r#"(module (memory $memory 1 1000))"#;

#[test]
fn reinstall_calls_canister_start_and_canister_init() {
    let mut test = ExecutionTestBuilder::new().build();

    // install wasm module with no exported functions
    let id = test
        .canister_from_cycles_and_wat(*INITIAL_CYCLES, EMPTY_WAT)
        .unwrap();

    let wasm = wat::parse_str(COUNTER_WAT).unwrap();
    test.reinstall_canister(id, wasm).unwrap();
    // If canister_start and canister_init were called, then the counter
    // should be initialized to 42.
    let reply = test.ingress(id, "read", vec![]);
    assert_eq!(reply, Ok(WasmResult::Reply(vec![42, 0, 0, 0])));
}

#[test]
fn install_calls_canister_start_and_canister_init() {
    let mut test = ExecutionTestBuilder::new().build();

    let id = test
        .canister_from_cycles_and_wat(*INITIAL_CYCLES, COUNTER_WAT)
        .unwrap();

    // If canister_start and canister_init were called, then the counter
    // should be initialized to 42.
    let reply = test.ingress(id, "read", vec![]);
    assert_eq!(reply, Ok(WasmResult::Reply(vec![42, 0, 0, 0])));
}

#[test]
fn install_puts_canister_back_after_invalid_wasm() {
    with_setup(|canister_manager, mut state, _| {
        let mut round_limits = RoundLimits {
            instructions: as_round_instructions(EXECUTION_PARAMETERS.instruction_limits.message()),
            subnet_available_memory: (*MAX_SUBNET_AVAILABLE_MEMORY),
            compute_allocation_used: state.total_compute_allocation(),
        };
        // Use an invalid wasm code (import memory from an invalid module).
        let wasm =
            wat::parse_str(r#"(module (import "foo" "memory" (memory (;0;) 529)))"#).unwrap();
        let wasm_len = wasm.len();

        let sender = canister_test_id(1).get();
        let sender_subnet_id = subnet_test_id(1);
        let canister_id = canister_manager
            .create_canister(
                canister_change_origin_from_principal(&sender),
                sender_subnet_id,
                *INITIAL_CYCLES,
                CanisterSettings::default(),
                MAX_NUMBER_OF_CANISTERS,
                &mut state,
                SMALL_APP_SUBNET_MAX_SIZE,
                &mut round_limits,
                ResourceSaturation::default(),
                &no_op_counter(),
            )
            .0
            .unwrap();

        // Installation should be rejected.
        let res = install_code(
            &canister_manager,
            InstallCodeContextBuilder::default()
                .sender(sender)
                .canister_id(canister_id)
                .wasm_module(wasm)
                .build(),
            &mut state,
            &mut round_limits,
        );
        state.put_canister_state(res.2.unwrap());
        assert_eq!(
            (res.0, res.1),
            (
                MAX_NUM_INSTRUCTIONS
                    - Config::default()
                        .embedders_config
                        .cost_to_compile_wasm_instruction
                        * wasm_len as u64,
                Err(CanisterManagerError::Hypervisor(
                    canister_id,
                    HypervisorError::InvalidWasm(WasmValidationError::InvalidImportSection(
                        "Only memory imported from env.memory is allowed.".to_string()
                    ))
                ))
            )
        );

        // Canister should still be in the replicated state.
        assert!(state.canister_state(&canister_id).is_some());
    });
}

#[test]
fn reinstall_clears_stable_memory() {
    with_setup(|canister_manager, mut state, _| {
        let mut round_limits = RoundLimits {
            instructions: as_round_instructions(EXECUTION_PARAMETERS.instruction_limits.message()),
            subnet_available_memory: (*MAX_SUBNET_AVAILABLE_MEMORY),
            compute_allocation_used: state.total_compute_allocation(),
        };
        let sender = canister_test_id(42).get();
        let sender_subnet_id = subnet_test_id(1);
        let canister_id = canister_manager
            .create_canister(
                canister_change_origin_from_principal(&sender),
                sender_subnet_id,
                *INITIAL_CYCLES,
                CanisterSettings::default(),
                MAX_NUMBER_OF_CANISTERS,
                &mut state,
                SMALL_APP_SUBNET_MAX_SIZE,
                &mut round_limits,
                ResourceSaturation::default(),
                &no_op_counter(),
            )
            .0
            .unwrap();

        let res = install_code(
            &canister_manager,
            InstallCodeContextBuilder::default()
                .sender(sender)
                .canister_id(canister_id)
                .build(),
            &mut state,
            &mut round_limits,
        );
        assert!(res.1.is_ok());
        state.put_canister_state(res.2.unwrap());

        // Write something into the canister's stable memory.
        let mut canister = state.take_canister_state(&canister_id).unwrap();
        assert_eq!(
            canister
                .execution_state
                .as_ref()
                .unwrap()
                .stable_memory
                .size,
            NumWasmPages::new(0)
        );
        canister
            .execution_state
            .as_mut()
            .unwrap()
            .stable_memory
            .size = NumWasmPages::new(1);
        let mut buf = page_map::Buffer::new(PageMap::new_for_testing());
        buf.write(&[1; 10], 0);
        canister
            .execution_state
            .as_mut()
            .unwrap()
            .stable_memory
            .page_map
            .update(&buf.dirty_pages().collect::<Vec<_>>());

        state.put_canister_state(canister);

        // Reinstall the canister.
        let res = install_code(
            &canister_manager,
            InstallCodeContextBuilder::default()
                .sender(sender)
                .canister_id(canister_id)
                .mode(CanisterInstallModeV2::Reinstall)
                .build(),
            &mut state,
            &mut round_limits,
        );
        assert!(res.1.is_ok());
        state.put_canister_state(res.2.unwrap());

        // Stable memory should now be empty.
        let canister = state.take_canister_state(&canister_id).unwrap();
        assert_eq!(
            canister
                .execution_state
                .as_ref()
                .unwrap()
                .stable_memory
                .size,
            NumWasmPages::new(0)
        );
    });
}

#[test]
fn stop_a_running_canister() {
    with_setup(|canister_manager, mut state, _| {
        let mut round_limits = RoundLimits {
            instructions: as_round_instructions(EXECUTION_PARAMETERS.instruction_limits.message()),
            subnet_available_memory: (*MAX_SUBNET_AVAILABLE_MEMORY),
            compute_allocation_used: state.total_compute_allocation(),
        };
        let sender = canister_test_id(1);
        let sender_subnet_id = subnet_test_id(1);
        let canister_id = canister_manager
            .create_canister(
                canister_change_origin_from_canister(&sender),
                sender_subnet_id,
                *INITIAL_CYCLES,
                CanisterSettings::default(),
                MAX_NUMBER_OF_CANISTERS,
                &mut state,
                SMALL_APP_SUBNET_MAX_SIZE,
                &mut round_limits,
                ResourceSaturation::default(),
                &no_op_counter(),
            )
            .0
            .unwrap();

        // When created, a canister is initially running.
        assert_eq!(
            state.canister_state(&canister_id).unwrap().status(),
            CanisterStatusType::Running
        );

        // Stop the canister.
        let stop_context = StopCanisterContext::Canister {
            sender,
            reply_callback: CallbackId::new(0),
            call_id: Some(StopCanisterCallId::new(0)),
            cycles: Cycles::zero(),
        };
        assert_eq!(
            canister_manager.stop_canister(canister_id, stop_context.clone(), &mut state),
            StopCanisterResult::RequestAccepted
        );

        // Canister should now have the "stopping" status with empty call contexts.
        assert_eq!(
            state
                .canister_state(&canister_id)
                .unwrap()
                .system_state
                .status,
            CanisterStatus::Stopping {
                stop_contexts: vec![stop_context],
                call_context_manager: CallContextManager::default(),
            }
        );

        // It should also be ready to stop.
        assert!(state
            .canister_state(&canister_id)
            .unwrap()
            .system_state
            .ready_to_stop());
    });
}

#[test]
fn stop_a_stopped_canister() {
    with_setup(|canister_manager, mut state, _| {
        let sender = user_test_id(1);
        let canister_id = canister_test_id(0);
        let canister = get_stopped_canister(canister_id);
        state.put_canister_state(canister);

        // Canister should be stopped.
        assert_eq!(
            state.canister_state(&canister_id).unwrap().status(),
            CanisterStatusType::Stopped
        );

        let stop_context = StopCanisterContext::Ingress {
            sender,
            message_id: message_test_id(0),
            call_id: Some(StopCanisterCallId::new(0)),
        };
        assert_eq!(
            canister_manager.stop_canister(canister_id, stop_context, &mut state),
            StopCanisterResult::AlreadyStopped {
                cycles_to_return: Cycles::zero()
            }
        );

        // Canister should still be stopped.
        assert_eq!(
            state.canister_state(&canister_id).unwrap().status(),
            CanisterStatusType::Stopped
        );
    });
}

#[test]
fn stop_a_stopped_canister_from_another_canister() {
    with_setup(|canister_manager, mut state, _| {
        let controller = canister_test_id(1);
        let canister_id = canister_test_id(0);
        let canister = get_stopped_canister_with_controller(canister_id, controller.get());
        state.put_canister_state(canister);

        // Canister should be stopped.
        assert_eq!(
            state.canister_state(&canister_id).unwrap().status(),
            CanisterStatusType::Stopped
        );

        let cycles = 20u128;
        let stop_context = StopCanisterContext::Canister {
            sender: controller,
            reply_callback: CallbackId::from(0),
            call_id: Some(StopCanisterCallId::new(0)),
            cycles: Cycles::from(cycles),
        };
        assert_eq!(
            canister_manager.stop_canister(canister_id, stop_context, &mut state),
            StopCanisterResult::AlreadyStopped {
                cycles_to_return: Cycles::from(cycles)
            }
        );

        // Canister should still be stopped.
        assert_eq!(
            state.canister_state(&canister_id).unwrap().status(),
            CanisterStatusType::Stopped
        );
    });
}

#[test]
fn stop_a_canister_with_incorrect_controller() {
    with_setup(|canister_manager, mut state, _| {
        let mut round_limits = RoundLimits {
            instructions: as_round_instructions(EXECUTION_PARAMETERS.instruction_limits.message()),
            subnet_available_memory: (*MAX_SUBNET_AVAILABLE_MEMORY),
            compute_allocation_used: state.total_compute_allocation(),
        };
        let msg_id = message_test_id(0);
        let sender = canister_test_id(1).get();
        let sender_subnet_id = subnet_test_id(1);
        let canister_id = canister_manager
            .create_canister(
                canister_change_origin_from_principal(&sender),
                sender_subnet_id,
                *INITIAL_CYCLES,
                CanisterSettings::default(),
                MAX_NUMBER_OF_CANISTERS,
                &mut state,
                SMALL_APP_SUBNET_MAX_SIZE,
                &mut round_limits,
                ResourceSaturation::default(),
                &no_op_counter(),
            )
            .0
            .unwrap();

        // When created, a canister is initially running.
        assert_eq!(
            state.canister_state(&canister_id).unwrap().status(),
            CanisterStatusType::Running
        );

        // Stop the canister by a sender who isn't the controller.
        let other_sender = user_test_id(1);
        let stop_context = StopCanisterContext::Ingress {
            sender: other_sender,
            message_id: msg_id,
            call_id: Some(StopCanisterCallId::new(0)),
        };

        assert_eq!(
            canister_manager.stop_canister(canister_id, stop_context, &mut state),
            StopCanisterResult::Failure {
                cycles_to_return: Cycles::zero(),
                error: CanisterManagerError::CanisterInvalidController {
                    canister_id,
                    controllers_expected: btreeset! {sender},
                    controller_provided: other_sender.get(),
                }
            }
        );
    });
}

#[test]
fn stop_a_non_existing_canister() {
    with_setup(|canister_manager, mut state, _| {
        let canister_id = canister_test_id(0);

        assert_eq!(
            canister_manager.stop_canister(
                canister_id,
                StopCanisterContext::Ingress {
                    sender: user_test_id(1),
                    message_id: message_test_id(0),
                    call_id: Some(StopCanisterCallId::new(0)),
                },
                &mut state
            ),
            StopCanisterResult::Failure {
                cycles_to_return: Cycles::zero(),
                error: CanisterManagerError::CanisterNotFound(canister_id),
            }
        );
    });
}

#[test]
fn start_a_canister_with_incorrect_controller() {
    with_setup(|canister_manager, mut state, _| {
        let mut round_limits = RoundLimits {
            instructions: as_round_instructions(EXECUTION_PARAMETERS.instruction_limits.message()),
            subnet_available_memory: (*MAX_SUBNET_AVAILABLE_MEMORY),
            compute_allocation_used: state.total_compute_allocation(),
        };
        let sender = canister_test_id(1).get();
        let sender_subnet_id = subnet_test_id(1);
        let canister_id = canister_manager
            .create_canister(
                canister_change_origin_from_principal(&sender),
                sender_subnet_id,
                *INITIAL_CYCLES,
                CanisterSettings::default(),
                MAX_NUMBER_OF_CANISTERS,
                &mut state,
                SMALL_APP_SUBNET_MAX_SIZE,
                &mut round_limits,
                ResourceSaturation::default(),
                &no_op_counter(),
            )
            .0
            .unwrap();

        // Start the canister by a sender who isn't the controller.
        let other_sender = user_test_id(1).get();
        let canister = state.canister_state_mut(&canister_id).unwrap();
        assert_eq!(
            canister_manager.start_canister(other_sender, canister),
            Err(CanisterManagerError::CanisterInvalidController {
                canister_id,
                controllers_expected: btreeset! {sender},
                controller_provided: other_sender,
            })
        );
    });
}

#[test]
fn starting_an_already_running_canister_keeps_it_running() {
    with_setup(|canister_manager, mut state, _| {
        let mut round_limits = RoundLimits {
            instructions: as_round_instructions(EXECUTION_PARAMETERS.instruction_limits.message()),
            subnet_available_memory: (*MAX_SUBNET_AVAILABLE_MEMORY),
            compute_allocation_used: state.total_compute_allocation(),
        };
        let sender = canister_test_id(42).get();
        let sender_subnet_id = subnet_test_id(1);
        let canister_id = canister_manager
            .create_canister(
                canister_change_origin_from_principal(&sender),
                sender_subnet_id,
                *INITIAL_CYCLES,
                CanisterSettings::default(),
                MAX_NUMBER_OF_CANISTERS,
                &mut state,
                SMALL_APP_SUBNET_MAX_SIZE,
                &mut round_limits,
                ResourceSaturation::default(),
                &no_op_counter(),
            )
            .0
            .unwrap();

        // When created, a canister is initially running.
        assert_eq!(
            state.canister_state(&canister_id).unwrap().status(),
            CanisterStatusType::Running
        );

        // Start the canister. Since it's already running, the canister should
        // remain running.
        let canister = state.canister_state_mut(&canister_id).unwrap();
        canister_manager.start_canister(sender, canister).unwrap();

        assert_eq!(
            state.canister_state(&canister_id).unwrap().status(),
            CanisterStatusType::Running
        );
    });
}

#[test]
fn start_a_stopped_canister_succeeds() {
    with_setup(|canister_manager, mut state, _| {
        let sender = user_test_id(1).get();
        let canister_id = canister_test_id(0);
        let canister = get_stopped_canister(canister_id);
        state.put_canister_state(canister);

        // Canister should be stopped.
        assert_eq!(
            state.canister_state(&canister_id).unwrap().status(),
            CanisterStatusType::Stopped
        );

        // Start the canister.
        let canister = state.canister_state_mut(&canister_id).unwrap();
        canister_manager.start_canister(sender, canister).unwrap();

        // Canister should now be running.
        assert_eq!(
            state.canister_state(&canister_id).unwrap().status(),
            CanisterStatusType::Running
        );
    });
}

#[test]
fn start_a_stopping_canister_with_no_stop_contexts() {
    with_setup(|canister_manager, mut state, _| {
        let sender = user_test_id(1).get();
        let canister_id = canister_test_id(0);
        let canister = get_stopping_canister(canister_id);

        state.put_canister_state(canister);

        let canister = state.canister_state_mut(&canister_id).unwrap();
        assert_eq!(
            canister_manager.start_canister(sender, canister),
            Ok(Vec::new())
        );
    });
}

#[test]
fn start_a_stopping_canister_with_stop_contexts() {
    with_setup(|canister_manager, mut state, _| {
        let sender = user_test_id(1).get();
        let canister_id = canister_test_id(0);
        let mut canister = get_stopping_canister(canister_id);
        let stop_context = StopCanisterContext::Ingress {
            sender: user_test_id(1),
            message_id: message_test_id(0),
            call_id: Some(StopCanisterCallId::new(0)),
        };
        canister.system_state.add_stop_context(stop_context.clone());

        state.put_canister_state(canister);

        let canister = state.canister_state_mut(&canister_id).unwrap();
        assert_eq!(
            canister_manager.start_canister(sender, canister),
            Ok(vec![stop_context])
        );
    });
}

#[test]
fn get_canister_status_with_incorrect_controller() {
    with_setup(|canister_manager, mut state, _| {
        let mut round_limits = RoundLimits {
            instructions: as_round_instructions(EXECUTION_PARAMETERS.instruction_limits.message()),
            subnet_available_memory: (*MAX_SUBNET_AVAILABLE_MEMORY),
            compute_allocation_used: state.total_compute_allocation(),
        };
        let sender = canister_test_id(1).get();
        let sender_subnet_id = subnet_test_id(1);
        let canister_id = canister_manager
            .create_canister(
                canister_change_origin_from_principal(&sender),
                sender_subnet_id,
                *INITIAL_CYCLES,
                CanisterSettings::default(),
                MAX_NUMBER_OF_CANISTERS,
                &mut state,
                SMALL_APP_SUBNET_MAX_SIZE,
                &mut round_limits,
                ResourceSaturation::default(),
                &no_op_counter(),
            )
            .0
            .unwrap();

        // Get the status of the canister by a sender who isn't the controller.
        let other_sender = user_test_id(1).get();
        let canister = state.canister_state_mut(&canister_id).unwrap();
        assert_eq!(
            canister_manager.get_canister_status(other_sender, canister, SMALL_APP_SUBNET_MAX_SIZE),
            Err(CanisterManagerError::CanisterInvalidController {
                canister_id,
                controllers_expected: btreeset! {sender},
                controller_provided: other_sender,
            })
        );
    });
}

#[test]
fn get_canister_status_of_running_canister() {
    with_setup(|canister_manager, mut state, _| {
        let mut round_limits = RoundLimits {
            instructions: as_round_instructions(EXECUTION_PARAMETERS.instruction_limits.message()),
            subnet_available_memory: (*MAX_SUBNET_AVAILABLE_MEMORY),
            compute_allocation_used: state.total_compute_allocation(),
        };
        let sender = canister_test_id(1).get();
        let sender_subnet_id = subnet_test_id(1);
        let canister_id = canister_manager
            .create_canister(
                canister_change_origin_from_principal(&sender),
                sender_subnet_id,
                *INITIAL_CYCLES,
                CanisterSettings::default(),
                MAX_NUMBER_OF_CANISTERS,
                &mut state,
                SMALL_APP_SUBNET_MAX_SIZE,
                &mut round_limits,
                ResourceSaturation::default(),
                &no_op_counter(),
            )
            .0
            .unwrap();

        let canister = state.canister_state_mut(&canister_id).unwrap();
        let status = canister_manager
            .get_canister_status(sender, canister, SMALL_APP_SUBNET_MAX_SIZE)
            .unwrap()
            .status();
        assert_eq!(status, CanisterStatusType::Running);
    });
}

#[test]
fn get_canister_status_of_self() {
    with_setup(|canister_manager, mut state, _| {
        let mut round_limits = RoundLimits {
            instructions: as_round_instructions(EXECUTION_PARAMETERS.instruction_limits.message()),
            subnet_available_memory: (*MAX_SUBNET_AVAILABLE_MEMORY),
            compute_allocation_used: state.total_compute_allocation(),
        };
        let sender = canister_test_id(1).get();
        let sender_subnet_id = subnet_test_id(1);
        let canister_id = canister_manager
            .create_canister(
                canister_change_origin_from_principal(&sender),
                sender_subnet_id,
                *INITIAL_CYCLES,
                CanisterSettings::default(),
                MAX_NUMBER_OF_CANISTERS,
                &mut state,
                SMALL_APP_SUBNET_MAX_SIZE,
                &mut round_limits,
                ResourceSaturation::default(),
                &no_op_counter(),
            )
            .0
            .unwrap();

        let canister = state.canister_state_mut(&canister_id).unwrap();
        let status = canister_manager
            .get_canister_status(canister_id.get(), canister, SMALL_APP_SUBNET_MAX_SIZE)
            .unwrap()
            .status();
        assert_eq!(status, CanisterStatusType::Running);
    });
}

#[test]
fn get_canister_status_of_stopped_canister() {
    with_setup(|canister_manager, mut state, _| {
        let sender = user_test_id(1).get();
        let canister_id = canister_test_id(0);
        let canister = get_stopped_canister(canister_id);
        state.put_canister_state(canister);

        let canister = state.canister_state_mut(&canister_id).unwrap();
        let status = canister_manager
            .get_canister_status(sender, canister, SMALL_APP_SUBNET_MAX_SIZE)
            .unwrap()
            .status();
        assert_eq!(status, CanisterStatusType::Stopped);
    });
}

#[test]
fn get_canister_status_of_stopping_canister() {
    with_setup(|canister_manager, mut state, _| {
        let sender = user_test_id(1).get();
        let canister_id = canister_test_id(0);
        let canister = get_stopping_canister(canister_id);
        state.put_canister_state(canister);

        let canister = state.canister_state_mut(&canister_id).unwrap();
        let status = canister_manager
            .get_canister_status(sender, canister, SMALL_APP_SUBNET_MAX_SIZE)
            .unwrap()
            .status();
        assert_eq!(status, CanisterStatusType::Stopping);
    });
}

#[test]
fn set_controller_with_incorrect_controller() {
    with_setup(|canister_manager, state, _| {
        let mut round_limits = RoundLimits {
            instructions: as_round_instructions(EXECUTION_PARAMETERS.instruction_limits.message()),
            subnet_available_memory: (*MAX_SUBNET_AVAILABLE_MEMORY),
            compute_allocation_used: state.total_compute_allocation(),
        };
        let canister_id = canister_test_id(0);
        let mut canister = get_running_canister(canister_id);

        let wrong_controller = user_test_id(0).get();
        let right_controller = user_test_id(1).get();
        let new_controller = user_test_id(2).get();

        // Set the controller from the wrong controller. Should fail.
        assert_eq!(
            canister_manager.update_settings(
                Time::from_nanos_since_unix_epoch(777),
                canister_change_origin_from_principal(&wrong_controller),
                CanisterSettingsBuilder::new()
                    .with_controller(new_controller)
                    .build(),
                &mut canister,
                &mut round_limits,
                ResourceSaturation::default(),
                SMALL_APP_SUBNET_MAX_SIZE,
            ),
            Err(CanisterManagerError::CanisterInvalidController {
                canister_id,
                controllers_expected: btreeset! {right_controller},
                controller_provided: wrong_controller,
            })
        );

        // Controller hasn't changed.
        assert_eq!(
            canister.system_state.controllers,
            btreeset! {right_controller}
        );
    });
}

#[test]
fn set_controller_with_correct_controller() {
    with_setup(|canister_manager, state, _| {
        let mut round_limits = RoundLimits {
            instructions: as_round_instructions(EXECUTION_PARAMETERS.instruction_limits.message()),
            subnet_available_memory: (*MAX_SUBNET_AVAILABLE_MEMORY),
            compute_allocation_used: state.total_compute_allocation(),
        };
        let canister_id = canister_test_id(0);
        let mut canister = get_running_canister(canister_id);

        let controller = user_test_id(1).get();
        let new_controller = user_test_id(2).get();

        // Set the controller from the correct controller. Should succeed.
        assert!(canister_manager
            .update_settings(
                Time::from_nanos_since_unix_epoch(777),
                canister_change_origin_from_principal(&controller),
                CanisterSettingsBuilder::new()
                    .with_controller(new_controller)
                    .build(),
                &mut canister,
                &mut round_limits,
                ResourceSaturation::default(),
                SMALL_APP_SUBNET_MAX_SIZE,
            )
            .is_ok());

        // Controller is now the new controller.
        assert_eq!(
            canister.system_state.controllers,
            btreeset! {new_controller}
        );
    });
}

#[test]
fn delete_non_existing_canister_fails() {
    with_setup(|canister_manager, mut state, _| {
        let canister_id = canister_test_id(0);
        let controller = canister_test_id(1);
        let state_before = state.clone();

        assert_eq!(
            canister_manager.delete_canister(controller.get(), canister_id, &mut state),
            Err(CanisterManagerError::CanisterNotFound(canister_id))
        );

        // Assert that state hasn't changed
        assert_eq!(state, state_before);
    });
}

#[test]
fn delete_canister_with_incorrect_controller_fails() {
    with_setup(|canister_manager, mut state, _| {
        let canister_id = canister_test_id(0);
        let canister = get_stopped_canister_with_controller(canister_id, canister_test_id(1).get());
        state.put_canister_state(canister);

        let wrong_controller = canister_test_id(2);
        let right_controller = canister_test_id(1).get();

        assert_eq!(
            canister_manager.delete_canister(wrong_controller.get(), canister_id, &mut state),
            Err(CanisterManagerError::CanisterInvalidController {
                canister_id,
                controllers_expected: btreeset! {right_controller},
                controller_provided: wrong_controller.get(),
            })
        );

        // Canister should still be there.
        assert_matches!(state.canister_state(&canister_id), Some(_));
    });
}

#[test]
fn delete_running_canister_fails() {
    with_setup(|canister_manager, mut state, _| {
        let canister_id = canister_test_id(0);
        let controller_id = canister_test_id(1);

        let canister =
            get_running_canister_with_args(canister_id, canister_test_id(1).get(), *INITIAL_CYCLES);
        let controller_canister = get_running_canister(controller_id);

        state.put_canister_state(canister);
        state.put_canister_state(controller_canister);

        assert_eq!(
            canister_manager.delete_canister(controller_id.get(), canister_id, &mut state),
            Err(CanisterManagerError::DeleteCanisterNotStopped(canister_id))
        );

        // Canister should still be there.
        assert_matches!(state.canister_state(&canister_id), Some(_));
    });
}

#[test]
fn delete_stopping_canister_fails() {
    with_setup(|canister_manager, mut state, _| {
        let canister_id = canister_test_id(0);
        let controller_id = canister_test_id(1);

        let canister =
            get_stopping_canister_with_controller(canister_id, canister_test_id(1).get());
        let controller_canister = get_running_canister(controller_id);

        state.put_canister_state(canister);
        state.put_canister_state(controller_canister);

        assert_eq!(
            canister_manager.delete_canister(controller_id.get(), canister_id, &mut state),
            Err(CanisterManagerError::DeleteCanisterNotStopped(canister_id))
        );

        // Canister should still be there.
        assert_matches!(state.canister_state(&canister_id), Some(_));
    });
}

#[test]
fn delete_stopped_canister_succeeds() {
    with_setup(|canister_manager, mut state, _| {
        let canister_id = canister_test_id(0);
        let controller_id = canister_test_id(1);

        let canister = get_stopped_canister_with_controller(canister_id, canister_test_id(1).get());
        let controller_canister = get_running_canister(controller_id);

        state.put_canister_state(canister);
        state.put_canister_state(controller_canister);

        let controller = canister_test_id(1);

        assert_eq!(
            canister_manager.delete_canister(controller.get(), canister_id, &mut state),
            Ok(())
        );

        // Canister should no longer be there.
        assert_eq!(state.canister_state(&canister_id), None);
    });
}

#[test]
fn delete_canister_consumed_cycles_observed() {
    with_setup(|canister_manager, mut state, _| {
        let canister_id = canister_test_id(0);
        let controller_id = canister_test_id(1);
        let initial_cycles = Cycles::new(5_000_000_000_000);

        let mut canister = CanisterState {
            system_state: SystemState::new_stopped_for_testing(
                canister_id,
                controller_id.get(),
                initial_cycles,
                NumSeconds::new(1 << 30),
            ),
            execution_state: None,
            scheduler_state: Default::default(),
        };

        let controller_canister = get_running_canister(controller_id);

        let cycles_to_consume = Cycles::from(100_000u128);
        canister
            .system_state
            .remove_cycles(cycles_to_consume, CyclesUseCase::Memory);

        let cycles_to_add = Cycles::from(10_000u128);
        canister
            .system_state
            .add_cycles(cycles_to_add, CyclesUseCase::Memory);

        state.put_canister_state(canister);
        state.put_canister_state(controller_canister);

        assert_eq!(
            canister_manager.delete_canister(controller_id.get(), canister_id, &mut state),
            Ok(())
        );

        let cycles_difference = cycles_to_consume - cycles_to_add;

        assert_eq!(
            *state
                .metadata
                .subnet_metrics
                .get_consumed_cycles_by_use_case()
                .get(&CyclesUseCase::Memory)
                .unwrap(),
            NominalCycles::from(cycles_difference)
        );

        assert_eq!(
            *state
                .metadata
                .subnet_metrics
                .get_consumed_cycles_by_use_case()
                .get(&CyclesUseCase::DeletedCanisters)
                .unwrap(),
            NominalCycles::from(initial_cycles - cycles_difference)
        );
    });
}

#[test]
fn install_canister_with_query_allocation() {
    with_setup(|canister_manager, mut state, _| {
        let mut round_limits = RoundLimits {
            instructions: as_round_instructions(EXECUTION_PARAMETERS.instruction_limits.message()),
            subnet_available_memory: (*MAX_SUBNET_AVAILABLE_MEMORY),
            compute_allocation_used: state.total_compute_allocation(),
        };
        let sender = canister_test_id(1).get();
        let sender_subnet_id = subnet_test_id(1);
        let canister_id = canister_manager
            .create_canister(
                canister_change_origin_from_principal(&sender),
                sender_subnet_id,
                *INITIAL_CYCLES,
                CanisterSettings::default(),
                MAX_NUMBER_OF_CANISTERS,
                &mut state,
                SMALL_APP_SUBNET_MAX_SIZE,
                &mut round_limits,
                ResourceSaturation::default(),
                &no_op_counter(),
            )
            .0
            .unwrap();
        assert!(install_code(
            &canister_manager,
            InstallCodeContextBuilder::default()
                .sender(sender)
                .canister_id(canister_id)
                .build(),
            &mut state,
            &mut round_limits,
        )
        .1
        .is_ok());
    });
}

#[test]
fn deposit_cycles_succeeds_with_enough_cycles() {
    with_setup(|_, _, _| {
        let canister_id = canister_test_id(0);
        let sender = canister_test_id(1).get();
        let mut canister = get_running_canister_with_args(canister_id, sender, *INITIAL_CYCLES);

        let cycles_balance_before = canister.system_state.balance();
        let cycles = Cycles::new(100);

        canister
            .system_state
            .add_cycles(cycles, CyclesUseCase::NonConsumed);

        // Assert that state has changed
        assert_eq!(
            canister.system_state.balance(),
            cycles_balance_before + cycles,
        );
    });
}

#[test]
fn create_canister_with_cycles_sender_in_whitelist() {
    let subnet_id = subnet_test_id(1);
    let subnet_type = SubnetType::Application;
    let cycles_account_manager = CyclesAccountManagerBuilder::new()
        .with_subnet_type(subnet_type)
        .build();

    let canister_manager = CanisterManagerBuilder::default()
        .with_subnet_id(subnet_id)
        .with_cycles_account_manager(cycles_account_manager)
        .build();

    let mut state = initial_state(subnet_id, false);
    let mut round_limits = RoundLimits {
        instructions: as_round_instructions(EXECUTION_PARAMETERS.instruction_limits.message()),
        subnet_available_memory: (*MAX_SUBNET_AVAILABLE_MEMORY),
        compute_allocation_used: state.total_compute_allocation(),
    };
    let sender = canister_test_id(1).get();
    let canister_id = canister_manager
        .create_canister_with_cycles(
            canister_change_origin_from_principal(&sender),
            Some(123),
            CanisterSettings::default(),
            None,
            &mut state,
            &ProvisionalWhitelist::Set(btreeset! { canister_test_id(1).get() }),
            MAX_NUMBER_OF_CANISTERS,
            &mut round_limits,
            ResourceSaturation::default(),
            SMALL_APP_SUBNET_MAX_SIZE,
            &no_op_counter(),
        )
        .unwrap();

    let canister = state.take_canister_state(&canister_id).unwrap();

    // Verify cycles are set as expected.
    assert_eq!(canister.system_state.balance(), Cycles::new(123));
}

fn create_canister_with_specified_id(
    specified_id: PrincipalId,
) -> (Result<CanisterId, CanisterManagerError>, ReplicatedState) {
    let subnet_id = subnet_test_id(1);
    let canister_manager = CanisterManagerBuilder::default()
        .with_subnet_id(subnet_id)
        .build();

    let mut state = initial_state(subnet_id, true);
    let mut round_limits = RoundLimits {
        instructions: as_round_instructions(EXECUTION_PARAMETERS.instruction_limits.message()),
        subnet_available_memory: (*MAX_SUBNET_AVAILABLE_MEMORY),
        compute_allocation_used: state.total_compute_allocation(),
    };

    let creator = canister_test_id(1).get();

    let creation_result = canister_manager.create_canister_with_cycles(
        canister_change_origin_from_principal(&creator),
        Some(123),
        CanisterSettings::default(),
        Some(specified_id),
        &mut state,
        &ProvisionalWhitelist::Set(btreeset! { canister_test_id(1).get() }),
        MAX_NUMBER_OF_CANISTERS,
        &mut round_limits,
        ResourceSaturation::default(),
        SMALL_APP_SUBNET_MAX_SIZE,
        &no_op_counter(),
    );

    (creation_result, state)
}

#[test]
fn create_canister_with_valid_specified_id_creator_in_whitelist() {
    let specified_id = CanisterId::from(u64::MAX / 4).get();

    let (creation_result, mut state) = create_canister_with_specified_id(specified_id);

    let canister_id = creation_result.unwrap();

    let canister = state.take_canister_state(&canister_id).unwrap();

    // Verify canister ID is set as expected.
    assert_eq!(canister.canister_id().get(), specified_id);
}

#[test]
fn create_canister_with_invalid_specified_id_creator_in_whitelist() {
    let specified_id = CanisterId::from(u64::MAX / 4 * 3).get();

    let creation_result = create_canister_with_specified_id(specified_id).0;

    assert_matches!(
        creation_result,
        Err(CanisterManagerError::CanisterNotHostedBySubnet { .. })
    );
}

#[test]
fn can_get_canister_balance() {
    with_setup(|canister_manager, mut state, _| {
        let canister_id = canister_test_id(0);
        let sender = canister_test_id(1).get();
        let cycles = Cycles::new(100);
        let canister = get_running_canister_with_args(canister_id, sender, cycles);
        state.put_canister_state(canister);

        let canister = state.canister_state_mut(&canister_id).unwrap();
        assert_matches!(
            canister_manager.get_canister_status( sender, canister, SMALL_APP_SUBNET_MAX_SIZE),
            Ok(res) if res.cycles() == cycles.get()
        );
    });
}

#[test]
fn add_cycles_sender_in_whitelist() {
    let subnet_id = subnet_test_id(1);
    let subnet_type = SubnetType::Application;
    let cycles_account_manager = CyclesAccountManagerBuilder::new()
        .with_subnet_type(subnet_type)
        .build();

    let canister_manager = CanisterManagerBuilder::default()
        .with_subnet_id(subnet_id)
        .with_cycles_account_manager(cycles_account_manager)
        .build();

    let canister_id = canister_test_id(0);
    let canister = get_running_canister(canister_id);
    let sender = canister_test_id(1).get();

    let mut state = initial_state(subnet_id, false);
    let initial_cycles = canister.system_state.balance();
    state.put_canister_state(canister);

    let canister = state.canister_state_mut(&canister_id).unwrap();
    canister_manager
        .add_cycles(
            sender,
            Some(123),
            canister,
            &ProvisionalWhitelist::Set(btreeset! { canister_test_id(1).get() }),
        )
        .unwrap();

    // Verify cycles are set as expected.
    let canister = state.take_canister_state(&canister_id).unwrap();
    assert_eq!(
        canister.system_state.balance(),
        initial_cycles + Cycles::new(123),
    );
}

#[test]
fn add_cycles_sender_not_in_whitelist() {
    with_setup(|canister_manager, mut state, _| {
        let canister_id = canister_test_id(0);
        let canister = get_running_canister(canister_id);
        let sender = canister_test_id(1).get();

        state.put_canister_state(canister);

        // By default, the `CanisterManager`'s whitelist is set to `None`.
        // A call to `add_cycles` should fail.
        let canister = state.canister_state_mut(&canister_id).unwrap();
        assert_eq!(
            canister_manager.add_cycles(
                sender,
                Some(123),
                canister,
                &ProvisionalWhitelist::Set(BTreeSet::new()),
            ),
            Err(CanisterManagerError::SenderNotInWhitelist(sender))
        );
    });
}

#[test]
fn installing_a_canister_with_not_enough_memory_allocation_fails() {
    with_setup(|canister_manager, mut state, _| {
        let mut round_limits = RoundLimits {
            instructions: as_round_instructions(EXECUTION_PARAMETERS.instruction_limits.message()),
            subnet_available_memory: (*MAX_SUBNET_AVAILABLE_MEMORY),
            compute_allocation_used: state.total_compute_allocation(),
        };
        let sender = canister_test_id(1).get();
        let sender_subnet_id = subnet_test_id(1);
        let canister_id = canister_manager
            .create_canister(
                canister_change_origin_from_principal(&sender),
                sender_subnet_id,
                *INITIAL_CYCLES,
                CanisterSettings::default(),
                MAX_NUMBER_OF_CANISTERS,
                &mut state,
                SMALL_APP_SUBNET_MAX_SIZE,
                &mut round_limits,
                ResourceSaturation::default(),
                &no_op_counter(),
            )
            .0
            .unwrap();

        // Give just 10 bytes of memory allocation on top of canister history memory usage
        // at the beginning of install_code which should result in an error.
        let canister_history_memory = size_of::<CanisterChange>() + size_of::<PrincipalId>();
        let memory_allocation =
            MemoryAllocation::try_from(NumBytes::from(canister_history_memory as u64 + 10))
                .unwrap();
        let res = install_code(
            &canister_manager,
            InstallCodeContextBuilder::default()
                .sender(sender)
                .canister_id(canister_id)
                .wasm_module(
                    ic_test_utilities::universal_canister::UNIVERSAL_CANISTER_WASM.to_vec(),
                )
                .memory_allocation(memory_allocation)
                .build(),
            &mut state,
            &mut round_limits,
        );
        assert_eq!(
            res.0,
            MAX_NUM_INSTRUCTIONS
                - wasm_compilation_cost(
                    ic_test_utilities::universal_canister::UNIVERSAL_CANISTER_WASM
                )
        );
        assert_matches!(
            res.1,
            Err(CanisterManagerError::NotEnoughMemoryAllocationGiven { .. })
        );
        state.put_canister_state(res.2.unwrap());

        // Install the canister.
        let res = install_code(
            &canister_manager,
            InstallCodeContextBuilder::default()
                .sender(sender)
                .canister_id(canister_id)
                .wasm_module(
                    ic_test_utilities::universal_canister::UNIVERSAL_CANISTER_WASM.to_vec(),
                )
                .build(),
            &mut state,
            &mut round_limits,
        );
        assert!(res.1.is_ok());
        state.put_canister_state(res.2.unwrap());

        // Attempt to re-install with low memory allocation should fail.
        let instructions_before_reinstall = as_num_instructions(round_limits.instructions);
        // Give just 50 bytes of memory allocation on top of canister history memory usage
        // at the beginning of install_code which should result in an error.
        let canister_history_memory = 2 * size_of::<CanisterChange>() + size_of::<PrincipalId>();
        let memory_allocation =
            MemoryAllocation::try_from(NumBytes::from(canister_history_memory as u64 + 50))
                .unwrap();
        let res = install_code(
            &canister_manager,
            InstallCodeContextBuilder::default()
                .sender(sender)
                .canister_id(canister_id)
                .mode(CanisterInstallModeV2::Reinstall)
                .wasm_module(
                    ic_test_utilities::universal_canister::UNIVERSAL_CANISTER_WASM.to_vec(),
                )
                .memory_allocation(memory_allocation)
                .build(),
            &mut state,
            &mut round_limits,
        );
        assert_eq!(res.0, instructions_before_reinstall);
        assert_matches!(
            res.1,
            Err(CanisterManagerError::NotEnoughMemoryAllocationGiven { .. })
        );
    });
}

#[test]
fn upgrading_canister_with_not_enough_memory_allocation_fails() {
    with_setup(|canister_manager, mut state, _| {
        let mut round_limits = RoundLimits {
            instructions: as_round_instructions(EXECUTION_PARAMETERS.instruction_limits.message()),
            subnet_available_memory: (*MAX_SUBNET_AVAILABLE_MEMORY),
            compute_allocation_used: state.total_compute_allocation(),
        };
        let sender = canister_test_id(1).get();
        let sender_subnet_id = subnet_test_id(1);
        let canister_id = canister_manager
            .create_canister(
                canister_change_origin_from_principal(&sender),
                sender_subnet_id,
                *INITIAL_CYCLES,
                CanisterSettings::default(),
                MAX_NUMBER_OF_CANISTERS,
                &mut state,
                SMALL_APP_SUBNET_MAX_SIZE,
                &mut round_limits,
                ResourceSaturation::default(),
                &no_op_counter(),
            )
            .0
            .unwrap();

        let res = install_code(
            &canister_manager,
            InstallCodeContextBuilder::default()
                .sender(sender)
                .canister_id(canister_id)
                .wasm_module(
                    ic_test_utilities::universal_canister::UNIVERSAL_CANISTER_WASM.to_vec(),
                )
                .build(),
            &mut state,
            &mut round_limits,
        );
        assert!(res.1.is_ok());
        state.put_canister_state(res.2.unwrap());

        // Give just 10 bytes which should be small enough.
        let memory_allocation = MemoryAllocation::try_from(NumBytes::from(10)).unwrap();
        assert_matches!(
            install_code(
                &canister_manager,
                InstallCodeContextBuilder::default()
                    .sender(sender)
                    .canister_id(canister_id)
                    .wasm_module(
                        ic_test_utilities::universal_canister::UNIVERSAL_CANISTER_WASM.to_vec()
                    )
                    .memory_allocation(memory_allocation)
                    .mode(CanisterInstallModeV2::Upgrade(None))
                    .build(),
                &mut state,
                &mut round_limits,
            )
            .1,
            Err(CanisterManagerError::NotEnoughMemoryAllocationGiven { .. })
        );
    });
}

#[test]
fn upgrading_canister_fails_if_memory_capacity_exceeded() {
    let initial_cycles = Cycles::new(1_000_000_000_000_000);
    let mb = 1 << 20;
    let memory_capacity = 1000 * mb;
    let memory_used = memory_capacity - 10 * mb;

    let wat = r#"
        (module
            (import "ic0" "stable64_grow" (func $stable64_grow (param i64) (result i64)))
            (func (export "canister_pre_upgrade")
                (drop (call $stable64_grow (i64.const 80)))
            )
            (func (export "canister_post_upgrade")
                (drop (call $stable64_grow (i64.const 80)))
            )
            (memory 0)
        )"#;

    let mut test = ExecutionTestBuilder::new()
        .with_subnet_execution_memory(memory_capacity as i64)
        .with_subnet_memory_reservation(0)
        .build();

    let wasm = wat::parse_str(wat).unwrap();

    let canister1 = test.create_canister(initial_cycles);
    let canister2 = test.create_canister(initial_cycles);

    test.install_canister_with_allocation(canister1, wasm.clone(), None, Some(memory_used))
        .unwrap();

    test.install_canister_with_allocation(canister2, wasm.clone(), None, None)
        .unwrap();

    let cycles_before = test.canister_state(canister2).system_state.balance();
    let execution_cost_before = test.canister_execution_cost(canister2);
    let err = test
        .upgrade_canister_with_allocation(canister2, wasm.clone(), None, Some(11 * mb))
        .unwrap_err();

    assert_eq!(err.code(), ErrorCode::SubnetOversubscribed);
    assert_eq!(
        err.description(),
        "Canister requested 11.00 MiB of memory but only 10.00 MiB are available in the subnet"
    );

    assert_eq!(
        test.canister_state(canister2).system_state.balance(),
        cycles_before - (test.canister_execution_cost(canister2) - execution_cost_before),
    );

    // Try upgrading without any memory allocation.
    let err = test
        .upgrade_canister_with_allocation(canister2, wasm, None, None)
        .unwrap_err();
    let execution_cost_after = test.canister_execution_cost(canister2);
    assert_eq!(err.code(), ErrorCode::SubnetOversubscribed);
    assert_eq!(
        err.description(),
        "Canister requested 10.00 MiB of memory but only 10.00 MiB are available in the subnet"
    );

    assert_eq!(
        test.canister_state(canister2).system_state.balance(),
        cycles_before - (execution_cost_after - execution_cost_before)
    );
}

#[test]
fn installing_a_canister_with_not_enough_cycles_fails() {
    with_setup(|canister_manager, mut state, _| {
        let mut round_limits = RoundLimits {
            instructions: as_round_instructions(EXECUTION_PARAMETERS.instruction_limits.message()),
            subnet_available_memory: (*MAX_SUBNET_AVAILABLE_MEMORY),
            compute_allocation_used: state.total_compute_allocation(),
        };
        let sender = canister_test_id(1).get();
        let sender_subnet_id = subnet_test_id(1);
        let cycles_account_manager = Arc::new(CyclesAccountManagerBuilder::new().build());
        let canister_id = canister_manager
            .create_canister(
                canister_change_origin_from_principal(&sender),
                sender_subnet_id,
                // Give the new canister a relatively small number of cycles so it doesn't have
                // enough to be installed.
                cycles_account_manager.canister_creation_fee(SMALL_APP_SUBNET_MAX_SIZE)
                    + Cycles::new(100),
                CanisterSettings::default(),
                MAX_NUMBER_OF_CANISTERS,
                &mut state,
                SMALL_APP_SUBNET_MAX_SIZE,
                &mut round_limits,
                ResourceSaturation::default(),
                &no_op_counter(),
            )
            .0
            .unwrap();

        let res = install_code(
            &canister_manager,
            InstallCodeContextBuilder::default()
                .sender(sender)
                .canister_id(canister_id)
                .wasm_module(
                    ic_test_utilities::universal_canister::UNIVERSAL_CANISTER_WASM.to_vec(),
                )
                .build(),
            &mut state,
            &mut round_limits,
        );
        assert_eq!(res.0, MAX_NUM_INSTRUCTIONS);
        assert_matches!(
            res.1,
            Err(CanisterManagerError::InstallCodeNotEnoughCycles(_))
        );
    });
}

#[test]
fn uninstall_canister_doesnt_respond_to_responded_call_contexts() {
    assert_eq!(
        uninstall_canister(
            &no_op_logger(),
            &mut CanisterStateBuilder::new()
                .with_call_context(CallContextBuilder::new().with_responded(true).build())
                .build(),
            mock_time(),
            AddCanisterChangeToHistory::No,
            Arc::new(TestPageAllocatorFileDescriptorImpl),
        ),
        Vec::new()
    );
}

#[test]
fn uninstall_canister_responds_to_unresponded_call_contexts() {
    assert_eq!(
        uninstall_canister(
            &no_op_logger(),
            &mut CanisterStateBuilder::new()
                .with_canister_id(canister_test_id(789))
                .with_call_context(
                    CallContextBuilder::new()
                        .with_call_origin(CallOrigin::Ingress(
                            user_test_id(123),
                            message_test_id(456)
                        ))
                        .with_responded(false)
                        .build()
                )
                .build(),
            mock_time(),
            AddCanisterChangeToHistory::No,
            Arc::new(TestPageAllocatorFileDescriptorImpl),
        )[0],
        Response::Ingress(IngressResponse {
            message_id: message_test_id(456),
            status: IngressStatus::Known {
                receiver: canister_test_id(789).get(),
                user_id: user_test_id(123),
                time: mock_time(),
                state: IngressState::Failed(UserError::new(
                    ErrorCode::CanisterRejectedMessage,
                    "Canister has been uninstalled.",
                )),
            }
        })
    );
}

#[test]
fn failed_upgrade_hooks_consume_instructions() {
    fn run(
        initial_wasm: Vec<u8>,
        upgrade_wasm: Vec<u8>,
        fails_before_compiling_upgrade_wasm: bool,
    ) {
        let subnet_id = subnet_test_id(1);
        let subnet_type = SubnetType::Application;
        let cycles_account_manager = CyclesAccountManagerBuilder::new()
            .with_subnet_type(subnet_type)
            .build();

        let canister_manager = CanisterManagerBuilder::default()
            .with_subnet_id(subnet_id)
            .with_cycles_account_manager(cycles_account_manager)
            .build();

        let mut state = initial_state(subnet_id, false);
        let mut round_limits = RoundLimits {
            instructions: as_round_instructions(EXECUTION_PARAMETERS.instruction_limits.message()),
            subnet_available_memory: (*MAX_SUBNET_AVAILABLE_MEMORY),
            compute_allocation_used: state.total_compute_allocation(),
        };
        let sender = canister_test_id(100).get();
        let canister_id = canister_manager
            .create_canister(
                canister_change_origin_from_principal(&sender),
                subnet_id,
                *INITIAL_CYCLES,
                CanisterSettings::default(),
                MAX_NUMBER_OF_CANISTERS,
                &mut state,
                SMALL_APP_SUBNET_MAX_SIZE,
                &mut round_limits,
                ResourceSaturation::default(),
                &no_op_counter(),
            )
            .0
            .unwrap();

        let res = install_code(
            &canister_manager,
            InstallCodeContext {
                origin: canister_change_origin_from_principal(&sender),
                canister_id,
                wasm_module: CanisterModule::new(initial_wasm),
                arg: vec![],
                compute_allocation: None,
                memory_allocation: None,
                mode: CanisterInstallModeV2::Install,
<<<<<<< HEAD
                query_allocation: QueryAllocation::default(),
=======
>>>>>>> 91d71f05
            },
            &mut state,
            &mut round_limits,
        );
        assert!(res.1.is_ok());
        state.put_canister_state(res.2.unwrap());

        // reset instruction limit to investigate costs of just the following install
        let mut round_limits = RoundLimits {
            instructions: as_round_instructions(EXECUTION_PARAMETERS.instruction_limits.message()),
            subnet_available_memory: (*MAX_SUBNET_AVAILABLE_MEMORY),
            compute_allocation_used: state.total_compute_allocation(),
        };
        let compilation_cost = wasm_compilation_cost(&upgrade_wasm);
        let (instructions_left, result, _) = install_code(
            &canister_manager,
            InstallCodeContext {
                origin: canister_change_origin_from_principal(&sender),
                canister_id,
                wasm_module: CanisterModule::new(upgrade_wasm),
                arg: vec![],
                compute_allocation: None,
                memory_allocation: None,
                mode: CanisterInstallModeV2::Upgrade(None),
<<<<<<< HEAD
                query_allocation: QueryAllocation::default(),
=======
>>>>>>> 91d71f05
            },
            &mut state,
            &mut round_limits,
        );
        // Function + unreachable.
        let expected = NumInstructions::from(2)
            + if fails_before_compiling_upgrade_wasm {
                NumInstructions::new(0)
            } else {
                compilation_cost
            };
        assert_eq!(
            MAX_NUM_INSTRUCTIONS - instructions_left,
            expected,
            "initial instructions {} left {} diff {} expected {}",
            MAX_NUM_INSTRUCTIONS,
            instructions_left,
            MAX_NUM_INSTRUCTIONS - instructions_left,
            expected
        );
        assert_matches!(result, Err(CanisterManagerError::Hypervisor(_, _)));
    }

    let initial_wasm = r#"
    (module
        (func $canister_pre_upgrade
          unreachable
        )
        (memory $memory 1)
        (export "canister_pre_upgrade" (func $canister_pre_upgrade))
    )"#;
    let initial_wasm = wat::parse_str(initial_wasm).unwrap();
    let upgrade_wasm = r#"
    (module
        (memory $memory 1)
    )"#;
    let upgrade_wasm = wat::parse_str(upgrade_wasm).unwrap();
    run(initial_wasm, upgrade_wasm, true);

    let initial_wasm = r#"
    (module
        (memory $memory 1)
    )"#;
    let initial_wasm = wat::parse_str(initial_wasm).unwrap();
    let upgrade_wasm = r#"
    (module
        (func $canister_post_upgrade
          unreachable
        )
        (memory $memory 1)
        (export "canister_post_upgrade" (func $canister_post_upgrade))
    )"#;
    let upgrade_wasm = wat::parse_str(upgrade_wasm).unwrap();
    run(initial_wasm, upgrade_wasm, false);

    let initial_wasm = r#"
    (module
        (memory $memory 1)
    )"#;
    let initial_wasm = wat::parse_str(initial_wasm).unwrap();
    let upgrade_wasm = r#"
    (module
        (func $start
          unreachable
        )
        (memory $memory 1)
        (start $start)
    )"#;
    let upgrade_wasm = wat::parse_str(upgrade_wasm).unwrap();
    run(initial_wasm, upgrade_wasm, false);
}

#[test]
fn failed_install_hooks_consume_instructions() {
    fn run(wasm: Vec<u8>) {
        let subnet_id = subnet_test_id(1);
        let subnet_type = SubnetType::Application;
        let cycles_account_manager = CyclesAccountManagerBuilder::new()
            .with_subnet_type(subnet_type)
            .build();

        let canister_manager = CanisterManagerBuilder::default()
            .with_subnet_id(subnet_id)
            .with_cycles_account_manager(cycles_account_manager)
            .build();

        let mut state = initial_state(subnet_id, false);
        let mut round_limits = RoundLimits {
            instructions: as_round_instructions(EXECUTION_PARAMETERS.instruction_limits.message()),
            subnet_available_memory: (*MAX_SUBNET_AVAILABLE_MEMORY),
            compute_allocation_used: state.total_compute_allocation(),
        };
        let sender = canister_test_id(100).get();
        let canister_id = canister_manager
            .create_canister(
                canister_change_origin_from_principal(&sender),
                subnet_id,
                *INITIAL_CYCLES,
                CanisterSettings::default(),
                MAX_NUMBER_OF_CANISTERS,
                &mut state,
                SMALL_APP_SUBNET_MAX_SIZE,
                &mut round_limits,
                ResourceSaturation::default(),
                &no_op_counter(),
            )
            .0
            .unwrap();

        let compilation_cost = wasm_compilation_cost(&wasm);
        let (instructions_left, result, _) = install_code(
            &canister_manager,
            InstallCodeContext {
                origin: canister_change_origin_from_principal(&sender),
                canister_id,
                wasm_module: CanisterModule::new(wasm),
                arg: vec![],
                compute_allocation: None,
                memory_allocation: None,
                mode: CanisterInstallModeV2::Install,
<<<<<<< HEAD
                query_allocation: QueryAllocation::default(),
=======
>>>>>>> 91d71f05
            },
            &mut state,
            &mut round_limits,
        );
        assert_matches!(result, Err(CanisterManagerError::Hypervisor(_, _)));
        assert_eq!(
            MAX_NUM_INSTRUCTIONS - instructions_left,
            // Func + unreachable.
            NumInstructions::from(2) + compilation_cost,
            "initial instructions {} left {} diff {} expected {}",
            MAX_NUM_INSTRUCTIONS,
            instructions_left,
            MAX_NUM_INSTRUCTIONS - instructions_left,
            NumInstructions::from(1) + compilation_cost,
        );
    }

    let wasm = r#"
    (module
        (func $start
          unreachable
        )
        (memory $memory 1)
        (start $start)
    )"#;
    let wasm = wat::parse_str(wasm).unwrap();
    run(wasm);
    let wasm = r#"
    (module
        (func $canister_init
          unreachable
        )
        (memory $memory 1)
        (export "canister_init" (func $canister_init))
    )"#;
    let wasm = wat::parse_str(wasm).unwrap();
    run(wasm);
}

#[test]
fn install_code_respects_instruction_limit() {
    let subnet_id = subnet_test_id(1);
    let subnet_type = SubnetType::Application;
    let cycles_account_manager = CyclesAccountManagerBuilder::new()
        .with_subnet_type(subnet_type)
        .build();

    let canister_manager = CanisterManagerBuilder::default()
        .with_subnet_id(subnet_id)
        .with_cycles_account_manager(cycles_account_manager)
        .build();

    let mut state = initial_state(subnet_id, false);
    let mut round_limits = RoundLimits {
        instructions: as_round_instructions(EXECUTION_PARAMETERS.instruction_limits.message()),
        subnet_available_memory: (*MAX_SUBNET_AVAILABLE_MEMORY),
        compute_allocation_used: state.total_compute_allocation(),
    };
    let sender = canister_test_id(100).get();
    let canister_id = canister_manager
        .create_canister(
            canister_change_origin_from_principal(&sender),
            subnet_id,
            *INITIAL_CYCLES,
            CanisterSettings::default(),
            MAX_NUMBER_OF_CANISTERS,
            &mut state,
            SMALL_APP_SUBNET_MAX_SIZE,
            &mut round_limits,
            ResourceSaturation::default(),
            &no_op_counter(),
        )
        .0
        .unwrap();

    let wasm = r#"
    (module
        (func $start
          (i32.const 0)
          drop
        )
        (func $canister_init
          (i32.const 0)
          drop
        )
        (func $canister_pre_upgrade
          (i32.const 0)
          drop
        )
        (func $canister_post_upgrade
          (i32.const 0)
          drop
        )
        (memory $memory 1)
        (start $start)
        (export "canister_init" (func $canister_init))
        (export "canister_pre_upgrade" (func $canister_pre_upgrade))
        (export "canister_post_upgrade" (func $canister_post_upgrade))
    )"#;
    let compilation_cost = wat_compilation_cost(wasm);
    let wasm = wat::parse_str(wasm).unwrap();

    // Too few instructions result in failed installation.
    let mut round_limits = RoundLimits {
        instructions: as_round_instructions(NumInstructions::from(3)),
        subnet_available_memory: (*MAX_SUBNET_AVAILABLE_MEMORY),
        compute_allocation_used: state.total_compute_allocation(),
    };
    let (instructions_left, result, canister) = install_code(
        &canister_manager,
        InstallCodeContext {
            origin: canister_change_origin_from_principal(&sender),
            canister_id,
            wasm_module: CanisterModule::new(wasm.clone()),
            arg: vec![],
            compute_allocation: None,
            memory_allocation: None,
            mode: CanisterInstallModeV2::Install,
<<<<<<< HEAD
            query_allocation: QueryAllocation::default(),
=======
>>>>>>> 91d71f05
        },
        &mut state,
        &mut round_limits,
    );
    state.put_canister_state(canister.unwrap());
    assert_matches!(
        result,
        Err(CanisterManagerError::Hypervisor(
            _,
            HypervisorError::InstructionLimitExceeded
        ))
    );
    assert_eq!(instructions_left, NumInstructions::from(0));

    // Enough instructions result in successful installation.
    let mut round_limits = RoundLimits {
        instructions: as_round_instructions(NumInstructions::from(6) + compilation_cost),
        // Function is 1 instruction.
        subnet_available_memory: (*MAX_SUBNET_AVAILABLE_MEMORY),
        compute_allocation_used: state.total_compute_allocation(),
    };
    let (instructions_left, result, canister) = install_code(
        &canister_manager,
        InstallCodeContext {
            origin: canister_change_origin_from_principal(&sender),
            canister_id,
            wasm_module: CanisterModule::new(wasm.clone()),
            arg: vec![],
            compute_allocation: None,
            memory_allocation: None,
            mode: CanisterInstallModeV2::Install,
<<<<<<< HEAD
            query_allocation: QueryAllocation::default(),
=======
>>>>>>> 91d71f05
        },
        &mut state,
        &mut round_limits,
    );
    assert!(result.is_ok());
    assert_eq!(instructions_left, NumInstructions::from(0));
    state.put_canister_state(canister.unwrap());

    // Too few instructions result in failed upgrade.
    let mut round_limits = RoundLimits {
        instructions: as_round_instructions(NumInstructions::from(5)),
        subnet_available_memory: (*MAX_SUBNET_AVAILABLE_MEMORY),
        compute_allocation_used: state.total_compute_allocation(),
    };
    let (instructions_left, result, canister) = install_code(
        &canister_manager,
        InstallCodeContext {
            origin: canister_change_origin_from_principal(&sender),
            canister_id,
            wasm_module: CanisterModule::new(wasm.clone()),
            arg: vec![],
            compute_allocation: None,
            memory_allocation: None,
            mode: CanisterInstallModeV2::Upgrade(None),
<<<<<<< HEAD
            query_allocation: QueryAllocation::default(),
=======
>>>>>>> 91d71f05
        },
        &mut state,
        &mut round_limits,
    );
    state.put_canister_state(canister.unwrap());
    assert_matches!(
        result,
        Err(CanisterManagerError::Hypervisor(
            _,
            HypervisorError::InstructionLimitExceeded
        ))
    );
    assert_eq!(instructions_left, NumInstructions::from(0));

    // Enough instructions result in successful upgrade.
    let mut round_limits = RoundLimits {
        instructions: as_round_instructions(NumInstructions::from(10) + compilation_cost),
        subnet_available_memory: (*MAX_SUBNET_AVAILABLE_MEMORY),
        compute_allocation_used: state.total_compute_allocation(),
    };
    let (instructions_left, result, _) = install_code(
        &canister_manager,
        InstallCodeContext {
            origin: canister_change_origin_from_principal(&sender),
            canister_id,
            wasm_module: CanisterModule::new(wasm),
            arg: vec![],
            compute_allocation: None,
            memory_allocation: None,
            mode: CanisterInstallModeV2::Upgrade(None),
<<<<<<< HEAD
            query_allocation: QueryAllocation::default(),
=======
>>>>>>> 91d71f05
        },
        &mut state,
        &mut round_limits,
    );
    assert!(result.is_ok());
    assert_eq!(instructions_left, NumInstructions::from(1));
}

#[test]
fn install_code_preserves_system_state_and_scheduler_state() {
    let canister_manager = CanisterManagerBuilder::default()
        .with_cycles_account_manager(
            CyclesAccountManagerBuilder::new()
                // Make it free so we don't have to worry about cycles when
                // making assertions.
                .with_update_message_execution_fee(Cycles::zero())
                .with_ten_update_instructions_execution_fee(Cycles::zero())
                .build(),
        )
        .build();

    let controller = canister_test_id(123);
    let canister_id = canister_test_id(456);

    // Create a canister with various attributes to later ensure they are preserved.
    let certified_data = vec![42];
    let mut original_canister = CanisterStateBuilder::new()
        .with_canister_id(canister_id)
        .with_status(CanisterStatusType::Running)
        .with_controller(controller)
        .with_certified_data(certified_data.clone())
        .with_call_context(CallContextBuilder::new().build())
        .with_input(
            RequestBuilder::default()
                .receiver(canister_id)
                .build()
                .into(),
        )
        .build();

    let mut state = ReplicatedStateBuilder::new()
        .with_canister(original_canister.clone())
        .build();
    let mut round_limits = RoundLimits {
        instructions: as_round_instructions(EXECUTION_PARAMETERS.instruction_limits.message()),
        subnet_available_memory: (*MAX_SUBNET_AVAILABLE_MEMORY),
        compute_allocation_used: state.total_compute_allocation(),
    };

    // 1. INSTALL
    let install_code_context = InstallCodeContextBuilder::default()
        .mode(CanisterInstallModeV2::Install)
        .sender(controller.into())
        .canister_id(canister_id)
        .build();
    let compilation_cost = wasm_compilation_cost(install_code_context.wasm_module.as_slice());

    let ctxt = InstallCodeContextBuilder::default()
        .mode(CanisterInstallModeV2::Install)
        .sender(controller.into())
        .canister_id(canister_id)
        .build();
    let module_hash = ctxt.wasm_module.module_hash();
    let (instructions_left, res, canister) =
        install_code(&canister_manager, ctxt, &mut state, &mut round_limits);
    state.put_canister_state(canister.unwrap());

    // Installation is free, since there is no `(start)` or `canister_init` to run.
    assert_eq!(instructions_left, MAX_NUM_INSTRUCTIONS - compilation_cost);

    // No heap delta.
    assert_eq!(res.unwrap().heap_delta, NumBytes::from(0));

    // Verify the system state is preserved except for certified data, global timer,
    // canister version, and canister history.
    let new_state = state
        .canister_state(&canister_id)
        .unwrap()
        .system_state
        .clone();
    original_canister.system_state.certified_data = Vec::new();
    original_canister.system_state.global_timer = CanisterTimer::Inactive;
    original_canister.system_state.canister_version += 1;
    original_canister.system_state.add_canister_change(
        state.time(),
        canister_change_origin_from_canister(&controller),
        CanisterChangeDetails::code_deployment(CanisterInstallMode::Install, module_hash),
    );
    assert_eq!(new_state, original_canister.system_state);

    // Verify the scheduler state is preserved.
    assert_eq!(
        state.canister_state(&canister_id).unwrap().scheduler_state,
        original_canister.scheduler_state
    );

    // 2. REINSTALL

    let instructions_before_reinstall = as_num_instructions(round_limits.instructions);
    let ctxt = InstallCodeContextBuilder::default()
        .mode(CanisterInstallModeV2::Reinstall)
        .sender(controller.into())
        .canister_id(canister_id)
        .build();
    let module_hash = ctxt.wasm_module.module_hash();
    let (instructions_left, res, canister) =
        install_code(&canister_manager, ctxt, &mut state, &mut round_limits);
    state.put_canister_state(canister.unwrap());

    // Installation is free, since there is no `(start)` or `canister_init` to run.
    assert_eq!(
        instructions_left,
        instructions_before_reinstall - compilation_cost
    );

    // No heap delta.
    assert_eq!(res.unwrap().heap_delta, NumBytes::from(0));

    // Verify the system state is preserved except for certified data, global timer,
    // canister version, and canister history.
    let new_state = state
        .canister_state(&canister_id)
        .unwrap()
        .system_state
        .clone();
    original_canister.system_state.certified_data = Vec::new();
    original_canister.system_state.global_timer = CanisterTimer::Inactive;
    original_canister.system_state.canister_version += 1;
    original_canister.system_state.add_canister_change(
        state.time(),
        canister_change_origin_from_canister(&controller),
        CanisterChangeDetails::code_deployment(CanisterInstallMode::Reinstall, module_hash),
    );
    assert_eq!(new_state, original_canister.system_state);

    // Verify the scheduler state is preserved.
    assert_eq!(
        state.canister_state(&canister_id).unwrap().scheduler_state,
        original_canister.scheduler_state
    );

    // 3. UPGRADE
    // reset certified_data cleared by install and reinstall in the previous steps
    original_canister.system_state.certified_data = certified_data.clone();
    state
        .canister_state_mut(&canister_id)
        .unwrap()
        .system_state
        .certified_data = certified_data;
    let instructions_before_upgrade = as_num_instructions(round_limits.instructions);
    let ctxt = InstallCodeContextBuilder::default()
        .mode(CanisterInstallModeV2::Upgrade(None))
        .sender(controller.into())
        .canister_id(canister_id)
        .build();
    let module_hash = ctxt.wasm_module.module_hash();
    let (instructions_left, res, canister) =
        install_code(&canister_manager, ctxt, &mut state, &mut round_limits);
    state.put_canister_state(canister.unwrap());

    // Installation is free, since there is no `canister_pre/post_upgrade`
    assert_eq!(
        instructions_left,
        instructions_before_upgrade - compilation_cost
    );

    // No heap delta.
    assert_eq!(res.unwrap().heap_delta, NumBytes::from(0));

    // Verify the system state is preserved except for global timer,
    // canister version, and canister history.
    let new_state = state
        .canister_state(&canister_id)
        .unwrap()
        .system_state
        .clone();
    original_canister.system_state.global_timer = CanisterTimer::Inactive;
    original_canister.system_state.canister_version += 1;
    original_canister.system_state.add_canister_change(
        state.time(),
        canister_change_origin_from_canister(&controller),
        CanisterChangeDetails::code_deployment(CanisterInstallMode::Upgrade, module_hash),
    );
    assert_eq!(new_state, original_canister.system_state);

    // Verify the scheduler state is preserved.
    assert_eq!(
        state.canister_state(&canister_id).unwrap().scheduler_state,
        original_canister.scheduler_state
    );
}

#[test]
fn lower_memory_allocation_than_usage_fails() {
    with_setup(|canister_manager, mut state, subnet_id| {
        let mut round_limits = RoundLimits {
            instructions: as_round_instructions(EXECUTION_PARAMETERS.instruction_limits.message()),
            subnet_available_memory: (*MAX_SUBNET_AVAILABLE_MEMORY),
            compute_allocation_used: state.total_compute_allocation(),
        };
        let wasm = r#"
        (module
            (memory $memory 1)
        )"#;
        let wasm = wat::parse_str(wasm).unwrap();

        let sender = canister_test_id(100).get();
        let canister_id = canister_manager
            .create_canister(
                canister_change_origin_from_principal(&sender),
                subnet_id,
                *INITIAL_CYCLES,
                CanisterSettings::default(),
                MAX_NUMBER_OF_CANISTERS,
                &mut state,
                SMALL_APP_SUBNET_MAX_SIZE,
                &mut round_limits,
                ResourceSaturation::default(),
                &no_op_counter(),
            )
            .0
            .unwrap();

        let res = install_code(
            &canister_manager,
            InstallCodeContext {
                origin: canister_change_origin_from_principal(&sender),
                canister_id,
                wasm_module: CanisterModule::new(wasm),
                arg: vec![],
                compute_allocation: None,
                memory_allocation: None,
                mode: CanisterInstallModeV2::Install,
<<<<<<< HEAD
                query_allocation: QueryAllocation::default(),
=======
>>>>>>> 91d71f05
            },
            &mut state,
            &mut round_limits,
        );
        assert!(res.1.is_ok());
        state.put_canister_state(res.2.unwrap());

        let settings = CanisterSettingsBuilder::new()
            .with_memory_allocation(MemoryAllocation::try_from(NumBytes::from(2)).unwrap())
            .build();

        let canister = state.canister_state_mut(&canister_id).unwrap();

        assert_matches!(
            canister_manager.update_settings(
                Time::from_nanos_since_unix_epoch(777),
                canister_change_origin_from_principal(&sender),
                settings,
                canister,
                &mut round_limits,
                ResourceSaturation::default(),
                SMALL_APP_SUBNET_MAX_SIZE,
            ),
            Err(CanisterManagerError::NotEnoughMemoryAllocationGiven { .. })
        );
    })
}

#[test]
fn test_install_when_updating_memory_allocation_via_canister_settings() {
    with_setup(|canister_manager, mut state, subnet_id| {
        let mut round_limits = RoundLimits {
            instructions: as_round_instructions(EXECUTION_PARAMETERS.instruction_limits.message()),
            subnet_available_memory: (*MAX_SUBNET_AVAILABLE_MEMORY),
            compute_allocation_used: state.total_compute_allocation(),
        };
        let wasm = ic_test_utilities::universal_canister::UNIVERSAL_CANISTER_WASM.to_vec();

        let sender = canister_test_id(100).get();
        let settings = CanisterSettingsBuilder::new()
            .with_memory_allocation(MemoryAllocation::try_from(NumBytes::from(2)).unwrap())
            .build();
        let canister_id = canister_manager
            .create_canister(
                canister_change_origin_from_principal(&sender),
                subnet_id,
                *INITIAL_CYCLES,
                settings,
                MAX_NUMBER_OF_CANISTERS,
                &mut state,
                SMALL_APP_SUBNET_MAX_SIZE,
                &mut round_limits,
                ResourceSaturation::default(),
                &no_op_counter(),
            )
            .0
            .unwrap();

        // The memory allocation is too low, install should fail.
        let res = install_code(
            &canister_manager,
            InstallCodeContext {
                origin: canister_change_origin_from_principal(&sender),
                canister_id,
                wasm_module: CanisterModule::new(wasm.clone()),
                arg: vec![],
                compute_allocation: None,
                memory_allocation: None,
                mode: CanisterInstallModeV2::Install,
<<<<<<< HEAD
                query_allocation: QueryAllocation::default(),
=======
>>>>>>> 91d71f05
            },
            &mut state,
            &mut round_limits,
        );
        state.put_canister_state(res.2.unwrap());
        assert_matches!(
            res.1,
            Err(CanisterManagerError::NotEnoughMemoryAllocationGiven { .. })
        );

        // Update memory allocation to a big enough value via canister settings. The
        // install should succeed.
        let settings = CanisterSettingsBuilder::new()
            .with_memory_allocation(
                MemoryAllocation::try_from(NumBytes::from(MEMORY_CAPACITY.get() / 2)).unwrap(),
            )
            .build();

        let canister = state.canister_state_mut(&canister_id).unwrap();

        canister_manager
            .update_settings(
                Time::from_nanos_since_unix_epoch(777),
                canister_change_origin_from_principal(&sender),
                settings,
                canister,
                &mut round_limits,
                ResourceSaturation::default(),
                SMALL_APP_SUBNET_MAX_SIZE,
            )
            .unwrap();

        install_code(
            &canister_manager,
            InstallCodeContext {
                origin: canister_change_origin_from_principal(&sender),
                canister_id,
                wasm_module: CanisterModule::new(wasm),
                arg: vec![],
                compute_allocation: None,
                memory_allocation: None,
                mode: CanisterInstallModeV2::Install,
<<<<<<< HEAD
                query_allocation: QueryAllocation::default(),
=======
>>>>>>> 91d71f05
            },
            &mut state,
            &mut round_limits,
        )
        .1
        .unwrap();
    })
}

#[test]
fn test_upgrade_when_updating_memory_allocation_via_canister_settings() {
    with_setup(|canister_manager, mut state, subnet_id| {
        let mut round_limits = RoundLimits {
            instructions: as_round_instructions(EXECUTION_PARAMETERS.instruction_limits.message()),
            subnet_available_memory: (*MAX_SUBNET_AVAILABLE_MEMORY),
            compute_allocation_used: state.total_compute_allocation(),
        };
        let sender = canister_test_id(100).get();
        // canister history memory usage at the beginning of attempted upgrade
        let canister_history_memory = 2 * size_of::<CanisterChange>() + size_of::<PrincipalId>();
        let settings = CanisterSettingsBuilder::new()
            .with_memory_allocation(
                MemoryAllocation::try_from(NumBytes::from(
                    WASM_PAGE_SIZE_IN_BYTES + 100 + canister_history_memory as u64,
                ))
                .unwrap(),
            )
            .build();
        let wat = r#"
        (module
            (memory $memory 1)
        )"#;
        let wasm = wat::parse_str(wat).unwrap();
        let canister_id = canister_manager
            .create_canister(
                canister_change_origin_from_principal(&sender),
                subnet_id,
                *INITIAL_CYCLES,
                settings,
                MAX_NUMBER_OF_CANISTERS,
                &mut state,
                SMALL_APP_SUBNET_MAX_SIZE,
                &mut round_limits,
                ResourceSaturation::default(),
                &no_op_counter(),
            )
            .0
            .unwrap();

        let res = install_code(
            &canister_manager,
            InstallCodeContext {
                origin: canister_change_origin_from_principal(&sender),
                canister_id,
                wasm_module: CanisterModule::new(wasm),
                arg: vec![],
                compute_allocation: None,
                memory_allocation: None,
                mode: CanisterInstallModeV2::Install,
<<<<<<< HEAD
                query_allocation: QueryAllocation::default(),
=======
>>>>>>> 91d71f05
            },
            &mut state,
            &mut round_limits,
        );
        assert!(res.1.is_ok());
        state.put_canister_state(res.2.unwrap());

        // Try to upgrade to a wasm module that has bigger memory requirements. It
        // should fail...
        let wat = r#"
        (module
            (memory $memory 2)
        )"#;
        let wasm = wat::parse_str(wat).unwrap();

        let res = install_code(
            &canister_manager,
            InstallCodeContext {
                origin: canister_change_origin_from_principal(&sender),
                canister_id,
                wasm_module: CanisterModule::new(wasm.clone()),
                arg: vec![],
                compute_allocation: None,
                memory_allocation: None,
                mode: CanisterInstallModeV2::Upgrade(None),
<<<<<<< HEAD
                query_allocation: QueryAllocation::default(),
=======
>>>>>>> 91d71f05
            },
            &mut state,
            &mut round_limits,
        );
        assert_matches!(
            res.1,
            Err(CanisterManagerError::NotEnoughMemoryAllocationGiven { .. })
        );
        state.put_canister_state(res.2.unwrap());

        // canister history memory usage at the beginning of update_settings
        let canister_history_memory = 2 * size_of::<CanisterChange>() + size_of::<PrincipalId>();
        // Update memory allocation to a big enough value via canister settings. The
        // upgrade should succeed.
        let settings = CanisterSettingsBuilder::new()
            .with_memory_allocation(
                MemoryAllocation::try_from(NumBytes::from(
                    WASM_PAGE_SIZE_IN_BYTES * 2 + 100 + canister_history_memory as u64,
                ))
                .unwrap(),
            )
            .build();

        let canister = state.canister_state_mut(&canister_id).unwrap();

        canister_manager
            .update_settings(
                Time::from_nanos_since_unix_epoch(777),
                canister_change_origin_from_principal(&sender),
                settings,
                canister,
                &mut round_limits,
                ResourceSaturation::default(),
                SMALL_APP_SUBNET_MAX_SIZE,
            )
            .unwrap();

        install_code(
            &canister_manager,
            InstallCodeContext {
                origin: canister_change_origin_from_principal(&sender),
                canister_id,
                wasm_module: CanisterModule::new(wasm),
                arg: vec![],
                compute_allocation: None,
                memory_allocation: None,
                mode: CanisterInstallModeV2::Upgrade(None),
<<<<<<< HEAD
                query_allocation: QueryAllocation::default(),
=======
>>>>>>> 91d71f05
            },
            &mut state,
            &mut round_limits,
        )
        .1
        .unwrap();
    })
}

#[test]
fn uninstall_code_can_be_invoked_by_governance_canister() {
    use crate::util::GOVERNANCE_CANISTER_ID;

    let canister_manager = CanisterManagerBuilder::default().build();
    let mut state = ReplicatedStateBuilder::new()
        .with_canister(
            CanisterStateBuilder::new()
                .with_canister_id(canister_test_id(0))
                // Give the canister a random wasm so that it
                // has an execution state.
                .with_wasm(vec![1, 2, 3])
                .build(),
        )
        .build();

    // Insert data to the chunk store to verify it is cleared on uninstall.
    state
        .canister_state_mut(&canister_test_id(0))
        .unwrap()
        .system_state
        .wasm_chunk_store
        .insert_chunk(&[0x41; 200])
        .unwrap();

    assert!(state
        .canister_state(&canister_test_id(0))
        .unwrap()
        .execution_state
        .is_some());

    assert_eq!(
        state
            .canister_state(&canister_test_id(0))
            .unwrap()
            .system_state
            .wasm_chunk_store
            .memory_usage(),
        NumBytes::from(1024 * 1024)
    );

    let no_op_counter: IntCounter = IntCounter::new("no_op", "no_op").unwrap();
    canister_manager
        .uninstall_code(
            canister_change_origin_from_canister(&GOVERNANCE_CANISTER_ID),
            canister_test_id(0),
            &mut state,
            &no_op_counter,
        )
        .unwrap();

    // The execution state of the canister should be removed.
    assert_eq!(
        state
            .canister_state(&canister_test_id(0))
            .unwrap()
            .execution_state,
        None
    );

    assert_eq!(
        state
            .canister_state(&canister_test_id(0))
            .unwrap()
            .system_state
            .wasm_chunk_store
            .memory_usage(),
        NumBytes::from(0)
    )
}

#[test]
fn test_install_when_setting_memory_allocation_to_zero() {
    with_setup(|canister_manager, mut state, subnet_id| {
        let mut round_limits = RoundLimits {
            instructions: as_round_instructions(EXECUTION_PARAMETERS.instruction_limits.message()),
            subnet_available_memory: (*MAX_SUBNET_AVAILABLE_MEMORY),
            compute_allocation_used: state.total_compute_allocation(),
        };
        let wasm = ic_test_utilities::universal_canister::UNIVERSAL_CANISTER_WASM.to_vec();

        let sender = canister_test_id(100).get();
        let settings = CanisterSettings::default();
        let canister_id = canister_manager
            .create_canister(
                canister_change_origin_from_principal(&sender),
                subnet_id,
                *INITIAL_CYCLES,
                settings,
                MAX_NUMBER_OF_CANISTERS,
                &mut state,
                SMALL_APP_SUBNET_MAX_SIZE,
                &mut round_limits,
                ResourceSaturation::default(),
                &no_op_counter(),
            )
            .0
            .unwrap();

        // Set memory allocation to 0.
        let settings = CanisterSettingsBuilder::new()
            .with_memory_allocation(MemoryAllocation::try_from(NumBytes::from(0)).unwrap())
            .build();

        let canister = state.canister_state_mut(&canister_id).unwrap();

        canister_manager
            .update_settings(
                Time::from_nanos_since_unix_epoch(777),
                canister_change_origin_from_principal(&sender),
                settings,
                canister,
                &mut round_limits,
                ResourceSaturation::default(),
                SMALL_APP_SUBNET_MAX_SIZE,
            )
            .unwrap();

        install_code(
            &canister_manager,
            InstallCodeContext {
                origin: canister_change_origin_from_principal(&sender),
                canister_id,
                wasm_module: CanisterModule::new(wasm),
                arg: vec![],
                compute_allocation: None,
                memory_allocation: None,
                mode: CanisterInstallModeV2::Install,
<<<<<<< HEAD
                query_allocation: QueryAllocation::default(),
=======
>>>>>>> 91d71f05
            },
            &mut state,
            &mut round_limits,
        )
        .1
        .unwrap();
    })
}

#[test]
fn test_upgrade_when_setting_memory_allocation_to_zero() {
    with_setup(|canister_manager, mut state, subnet_id| {
        let mut round_limits = RoundLimits {
            instructions: as_round_instructions(EXECUTION_PARAMETERS.instruction_limits.message()),
            subnet_available_memory: (*MAX_SUBNET_AVAILABLE_MEMORY),
            compute_allocation_used: state.total_compute_allocation(),
        };
        let wasm = ic_test_utilities::universal_canister::UNIVERSAL_CANISTER_WASM.to_vec();

        let sender = canister_test_id(100).get();
        let settings = CanisterSettingsBuilder::new()
            .with_memory_allocation(
                MemoryAllocation::try_from(NumBytes::from(MEMORY_CAPACITY.get() / 2)).unwrap(),
            )
            .build();
        let canister_id = canister_manager
            .create_canister(
                canister_change_origin_from_principal(&sender),
                subnet_id,
                *INITIAL_CYCLES,
                settings,
                MAX_NUMBER_OF_CANISTERS,
                &mut state,
                SMALL_APP_SUBNET_MAX_SIZE,
                &mut round_limits,
                ResourceSaturation::default(),
                &no_op_counter(),
            )
            .0
            .unwrap();

        let res = install_code(
            &canister_manager,
            InstallCodeContext {
                origin: canister_change_origin_from_principal(&sender),
                canister_id,
                wasm_module: CanisterModule::new(wasm.clone()),
                arg: vec![],
                compute_allocation: None,
                memory_allocation: None,
                mode: CanisterInstallModeV2::Install,
<<<<<<< HEAD
                query_allocation: QueryAllocation::default(),
=======
>>>>>>> 91d71f05
            },
            &mut state,
            &mut round_limits,
        );
        assert!(res.1.is_ok());
        state.put_canister_state(res.2.unwrap());

        // Set memory allocation to 0.
        let settings = CanisterSettingsBuilder::new()
            .with_memory_allocation(MemoryAllocation::try_from(NumBytes::from(0)).unwrap())
            .build();

        let canister = state.canister_state_mut(&canister_id).unwrap();

        canister_manager
            .update_settings(
                Time::from_nanos_since_unix_epoch(777),
                canister_change_origin_from_principal(&sender),
                settings,
                canister,
                &mut round_limits,
                ResourceSaturation::default(),
                SMALL_APP_SUBNET_MAX_SIZE,
            )
            .unwrap();

        install_code(
            &canister_manager,
            InstallCodeContext {
                origin: canister_change_origin_from_principal(&sender),
                canister_id,
                wasm_module: CanisterModule::new(wasm),
                arg: vec![],
                compute_allocation: None,
                memory_allocation: None,
                mode: CanisterInstallModeV2::Upgrade(None),
<<<<<<< HEAD
                query_allocation: QueryAllocation::default(),
=======
>>>>>>> 91d71f05
            },
            &mut state,
            &mut round_limits,
        )
        .1
        .unwrap();
    })
}

#[test]
fn max_number_of_canisters_is_respected_when_creating_canisters() {
    with_setup(|canister_manager, mut state, _| {
        let mut round_limits = RoundLimits {
            instructions: as_round_instructions(EXECUTION_PARAMETERS.instruction_limits.message()),
            subnet_available_memory: (*MAX_SUBNET_AVAILABLE_MEMORY),
            compute_allocation_used: state.total_compute_allocation(),
        };
        let sender = canister_test_id(1).get();
        let sender_subnet_id = subnet_test_id(1);

        // Create 3 canisters with `max_number_of_canisters = 3`, should succeed.
        canister_manager
            .create_canister(
                canister_change_origin_from_principal(&sender),
                sender_subnet_id,
                *INITIAL_CYCLES,
                CanisterSettings::default(),
                3, /* max_number_of_canisters */
                &mut state,
                SMALL_APP_SUBNET_MAX_SIZE,
                &mut round_limits,
                ResourceSaturation::default(),
                &no_op_counter(),
            )
            .0
            .unwrap();
        canister_manager
            .create_canister(
                canister_change_origin_from_principal(&sender),
                sender_subnet_id,
                *INITIAL_CYCLES,
                CanisterSettings::default(),
                3, /* max_number_of_canisters */
                &mut state,
                SMALL_APP_SUBNET_MAX_SIZE,
                &mut round_limits,
                ResourceSaturation::default(),
                &no_op_counter(),
            )
            .0
            .unwrap();
        canister_manager
            .create_canister(
                canister_change_origin_from_principal(&sender),
                sender_subnet_id,
                *INITIAL_CYCLES,
                CanisterSettings::default(),
                3, /* max_number_of_canisters */
                &mut state,
                SMALL_APP_SUBNET_MAX_SIZE,
                &mut round_limits,
                ResourceSaturation::default(),
                &no_op_counter(),
            )
            .0
            .unwrap();
        assert_eq!(state.num_canisters(), 3);

        // Creating a fourth canister with 3 already created and
        // `max_number_of_canisters = 3` should fail.
        let (res, _) = canister_manager.create_canister(
            canister_change_origin_from_principal(&sender),
            sender_subnet_id,
            *INITIAL_CYCLES,
            CanisterSettings::default(),
            3, /* max_number_of_canisters */
            &mut state,
            SMALL_APP_SUBNET_MAX_SIZE,
            &mut round_limits,
            ResourceSaturation::default(),
            &no_op_counter(),
        );
        assert_matches!(
            res,
            Err(CanisterManagerError::MaxNumberOfCanistersReached { .. })
        );

        // Creating a fourth canister with 3 already created and
        // `max_number_of_canisters = 10` should succeed.
        canister_manager
            .create_canister(
                canister_change_origin_from_principal(&sender),
                sender_subnet_id,
                *INITIAL_CYCLES,
                CanisterSettings::default(),
                10, /* max_number_of_canisters */
                &mut state,
                SMALL_APP_SUBNET_MAX_SIZE,
                &mut round_limits,
                ResourceSaturation::default(),
                &no_op_counter(),
            )
            .0
            .unwrap();
        assert_eq!(state.num_canisters(), 4);
    })
}

/// This canister exports a query that returns its canister version.
const CANISTER_VERSION: &str = r#"
    (module
        (import "ic0" "msg_reply" (func $msg_reply))
        (import "ic0" "msg_reply_data_append"
            (func $msg_reply_data_append (param i32 i32)))
        (import "ic0" "canister_version"
            (func $canister_version (result i64)))
        (func $version
            (i64.store (i32.const 0) (call $canister_version))
            (call $msg_reply_data_append
                (i32.const 0) ;; the counter from heap[0]
                (i32.const 1)) ;; length (assume the i32 actually fits in one byte)
            (call $msg_reply))
        (func $canister_init)
        (memory $memory 1)
        (export "canister_query version" (func $version))
        (export "canister_init" (func $canister_init))
    )"#;

/// With sandboxing, we are caching some information about a canister's state
/// (including the canister version) with the sandboxed process. This test verifies
/// that the canister sees the proper change when the canister version is updated.
#[test]
fn canister_version_changes_are_visible() {
    let mut test = ExecutionTestBuilder::new().build();
    let canister_id = test.canister_from_wat(CANISTER_VERSION).unwrap();
    let result = test.ingress(canister_id, "version", vec![]);
    let reply = get_reply(result);
    assert_eq!(reply, vec![1]);

    // Change controllers to bump canister version.
    let new_controller = PrincipalId::try_from(&[1, 2, 3][..]).unwrap();
    assert!(new_controller != test.user_id().get());
    test.set_controller(canister_id, new_controller).unwrap();

    let result = test.ingress(canister_id, "version", vec![]);
    let reply = get_reply(result);
    assert_eq!(reply, vec![2]);
}

// This test confirms that we can always create as many canisters as possible if
// no explicit limit is set.
#[test]
fn creating_canisters_always_works_if_limit_is_set_to_zero() {
    let own_subnet = subnet_test_id(1);
    let caller = canister_test_id(1);
    let mut test = ExecutionTestBuilder::new()
        .with_own_subnet_id(own_subnet)
        .with_caller(own_subnet, caller)
        .build();
    for _ in 0..1_000 {
        test.inject_call_to_ic00(
            Method::CreateCanister,
            EmptyBlob.encode(),
            test.canister_creation_fee(),
        );
        test.execute_all();
    }
    assert_eq!(test.state().num_canisters() as u64, 1_000);
}

#[test]
fn test_upgrade_preserves_stable_memory() {
    let mut test = ExecutionTestBuilder::new().build();
    let canister_id = test.universal_canister().unwrap();
    let data = [1, 2, 3, 5, 8, 13];
    let update = wasm()
        .stable_grow(1)
        .stable_write(42, &data)
        .reply()
        .build();
    let result = test.ingress(canister_id, "update", update);
    let reply = get_reply(result);
    assert_eq!(reply, vec![] as Vec<u8>);
    test.upgrade_canister(canister_id, UNIVERSAL_CANISTER_WASM.to_vec())
        .unwrap();
    let query = wasm()
        .stable_read(42, data.len() as u32)
        .append_and_reply()
        .build();
    let result = test.ingress(canister_id, "query", query);
    let reply = get_reply(result);
    assert_eq!(reply, data);
}

#[test]
fn test_enhanced_orthogonal_persistence_upgrade_preserves_main_memory() {
    let mut test = ExecutionTestBuilder::new().build();

    let version1_wat = r#"
        (module
            (func $start
                call $initialize
                call $check
            )
            (func $initialize
                global.get 0
                i32.const 1234
                i32.store
                global.get 1
                i32.const 5678
                i32.store
            )
            (func $check_word (param i32) (param i32)
                block
                    local.get 0
                    i32.load
                    local.get 1
                    i32.eq
                    br_if 0
                    unreachable
                end
            )
            (func $check
                global.get 0
                i32.const 1234
                call $check_word
                global.get 1
                i32.const 5678
                call $check_word
                ;; check Wasm data segment
                i32.const 2097156
                i32.const 67305985 ;; "\01\02\03\04"
                call $check_word
            )
            (start $start)
            (memory 160)
            (global (mut i32) (i32.const 8500000))
            (global (mut i32) (i32.const 9000000))
            (data (i32.const 2097156) "\01\02\03\04")
        )
        "#;
    let version1_wasm = wat::parse_str(version1_wat).unwrap();
    let canister_id = test.create_canister(Cycles::new(1_000_000_000_000_000));
    test.install_canister(canister_id, version1_wasm).unwrap();

    let version2_wat = r#"
        (module
            (func $check_word (param i32) (param i32)
                block
                    local.get 0
                    i32.load
                    local.get 1
                    i32.eq
                    br_if 0
                    unreachable
                end
            )
            (func $check
                global.get 0
                i32.const 1234
                call $check_word
                global.get 1
                i32.const 5678
                call $check_word
                ;; check Wasm data segment
                i32.const 2097156
                i32.const 134678021 ;; "\05\06\07\08"
                call $check_word
            )
            (start $check)
            (memory 160)
            (global (mut i32) (i32.const 8500000))
            (global (mut i32) (i32.const 9000000))
            (data (i32.const 2097156) "\05\06\07\08")
        )
        "#;

    let version2_wasm = wat::parse_str(version2_wat).unwrap();
    test.upgrade_canister_v2(
        canister_id,
        version2_wasm,
        UpgradeOptions {
            skip_pre_upgrade: None,
            keep_main_memory: Some(true),
        },
    )
    .unwrap();
}

fn create_canisters(test: &mut ExecutionTest, canisters: usize) {
    for _ in 1..=canisters {
        test.canister_from_binary(MINIMAL_WASM.to_vec()).unwrap();
    }
}

#[test]
pub fn test_can_create_10_canisters() {
    let mut test = ExecutionTestBuilder::new().build();
    create_canisters(&mut test, 10);
}

// The following tests are expensive to run, so enable them explicitly:
// perf stat cargo t test_can_create_125_canisters -- --include-ignored --nocapture
// Test results: https://docs.google.com/spreadsheets/d/14tBO0vg508tW_r4t4_btH4iQdia9BMIJeV8IAuWc_sg
#[test]
#[ignore]
pub fn test_can_create_125_canisters() {
    let mut test = ExecutionTestBuilder::new().build();
    create_canisters(&mut test, 125);
}

#[test]
#[ignore]
pub fn test_can_create_250_canisters() {
    let mut test = ExecutionTestBuilder::new().build();
    create_canisters(&mut test, 250);
}

#[test]
#[ignore]
pub fn test_can_create_500_canisters() {
    let mut test = ExecutionTestBuilder::new().build();
    create_canisters(&mut test, 500);
}

#[test]
#[ignore]
pub fn test_can_create_1000_canisters() {
    let mut test = ExecutionTestBuilder::new().build();
    create_canisters(&mut test, 1000);
}

#[test]
#[ignore]
pub fn test_can_create_5000_canisters() {
    let mut test = ExecutionTestBuilder::new().build();
    create_canisters(&mut test, 5000);
}

#[test]
#[ignore]
pub fn test_can_create_10000_canisters() {
    let mut test = ExecutionTestBuilder::new()
        .with_max_number_of_canisters(10_000)
        .build();
    create_canisters(&mut test, 10_000);
}

#[test]
fn test_install_code_rate_limiting() {
    let mut test = ExecutionTestBuilder::new()
        .with_rate_limiting_of_instructions()
        .build();
    let canister_id = test.universal_canister().unwrap();
    let binary = UNIVERSAL_CANISTER_WASM.to_vec();
    let err = test
        .upgrade_canister(canister_id, binary.clone())
        .unwrap_err();
    assert_eq!(ErrorCode::CanisterInstallCodeRateLimited, err.code());
    let err = test.upgrade_canister(canister_id, binary).unwrap_err();
    assert_eq!(ErrorCode::CanisterInstallCodeRateLimited, err.code());
}

#[test]
fn test_install_code_rate_limiting_disabled() {
    let mut test = ExecutionTestBuilder::new().build();
    let canister_id = test.universal_canister().unwrap();
    let binary = UNIVERSAL_CANISTER_WASM.to_vec();
    test.upgrade_canister(canister_id, binary.clone()).unwrap();
    test.upgrade_canister(canister_id, binary).unwrap();
}

#[test]
fn install_code_context_conversion_u128() {
    let install_args = InstallCodeArgsV2 {
        mode: CanisterInstallModeV2::Install,
        canister_id: PrincipalId::try_from([1, 2, 3].as_ref()).unwrap(),
        wasm_module: vec![],
        arg: vec![],
        compute_allocation: Some(candid::Nat::from(u128::MAX)),
        memory_allocation: Some(candid::Nat::from(u128::MAX)),
        query_allocation: Some(candid::Nat::from(u128::MAX)),
        sender_canister_version: None,
    };

    assert!(InstallCodeContext::try_from((
        CanisterChangeOrigin::from_canister(
            PrincipalId::try_from([1, 2, 3].as_ref()).unwrap(),
            None
        ),
        install_args,
    ))
    .is_err());
}

#[test]
fn unfreezing_of_frozen_canister() {
    let mut test = ExecutionTestBuilder::new().build();
    let canister_id = test
        .universal_canister_with_cycles(Cycles::new(1_000_000_000_000))
        .unwrap();

    // Set the freezing threshold high to freeze the canister.
    let payload = UpdateSettingsArgs {
        canister_id: canister_id.get(),
        settings: CanisterSettingsArgsBuilder::new()
            .with_freezing_threshold(1_000_000_000_000)
            .build(),
        sender_canister_version: None,
    }
    .encode();
    let balance_before = test.canister_state(canister_id).system_state.balance();
    let result = test.subnet_message(Method::UpdateSettings, payload);
    let balance_after = test.canister_state(canister_id).system_state.balance();
    // If the freezing threshold doesn't change, then the canister is not charged.
    assert_eq!(balance_before, balance_after);
    get_reply(result);

    // Sending an ingress message fails due to the cycles balance.
    let err = test
        .ingress(canister_id, "update", wasm().reply().build())
        .unwrap_err();
    assert_eq!(ErrorCode::CanisterOutOfCycles, err.code());

    // Unfreeze the canister.
    let payload = UpdateSettingsArgs {
        canister_id: canister_id.get(),
        settings: CanisterSettingsArgsBuilder::new()
            .with_freezing_threshold(1)
            .build(),
        sender_canister_version: None,
    }
    .encode();
    let ingress_bytes =
        NumBytes::from((Method::UpdateSettings.to_string().len() + payload.len()) as u64);
    let balance_before = test.canister_state(canister_id).system_state.balance();
    test.subnet_message(Method::UpdateSettings, payload)
        .unwrap();
    let balance_after = test.canister_state(canister_id).system_state.balance();
    assert_eq!(
        balance_before - balance_after,
        test.cycles_account_manager()
            .ingress_induction_cost_from_bytes(ingress_bytes, test.subnet_size())
    );
    // Now the canister works again.
    let result = test.ingress(canister_id, "update", wasm().reply().build());
    get_reply(result);
}

#[test]
fn create_canister_fails_if_memory_capacity_exceeded() {
    let mut test = ExecutionTestBuilder::new()
        .with_subnet_execution_memory(MEMORY_CAPACITY.get() as i64)
        .with_subnet_memory_reservation(0)
        .build();
    let uc = test.universal_canister().unwrap();

    test.canister_state_mut(uc)
        .system_state
        .set_balance(Cycles::new(1_000_000_000_000_000_000));

    let settings = CanisterSettingsArgsBuilder::new()
        .with_freezing_threshold(1)
        .with_memory_allocation(MEMORY_CAPACITY.get() / 2)
        .build();
    let args = CreateCanisterArgs {
        settings: Some(settings),
        sender_canister_version: None,
    };
    let create_canister = wasm()
        .call_with_cycles(
            CanisterId::ic_00(),
            Method::CreateCanister,
            call_args()
                .other_side(args.encode())
                .on_reject(wasm().reject_message().reject()),
            test.canister_creation_fee() + Cycles::new(1_000_000_000),
        )
        .build();
    let result = test.ingress(uc, "update", create_canister);
    let reply = get_reply(result);
    Decode!(reply.as_slice(), CanisterIdRecord).unwrap();

    // There should be not enough memory for CAPACITY/2 because universal
    // canister already consumed some
    let settings = CanisterSettingsArgsBuilder::new()
        .with_freezing_threshold(1)
        .with_memory_allocation(MEMORY_CAPACITY.get() / 2)
        .build();
    let args = CreateCanisterArgs {
        settings: Some(settings),
        sender_canister_version: None,
    };
    let create_canister = wasm()
        .call_with_cycles(
            CanisterId::ic_00(),
            Method::CreateCanister,
            call_args()
                .other_side(args.encode())
                .on_reject(wasm().reject_message().reject()),
            test.canister_creation_fee() + Cycles::new(1_000_000_000),
        )
        .build();
    let result = test.ingress(uc, "update", create_canister).unwrap();
    assert_matches!(result, WasmResult::Reject(_));
}

#[test]
fn create_canister_makes_subnet_oversubscribed() {
    let mut test = ExecutionTestBuilder::new()
        .with_allocatable_compute_capacity_in_percent(100)
        .build();
    let uc = test.universal_canister().unwrap();

    test.canister_state_mut(uc)
        .system_state
        .set_balance(Cycles::new(1_000_000_000_000));

    let settings = CanisterSettingsArgsBuilder::new()
        .with_freezing_threshold(1)
        .with_compute_allocation(50)
        .build();
    let args = CreateCanisterArgs {
        settings: Some(settings),
        sender_canister_version: None,
    };
    let create_canister = wasm()
        .call_with_cycles(
            CanisterId::ic_00(),
            Method::CreateCanister,
            call_args()
                .other_side(args.encode())
                .on_reject(wasm().reject_message().reject()),
            test.canister_creation_fee() + Cycles::new(1_000_000_000),
        )
        .build();
    let result = test.ingress(uc, "update", create_canister);
    let reply = get_reply(result);
    Decode!(reply.as_slice(), CanisterIdRecord).unwrap();

    let settings = CanisterSettingsArgsBuilder::new()
        .with_freezing_threshold(1)
        .with_compute_allocation(25)
        .build();
    let args = CreateCanisterArgs {
        settings: Some(settings),
        sender_canister_version: None,
    };
    let create_canister = wasm()
        .call_with_cycles(
            CanisterId::ic_00(),
            Method::CreateCanister,
            call_args()
                .other_side(args.encode())
                .on_reject(wasm().reject_message().reject()),
            test.canister_creation_fee() + Cycles::new(1_000_000_000),
        )
        .build();
    let result = test.ingress(uc, "update", create_canister);
    let reply = get_reply(result);
    Decode!(reply.as_slice(), CanisterIdRecord).unwrap();

    // Create a canister with compute allocation.
    let settings = CanisterSettingsArgsBuilder::new()
        .with_freezing_threshold(1)
        .with_compute_allocation(30)
        .build();
    let args = CreateCanisterArgs {
        settings: Some(settings),
        sender_canister_version: None,
    };
    let create_canister = wasm()
        .call_with_cycles(
            CanisterId::ic_00(),
            Method::CreateCanister,
            call_args()
                .other_side(args.encode())
                .on_reject(wasm().reject_message().reject()),
            test.canister_creation_fee() + Cycles::new(1_000_000_000),
        )
        .build();
    let result = test.ingress(uc, "update", create_canister).unwrap();
    match result {
        WasmResult::Reject(msg) => {
            assert!(msg.contains("compute allocation"))
        }
        _ => panic!("Expected WasmResult::Reject"),
    }
}

#[test]
fn update_settings_makes_subnet_oversubscribed() {
    // By default the scheduler has 2 cores
    let mut test = ExecutionTestBuilder::new()
        .with_allocatable_compute_capacity_in_percent(100)
        .with_subnet_execution_memory(100 * 1024 * 1024) // 100 MiB
        .with_subnet_memory_reservation(0)
        .build();
    let c1 = test.create_canister(Cycles::new(1_000_000_000_000_000));
    let c2 = test.create_canister(Cycles::new(1_000_000_000_000_000));
    let c3 = test.create_canister(Cycles::new(1_000_000_000_000_000));

    // Updating the compute allocation.
    let args = UpdateSettingsArgs {
        canister_id: c1.get(),
        settings: CanisterSettingsArgsBuilder::new()
            .with_freezing_threshold(1)
            .with_compute_allocation(50)
            .build(),
        sender_canister_version: None,
    };
    test.subnet_message(Method::UpdateSettings, args.encode())
        .unwrap();

    let args = UpdateSettingsArgs {
        canister_id: c2.get(),
        settings: CanisterSettingsArgsBuilder::new()
            .with_freezing_threshold(1)
            .with_compute_allocation(25)
            .build(),
        sender_canister_version: None,
    };
    test.subnet_message(Method::UpdateSettings, args.encode())
        .unwrap();

    // Go over the compute capacity.
    let args = UpdateSettingsArgs {
        canister_id: c3.get(),
        settings: CanisterSettingsArgsBuilder::new()
            .with_freezing_threshold(1)
            .with_compute_allocation(30)
            .build(),
        sender_canister_version: None,
    };
    let err = test
        .subnet_message(Method::UpdateSettings, args.encode())
        .unwrap_err();
    assert_eq!(ErrorCode::SubnetOversubscribed, err.code());

    // Updating the memory allocation.
    let args = UpdateSettingsArgs {
        canister_id: c1.get(),
        settings: CanisterSettingsArgsBuilder::new()
            .with_freezing_threshold(1)
            .with_memory_allocation(10 * 1024 * 1024)
            .build(),
        sender_canister_version: None,
    };
    test.subnet_message(Method::UpdateSettings, args.encode())
        .unwrap();

    let args = UpdateSettingsArgs {
        canister_id: c2.get(),
        settings: CanisterSettingsArgsBuilder::new()
            .with_freezing_threshold(1)
            .with_memory_allocation(30 * 1024 * 1024)
            .build(),
        sender_canister_version: None,
    };
    test.subnet_message(Method::UpdateSettings, args.encode())
        .unwrap();

    // Go over the memory capacity.
    let args = UpdateSettingsArgs {
        canister_id: c3.get(),
        settings: CanisterSettingsArgsBuilder::new()
            .with_freezing_threshold(1)
            .with_memory_allocation(65 * 1024 * 1024)
            .build(),
        sender_canister_version: None,
    };
    let err = test
        .subnet_message(Method::UpdateSettings, args.encode())
        .unwrap_err();
    assert_eq!(ErrorCode::SubnetOversubscribed, err.code());
}

#[test]
fn create_canister_when_compute_capacity_is_oversubscribed() {
    let mut test = ExecutionTestBuilder::new()
        .with_allocatable_compute_capacity_in_percent(0)
        .build();
    let uc = test.universal_canister().unwrap();

    // Manually set the compute allocation higher to emulate the state after
    // replica upgrade that decreased compute capacity.
    test.canister_state_mut(uc)
        .scheduler_state
        .compute_allocation = ComputeAllocation::try_from(60).unwrap();
    test.canister_state_mut(uc)
        .system_state
        .set_balance(Cycles::new(2_000_000_000_000_000));

    // Create a canister with default settings.
    let args = CreateCanisterArgs::default();
    let create_canister = wasm()
        .call_with_cycles(
            CanisterId::ic_00(),
            Method::CreateCanister,
            call_args().other_side(args.encode()),
            test.canister_creation_fee(),
        )
        .build();

    let result = test.ingress(uc, "update", create_canister);
    let reply = get_reply(result);
    Decode!(reply.as_slice(), CanisterIdRecord).unwrap();

    // Create a canister with zero compute allocation.
    let settings = CanisterSettingsArgsBuilder::new()
        .with_compute_allocation(0)
        .build();
    let args = CreateCanisterArgs {
        settings: Some(settings),
        sender_canister_version: None,
    };
    let create_canister = wasm()
        .call_with_cycles(
            CanisterId::ic_00(),
            Method::CreateCanister,
            call_args()
                .other_side(args.encode())
                .on_reject(wasm().reject_message().reject()),
            test.canister_creation_fee(),
        )
        .build();
    let result = test.ingress(uc, "update", create_canister);
    let reply = get_reply(result);
    Decode!(reply.as_slice(), CanisterIdRecord).unwrap();

    // Create a canister with compute allocation.
    let settings = CanisterSettingsArgsBuilder::new()
        .with_compute_allocation(10)
        .build();
    let args = CreateCanisterArgs {
        settings: Some(settings),
        sender_canister_version: None,
    };
    let create_canister = wasm()
        .call_with_cycles(
            CanisterId::ic_00(),
            Method::CreateCanister,
            call_args()
                .other_side(args.encode())
                .on_reject(wasm().reject_message().reject()),
            test.canister_creation_fee(),
        )
        .build();
    let result = test.ingress(uc, "update", create_canister).unwrap();
    assert_eq!(
        result,
        WasmResult::Reject(
            "Canister requested a compute allocation of 10% which \
            cannot be satisfied because the Subnet's remaining \
            compute capacity is 0%"
                .to_string()
        )
    );
}

#[test]
fn install_code_when_compute_capacity_is_oversubscribed() {
    let mut test = ExecutionTestBuilder::new()
        .with_allocatable_compute_capacity_in_percent(0)
        .build();
    let canister_id = test.create_canister(Cycles::new(2_000_000_000_000_000));

    // Manually set the compute allocation higher to emulate the state after
    // replica upgrade that decreased compute capacity.
    test.canister_state_mut(canister_id)
        .scheduler_state
        .compute_allocation = ComputeAllocation::try_from(60).unwrap();

    // Updating the compute allocation to a higher value fails.
    let err = test
        .install_canister_with_allocation(
            canister_id,
            UNIVERSAL_CANISTER_WASM.to_vec(),
            Some(61),
            None,
        )
        .unwrap_err();
    assert_eq!(ErrorCode::SubnetOversubscribed, err.code());
    assert_eq!(
        err.description(),
        "Canister requested a compute allocation of 61% \
        which cannot be satisfied because the Subnet's \
        remaining compute capacity is 60%"
    );

    // Updating the compute allocation to the same value succeeds.
    test.install_canister_with_allocation(
        canister_id,
        UNIVERSAL_CANISTER_WASM.to_vec(),
        Some(60),
        None,
    )
    .unwrap();
    assert_eq!(
        ComputeAllocation::try_from(60).unwrap(),
        test.canister_state(canister_id)
            .scheduler_state
            .compute_allocation
    );

    test.uninstall_code(canister_id).unwrap();

    // Updating the compute allocation to a lower value succeeds.
    test.install_canister_with_allocation(
        canister_id,
        UNIVERSAL_CANISTER_WASM.to_vec(),
        Some(59),
        None,
    )
    .unwrap();
    assert_eq!(
        ComputeAllocation::try_from(59).unwrap(),
        test.canister_state(canister_id)
            .scheduler_state
            .compute_allocation
    );
}

#[test]
fn update_settings_when_compute_capacity_is_oversubscribed() {
    let mut test = ExecutionTestBuilder::new()
        .with_allocatable_compute_capacity_in_percent(0)
        .build();
    let canister_id = test.create_canister(Cycles::new(1_000_000_000_000_000));

    // Manually set the compute allocation higher to emulate the state after
    // replica upgrade that decreased compute capacity.
    test.canister_state_mut(canister_id)
        .scheduler_state
        .compute_allocation = ComputeAllocation::try_from(60).unwrap();

    // Updating the compute allocation to a higher value fails.
    let args = UpdateSettingsArgs {
        canister_id: canister_id.get(),
        settings: CanisterSettingsArgsBuilder::new()
            .with_compute_allocation(61)
            .build(),
        sender_canister_version: None,
    };
    let err = test
        .subnet_message(Method::UpdateSettings, args.encode())
        .unwrap_err();
    assert_eq!(ErrorCode::SubnetOversubscribed, err.code());
    assert_eq!(
        err.description(),
        "Canister requested a compute allocation of 61% \
        which cannot be satisfied because the Subnet's \
        remaining compute capacity is 60%"
    );

    // Updating the compute allocation to the same value succeeds.
    let args = UpdateSettingsArgs {
        canister_id: canister_id.get(),
        settings: CanisterSettingsArgsBuilder::new()
            .with_compute_allocation(60)
            .build(),
        sender_canister_version: None,
    };
    test.subnet_message(Method::UpdateSettings, args.encode())
        .unwrap();
    assert_eq!(
        ComputeAllocation::try_from(60).unwrap(),
        test.canister_state(canister_id)
            .scheduler_state
            .compute_allocation
    );

    // Updating the compute allocation to a lower value succeeds.
    let args = UpdateSettingsArgs {
        canister_id: canister_id.get(),
        settings: CanisterSettingsArgsBuilder::new()
            .with_compute_allocation(59)
            .build(),
        sender_canister_version: None,
    };
    test.subnet_message(Method::UpdateSettings, args.encode())
        .unwrap();
    assert_eq!(
        ComputeAllocation::try_from(59).unwrap(),
        test.canister_state(canister_id)
            .scheduler_state
            .compute_allocation
    );
}

#[test]
fn cycles_correct_if_upgrade_succeeds() {
    let mut test = ExecutionTestBuilder::new().build();

    let wat = r#"
        (module
            (func $start
                (drop (memory.grow (i32.const 1)))
                (drop (memory.grow (i32.const 1)))
            )
            (func (export "canister_init")
                (drop (memory.grow (i32.const 1)))
                (drop (memory.grow (i32.const 1)))
                (drop (memory.grow (i32.const 1)))
            )
            (func (export "canister_pre_upgrade")
                (drop (memory.grow (i32.const 1)))
                (drop (memory.grow (i32.const 1)))
                (drop (memory.grow (i32.const 1)))
                (drop (memory.grow (i32.const 1)))
            )
            (func (export "canister_post_upgrade")
                (drop (memory.grow (i32.const 1)))
                (drop (memory.grow (i32.const 1)))
                (drop (memory.grow (i32.const 1)))
                (drop (memory.grow (i32.const 1)))
                (drop (memory.grow (i32.const 1)))
            )
            (start $start)
            (memory 0)
        )"#;
    let wasm = wat::parse_str(wat).unwrap();

    let initial_cycles = Cycles::new(1_000_000_000_000_000);
    let id = test.create_canister(initial_cycles);

    test.install_canister(id, wasm.clone()).unwrap();
    assert_eq!(
        test.canister_state(id).system_state.balance(),
        initial_cycles - test.canister_execution_cost(id),
    );

    assert_delta!(
        test.canister_execution_cost(id),
        test.cycles_account_manager().execution_cost(
            NumInstructions::from(5 * *DROP_MEMORY_GROW_CONST_COST) + wasm_compilation_cost(&wasm),
            test.subnet_size()
        ),
        Cycles::new(10)
    );

    let cycles_before = test.canister_state(id).system_state.balance();
    let execution_cost_before = test.canister_execution_cost(id);
    test.upgrade_canister(id, wasm.clone()).unwrap();
    let execution_cost = test.canister_execution_cost(id) - execution_cost_before;
    assert_eq!(
        test.canister_state(id).system_state.balance(),
        cycles_before - execution_cost,
    );
    assert_delta!(
        execution_cost,
        test.cycles_account_manager().execution_cost(
            NumInstructions::from(11 * *DROP_MEMORY_GROW_CONST_COST) + wasm_compilation_cost(&wasm),
            test.subnet_size()
        ),
        Cycles::new(10)
    );
}

#[test]
fn cycles_correct_if_upgrade_fails_at_validation() {
    let mut test = ExecutionTestBuilder::new()
        .with_allocatable_compute_capacity_in_percent(50)
        .build();

    let wat = r#"
        (module
            (func (export "canister_pre_upgrade")
                (drop (memory.grow (i32.const 1)))
                (drop (memory.grow (i32.const 1)))
            )
            (func (export "canister_post_upgrade")
                (drop (memory.grow (i32.const 1)))
                (drop (memory.grow (i32.const 1)))
                (drop (memory.grow (i32.const 1)))
            )
            (memory 0)
        )"#;
    let wasm = wat::parse_str(wat).unwrap();

    let initial_cycles = Cycles::new(1_000_000_000_000_000);
    let id = test.create_canister(initial_cycles);

    test.install_canister(id, wasm.clone()).unwrap();
    assert_eq!(
        test.canister_state(id).system_state.balance(),
        initial_cycles - test.canister_execution_cost(id),
    );
    assert_eq!(
        test.canister_execution_cost(id),
        test.cycles_account_manager()
            .execution_cost(wasm_compilation_cost(&wasm), test.subnet_size())
    );

    let cycles_before = test.canister_state(id).system_state.balance();
    let execution_cost_before = test.canister_execution_cost(id);
    test.upgrade_canister_with_allocation(id, wasm, Some(100), None)
        .unwrap_err();
    let execution_cost = test.canister_execution_cost(id) - execution_cost_before;
    assert_eq!(
        test.canister_state(id).system_state.balance(),
        cycles_before - execution_cost,
    );
    assert_eq!(
        execution_cost,
        test.cycles_account_manager()
            .execution_cost(NumInstructions::from(0), test.subnet_size())
    );
}

#[test]
fn cycles_correct_if_upgrade_fails_at_start() {
    let mut test = ExecutionTestBuilder::new().build();

    let wat1 = r#"
        (module
            (func (export "canister_pre_upgrade")
                (drop (memory.grow (i32.const 1)))
            )
            (memory 0)
        )"#;
    let wat2 = r#"
        (module
            (func $start
                (drop (memory.grow (i32.const 1)))
                (drop (memory.grow (i32.const 1)))
                (unreachable)
            )
            (func (export "canister_post_upgrade")
                (drop (memory.grow (i32.const 1)))
                (drop (memory.grow (i32.const 1)))
                (drop (memory.grow (i32.const 1)))
                (drop (memory.grow (i32.const 1)))
            )
            (start $start)
            (memory 0)
        )"#;
    let wasm1 = wat::parse_str(wat1).unwrap();
    let wasm2 = wat::parse_str(wat2).unwrap();

    let initial_cycles = Cycles::new(1_000_000_000_000_000);
    let id = test.create_canister(initial_cycles);

    test.install_canister(id, wasm1).unwrap();
    assert_eq!(
        test.canister_state(id).system_state.balance(),
        initial_cycles - test.canister_execution_cost(id),
    );

    let cycles_before = test.canister_state(id).system_state.balance();
    let execution_cost_before = test.canister_execution_cost(id);
    test.upgrade_canister(id, wasm2.clone()).unwrap_err();
    let execution_cost = test.canister_execution_cost(id) - execution_cost_before;
    assert_eq!(
        test.canister_state(id).system_state.balance(),
        cycles_before - execution_cost,
    );
    assert_delta!(
        execution_cost,
        test.cycles_account_manager().execution_cost(
            NumInstructions::from(3 * *DROP_MEMORY_GROW_CONST_COST + *UNREACHABLE_COST)
                + wasm_compilation_cost(&wasm2),
            test.subnet_size()
        ),
        Cycles::new(10)
    );
}

#[test]
fn cycles_correct_if_upgrade_fails_at_pre_upgrade() {
    let mut test = ExecutionTestBuilder::new().build();

    let wat = r#"
        (module
            (func (export "canister_pre_upgrade")
                (drop (memory.grow (i32.const 1)))
                (drop (memory.grow (i32.const 1)))
                (drop (memory.grow (i32.const 1)))
                (unreachable)
            )
            (func (export "canister_post_upgrade")
                (drop (memory.grow (i32.const 1)))
                (drop (memory.grow (i32.const 1)))
                (drop (memory.grow (i32.const 1)))
                (drop (memory.grow (i32.const 1)))
            )
            (memory 0)
        )"#;
    let wasm = wat::parse_str(wat).unwrap();

    let initial_cycles = Cycles::new(1_000_000_000_000_000);
    let id = test.create_canister(initial_cycles);

    test.install_canister(id, wasm.clone()).unwrap();
    assert_eq!(
        test.canister_state(id).system_state.balance(),
        initial_cycles - test.canister_execution_cost(id),
    );
    assert_eq!(
        test.canister_execution_cost(id),
        test.cycles_account_manager()
            .execution_cost(wasm_compilation_cost(&wasm), test.subnet_size())
    );

    let cycles_before = test.canister_state(id).system_state.balance();
    let execution_cost_before = test.canister_execution_cost(id);
    test.upgrade_canister(id, wasm).unwrap_err();
    let execution_cost = test.canister_execution_cost(id) - execution_cost_before;
    assert_eq!(
        test.canister_state(id).system_state.balance(),
        cycles_before - execution_cost,
    );
    assert_delta!(
        execution_cost,
        test.cycles_account_manager().execution_cost(
            NumInstructions::from(3 * *DROP_MEMORY_GROW_CONST_COST + *UNREACHABLE_COST),
            test.subnet_size()
        ),
        Cycles::new(10)
    );
}

#[test]
fn cycles_correct_if_upgrade_fails_at_post_upgrade() {
    let mut test = ExecutionTestBuilder::new().build();

    let wat1 = r#"
        (module
            (func (export "canister_pre_upgrade")
                (drop (memory.grow (i32.const 1)))
                (drop (memory.grow (i32.const 1)))
            )
            (memory 0)
        )"#;
    let wat2 = r#"
        (module
            (func $start
                (drop (memory.grow (i32.const 1)))
            )
            (func (export "canister_post_upgrade")
                (unreachable)
            )
            (start $start)
            (memory 0)
        )"#;
    let wasm1 = wat::parse_str(wat1).unwrap();
    let wasm2 = wat::parse_str(wat2).unwrap();

    let initial_cycles = Cycles::new(1_000_000_000_000_000);
    let id = test.create_canister(initial_cycles);

    test.install_canister(id, wasm1).unwrap();
    assert_eq!(
        test.canister_state(id).system_state.balance(),
        initial_cycles - test.canister_execution_cost(id),
    );

    let cycles_before = test.canister_state(id).system_state.balance();
    let execution_cost_before = test.canister_execution_cost(id);
    test.upgrade_canister(id, wasm2.clone()).unwrap_err();
    let execution_cost = test.canister_execution_cost(id) - execution_cost_before;
    assert_eq!(
        test.canister_state(id).system_state.balance(),
        cycles_before - execution_cost,
    );
    assert_delta!(
        execution_cost,
        test.cycles_account_manager().execution_cost(
            NumInstructions::from(3 * *DROP_MEMORY_GROW_CONST_COST + *UNREACHABLE_COST)
                + wasm_compilation_cost(&wasm2),
            test.subnet_size()
        ),
        Cycles::new(10)
    );
}

#[test]
fn cycles_correct_if_install_succeeds() {
    let mut test = ExecutionTestBuilder::new().build();

    let wat = r#"
        (module
            (func $start
                (drop (memory.grow (i32.const 1)))
                (drop (memory.grow (i32.const 1)))
            )
            (func (export "canister_init")
                (drop (memory.grow (i32.const 1)))
                (drop (memory.grow (i32.const 1)))
                (drop (memory.grow (i32.const 1)))
                (drop (memory.grow (i32.const 1)))
            )
            (start $start)
            (memory 0)
        )"#;
    let wasm = wat::parse_str(wat).unwrap();

    let initial_cycles = Cycles::new(1_000_000_000_000_000);
    let id = test.create_canister(initial_cycles);

    test.install_canister(id, wasm.clone()).unwrap();
    assert_eq!(
        test.canister_state(id).system_state.balance(),
        initial_cycles - test.canister_execution_cost(id),
    );
    assert_delta!(
        test.canister_execution_cost(id),
        test.cycles_account_manager().execution_cost(
            NumInstructions::from(6 * *DROP_MEMORY_GROW_CONST_COST) + wasm_compilation_cost(&wasm),
            test.subnet_size()
        ),
        Cycles::new(4)
    );
}

#[test]
fn cycles_correct_if_install_fails_at_validation() {
    let mut test = ExecutionTestBuilder::new()
        .with_allocatable_compute_capacity_in_percent(50)
        .build();

    let wat = r#"
        (module
            (func $start
                (drop (memory.grow (i32.const 1)))
                (drop (memory.grow (i32.const 1)))
            )
            (func (export "canister_init")
                (drop (memory.grow (i32.const 1)))
                (drop (memory.grow (i32.const 1)))
                (drop (memory.grow (i32.const 1)))
            )
            (start $start)
            (memory 0)
        )"#;
    let wasm = wat::parse_str(wat).unwrap();

    let initial_cycles = Cycles::new(1_000_000_000_000_000);
    let id = test.create_canister(initial_cycles);

    test.install_canister_with_allocation(id, wasm, Some(100), None)
        .unwrap_err();
    assert_eq!(
        test.canister_state(id).system_state.balance(),
        initial_cycles - test.canister_execution_cost(id),
    );
    assert_eq!(
        test.canister_execution_cost(id),
        test.cycles_account_manager()
            .execution_cost(NumInstructions::from(0), test.subnet_size())
    );
}

#[test]
fn cycles_correct_if_install_fails_at_start() {
    let mut test = ExecutionTestBuilder::new().build();

    let wat = r#"
        (module
            (func $start
                (drop (memory.grow (i32.const 1)))
                (drop (memory.grow (i32.const 1)))
                (drop (memory.grow (i32.const 1)))
                (unreachable)
            )
            (func (export "canister_post_upgrade")
                (drop (memory.grow (i32.const 1)))
                (drop (memory.grow (i32.const 1)))
                (drop (memory.grow (i32.const 1)))
                (drop (memory.grow (i32.const 1)))
            )
            (start $start)
            (memory 0)
        )"#;
    let wasm = wat::parse_str(wat).unwrap();

    let initial_cycles = Cycles::new(1_000_000_000_000_000);
    let id = test.create_canister(initial_cycles);

    test.install_canister(id, wasm.clone()).unwrap_err();
    assert_eq!(
        test.canister_state(id).system_state.balance(),
        initial_cycles - test.canister_execution_cost(id),
    );

    assert_delta!(
        test.canister_execution_cost(id),
        test.cycles_account_manager().execution_cost(
            NumInstructions::from(3 * *DROP_MEMORY_GROW_CONST_COST) + wasm_compilation_cost(&wasm),
            test.subnet_size()
        ),
        Cycles::new(10)
    );
}

#[test]
fn cycles_correct_if_install_fails_at_init() {
    let mut test = ExecutionTestBuilder::new().build();

    let wat = r#"
        (module
            (func $start
                (drop (memory.grow (i32.const 1)))
            )
            (func (export "canister_init")
                (drop (memory.grow (i32.const 1)))
                (drop (memory.grow (i32.const 1)))
                (unreachable)
            )
            (start $start)
            (memory 0)
        )"#;
    let wasm = wat::parse_str(wat).unwrap();

    let initial_cycles = Cycles::new(1_000_000_000_000_000);
    let id = test.create_canister(initial_cycles);

    test.install_canister(id, wasm.clone()).unwrap_err();
    assert_eq!(
        test.canister_state(id).system_state.balance(),
        initial_cycles - test.canister_execution_cost(id),
    );
    assert_delta!(
        test.canister_execution_cost(id),
        test.cycles_account_manager().execution_cost(
            NumInstructions::from(3 * *DROP_MEMORY_GROW_CONST_COST + *UNREACHABLE_COST)
                + wasm_compilation_cost(&wasm),
            test.subnet_size()
        ),
        Cycles::new(10)
    );
}

#[test]
fn install_code_can_increase_and_use_memory_allocation() {
    let mut test = ExecutionTestBuilder::new().build();

    let wat = r#"
        (module
            (func (export "canister_init")
                (drop (memory.grow (i32.const 10)))
            )
            (memory 0)
        )"#;
    let wasm = wat::parse_str(wat).unwrap();

    let initial_cycles = Cycles::new(1_000_000_000_000_000);
    let id = test
        .create_canister_with_allocation(initial_cycles, None, Some(1_000))
        .unwrap();

    test.install_canister_with_allocation(id, wasm, None, Some(1_000_000))
        .unwrap();

    assert_eq!(
        test.canister_state(id).system_state.memory_allocation,
        MemoryAllocation::Reserved(NumBytes::from(1_000_000))
    );
    assert_eq!(
        test.canister_state(id)
            .execution_state
            .as_ref()
            .unwrap()
            .wasm_memory
            .size,
        NumWasmPages::from(10)
    )
}

#[test]
fn install_code_cannot_switch_from_reserved_to_best_effort_memory_allocation() {
    let mut test = ExecutionTestBuilder::new().build();

    let wat = r#"
        (module
            (func (export "canister_init")
                (drop (memory.grow (i32.const 10)))
            )
            (memory 0)
        )"#;
    let wasm = wat::parse_str(wat).unwrap();

    let initial_cycles = Cycles::new(1_000_000_000_000_000);
    let id = test
        .create_canister_with_allocation(initial_cycles, None, Some(1_000_000))
        .unwrap();

    test.install_canister_with_allocation(id, wasm, None, None)
        .unwrap();

    assert_eq!(
        test.canister_state(id).system_state.memory_allocation,
        MemoryAllocation::Reserved(NumBytes::from(1_000_000))
    );
    assert_eq!(
        test.canister_state(id)
            .execution_state
            .as_ref()
            .unwrap()
            .wasm_memory
            .size,
        NumWasmPages::from(10)
    )
}

#[test]
fn delete_canister_with_non_empty_input_queue_fails() {
    with_setup(|canister_manager, mut state, _| {
        let canister_id = canister_test_id(0);
        let controller_id = canister_test_id(1);

        let mut canister = get_stopped_canister_with_controller(canister_id, controller_id.get());
        let controller_canister = get_running_canister(controller_id);

        // Simulate non-empty input queue.
        let ingress = IngressBuilder::new()
            .source(user_test_id(0))
            .receiver(canister_id)
            .method_name("foo")
            .method_payload(vec![])
            .build();

        canister.push_ingress(ingress);

        state.put_canister_state(canister);
        state.put_canister_state(controller_canister);

        assert_eq!(
            canister_manager.delete_canister(controller_id.get(), canister_id, &mut state),
            Err(CanisterManagerError::DeleteCanisterQueueNotEmpty(
                canister_id
            )),
        );
    });
}

#[test]
fn delete_canister_with_non_empty_output_queue_fails() {
    with_setup(|canister_manager, mut state, _| {
        let canister_id = canister_test_id(0);
        let controller_id = canister_test_id(1);

        let mut canister = get_stopped_canister_with_controller(canister_id, controller_id.get());
        let controller_canister = get_running_canister(controller_id);

        // Simulate non-empty output queue.
        canister
            .push_output_request(
                RequestBuilder::default()
                    .sender(canister_id)
                    .receiver(controller_id)
                    .build()
                    .into(),
                state.time(),
            )
            .unwrap();

        state.put_canister_state(canister);
        state.put_canister_state(controller_canister);

        assert_eq!(
            canister_manager.delete_canister(controller_id.get(), canister_id, &mut state),
            Err(CanisterManagerError::DeleteCanisterQueueNotEmpty(
                canister_id
            )),
        );
    });
}

#[test]
fn install_code_checks_freezing_threshold_for_memory_allocation() {
    let mut test = ExecutionTestBuilder::new().build();

    let canister_id = test.create_canister(Cycles::new(1_000_000_000_000));

    let err = test
        .install_canister_with_allocation(
            canister_id,
            UNIVERSAL_CANISTER_WASM.into(),
            None,
            Some(10 * 1024 * 1024 * 1024),
        )
        .unwrap_err();

    assert!(
        err.description()
            .contains("Cannot increase memory allocation to 10.00 GiB due to insufficient cycles."),
        "{}",
        err.description(),
    );
    assert_eq!(err.code(), ErrorCode::InsufficientCyclesInMemoryAllocation);
}

#[test]
fn install_code_checks_freezing_threshold_for_compute_allocation() {
    let mut test = ExecutionTestBuilder::new().build();

    let canister_id = test.create_canister(Cycles::new(1_000_000_000_000));

    let err = test
        .install_canister_with_allocation(
            canister_id,
            UNIVERSAL_CANISTER_WASM.into(),
            Some(50),
            None,
        )
        .unwrap_err();

    assert!(
        err.description()
            .contains("Cannot increase compute allocation to 50% due to insufficient cycles."),
        "{}",
        err.description(),
    );
    assert_eq!(err.code(), ErrorCode::InsufficientCyclesInComputeAllocation);
}

#[test]
fn update_settings_checks_freezing_threshold_for_memory_allocation() {
    let mut test = ExecutionTestBuilder::new().build();

    let canister_id = test.create_canister(Cycles::new(1_000_000_000_000));

    let err = test
        .canister_update_allocations_settings(canister_id, None, Some(10 * 1024 * 1024 * 1024))
        .unwrap_err();

    assert!(
        err.description()
            .contains("Cannot increase memory allocation to 10.00 GiB due to insufficient cycles."),
        "{}",
        err.description(),
    );
    assert_eq!(err.code(), ErrorCode::InsufficientCyclesInMemoryAllocation);
}

#[test]
fn update_settings_checks_freezing_threshold_for_compute_allocation() {
    let mut test = ExecutionTestBuilder::new().build();

    let canister_id = test.create_canister(Cycles::new(1_000_000_000_000));

    let err = test
        .canister_update_allocations_settings(canister_id, Some(50), None)
        .unwrap_err();

    assert!(
        err.description()
            .contains("Cannot increase compute allocation to 50% due to insufficient cycles."),
        "{}",
        err.description(),
    );
    assert_eq!(err.code(), ErrorCode::InsufficientCyclesInComputeAllocation);
}

#[test]
fn create_canister_checks_freezing_threshold_for_memory_allocation() {
    let mut test = ExecutionTestBuilder::new().build();

    let err = test
        .create_canister_with_allocation(
            Cycles::new(1_000_000_000_000),
            None,
            Some(10 * 1024 * 1024 * 1024),
        )
        .unwrap_err();

    assert!(
        err.description()
            .contains("Cannot increase memory allocation to 10.00 GiB due to insufficient cycles."),
        "{}",
        err.description(),
    );
    assert_eq!(err.code(), ErrorCode::InsufficientCyclesInMemoryAllocation);
}

#[test]
fn create_canister_checks_freezing_threshold_for_compute_allocation() {
    let mut test = ExecutionTestBuilder::new().build();

    let err = test
        .create_canister_with_allocation(Cycles::new(1_000_000_000_000), Some(50), None)
        .unwrap_err();

    assert!(
        err.description()
            .contains("Cannot increase compute allocation to 50% due to insufficient cycles."),
        "{}",
        err.description(),
    );
    assert_eq!(err.code(), ErrorCode::InsufficientCyclesInComputeAllocation);
}

#[test]
fn system_subnet_does_not_check_for_freezing_threshold_on_allocation_changes() {
    let mut test = ExecutionTestBuilder::new()
        .with_subnet_type(SubnetType::System)
        .build();

    let canister_id = test
        .create_canister_with_allocation(Cycles::new(1_000_000_000_000), Some(50), None)
        .unwrap();
    test.canister_update_allocations_settings(canister_id, Some(0), Some(0))
        .unwrap();

    let canister_id = test
        .create_canister_with_allocation(
            Cycles::new(1_000_000_000_000),
            None,
            Some(10 * 1024 * 1024 * 1024),
        )
        .unwrap();
    test.canister_update_allocations_settings(canister_id, Some(0), Some(0))
        .unwrap();

    let canister_id = test.create_canister(Cycles::new(1_000_000_000_000));
    test.canister_update_allocations_settings(canister_id, Some(50), None)
        .unwrap();
    test.canister_update_allocations_settings(canister_id, Some(0), Some(0))
        .unwrap();

    let canister_id = test.create_canister(Cycles::new(1_000_000_000_000));
    test.canister_update_allocations_settings(canister_id, None, Some(10 * 1024 * 1024 * 1024))
        .unwrap();
    test.canister_update_allocations_settings(canister_id, Some(0), Some(0))
        .unwrap();

    let canister_id = test.create_canister(Cycles::new(1_000_000_000_000));
    test.install_canister_with_allocation(
        canister_id,
        UNIVERSAL_CANISTER_WASM.into(),
        Some(50),
        None,
    )
    .unwrap();
    test.canister_update_allocations_settings(canister_id, Some(0), Some(0))
        .unwrap();

    let canister_id = test.create_canister(Cycles::new(1_000_000_000_000));
    test.install_canister_with_allocation(
        canister_id,
        UNIVERSAL_CANISTER_WASM.into(),
        None,
        Some(10 * 1024 * 1024 * 1024),
    )
    .unwrap();
    test.canister_update_allocations_settings(canister_id, Some(0), Some(0))
        .unwrap();
}

#[test]
fn install_reserves_cycles_on_memory_allocation() {
    const CYCLES: Cycles = Cycles::new(1_000_000_000_000_000);
    const CAPACITY: u64 = 20_000_000_000;
    const THRESHOLD: u64 = CAPACITY / 2;
    const USAGE: u64 = CAPACITY - THRESHOLD;

    let mut test = ExecutionTestBuilder::new()
        .with_subnet_execution_memory(CAPACITY as i64)
        .with_subnet_memory_reservation(0)
        .with_subnet_memory_threshold(THRESHOLD as i64)
        .build();

    test.create_canister_with_allocation(CYCLES, None, Some(THRESHOLD))
        .unwrap();

    let canister_id = test
        .create_canister_with_settings(
            CYCLES,
            CanisterSettingsArgsBuilder::new()
                .with_reserved_cycles_limit(CYCLES.get())
                .build(),
        )
        .unwrap();

    let subnet_memory_usage =
        CAPACITY - test.subnet_available_memory().get_execution_memory() as u64;

    // TODO(RUN-745): This should be `execution_memory_usage()`.
    let memory_usage_before = test.canister_state(canister_id).memory_usage();
    let balance_before = test.canister_state(canister_id).system_state.balance();
    test.install_canister_with_allocation(
        canister_id,
        UNIVERSAL_CANISTER_WASM.into(),
        None,
        Some(USAGE),
    )
    .unwrap();
    let balance_after = test.canister_state(canister_id).system_state.balance();
    let memory_usage_after = NumBytes::from(USAGE);

    let reserved_cycles = test
        .canister_state(canister_id)
        .system_state
        .reserved_balance();

    assert_eq!(
        reserved_cycles,
        test.cycles_account_manager().storage_reservation_cycles(
            memory_usage_after - memory_usage_before,
            &ResourceSaturation::new(subnet_memory_usage, THRESHOLD, CAPACITY),
            test.subnet_size(),
        )
    );

    assert!(
        balance_before - balance_after >= reserved_cycles,
        "Unexpected balance change: {} >= {}",
        balance_before - balance_after,
        reserved_cycles,
    );

    let wat = r#"
        (module
            (import "ic0" "stable64_grow" (func $stable64_grow (param i64) (result i64)))
            (func (export "canister_post_upgrade")
                (if (i64.eq (call $stable64_grow (i64.const 150000)) (i64.const -1))
                  (then (unreachable))
                )
            )
            (memory 0)
        )"#;

    let wasm_binary = wat::parse_str(wat).unwrap();

    let balance_before = test.canister_state(canister_id).system_state.balance();
    test.upgrade_canister(canister_id, wasm_binary).unwrap();
    let balance_after = test.canister_state(canister_id).system_state.balance();

    let new_reserved_cycles = test
        .canister_state(canister_id)
        .system_state
        .reserved_balance();

    // The reserved balance shouldn't change because the canister has already
    // reserved memory allocation.
    assert_eq!(reserved_cycles, new_reserved_cycles);

    // Message execution fee is an order of a few million cycles.
    assert!(balance_before - balance_after < Cycles::new(1_000_000_000));
}

#[test]
fn install_reserves_cycles_on_memory_grow() {
    const CYCLES: Cycles = Cycles::new(1_000_000_000_000_000);
    const CAPACITY: u64 = 20_000_000_000;
    const THRESHOLD: u64 = CAPACITY / 2;

    let mut test = ExecutionTestBuilder::new()
        .with_subnet_execution_memory(CAPACITY as i64)
        .with_subnet_memory_reservation(0)
        .with_subnet_memory_threshold(THRESHOLD as i64)
        .build();

    test.create_canister_with_allocation(CYCLES, None, Some(THRESHOLD))
        .unwrap();

    let canister_id = test
        .create_canister_with_settings(
            CYCLES,
            CanisterSettingsArgsBuilder::new()
                .with_reserved_cycles_limit(CYCLES.get())
                .build(),
        )
        .unwrap();

    let wat = r#"
        (module
            (import "ic0" "stable64_grow" (func $stable64_grow (param i64) (result i64)))
            (func (export "canister_init")
                (if (i64.eq (call $stable64_grow (i64.const 150000)) (i64.const -1))
                  (then (unreachable))
                )
            )
            (memory 0)
        )"#;

    let wasm_binary = wat::parse_str(wat).unwrap();

    let subnet_memory_usage =
        CAPACITY - test.subnet_available_memory().get_execution_memory() as u64;
    let memory_usage_before = test.canister_state(canister_id).execution_memory_usage();
    let balance_before = test.canister_state(canister_id).system_state.balance();
    test.install_canister(canister_id, wasm_binary).unwrap();
    let balance_after = test.canister_state(canister_id).system_state.balance();
    let memory_usage_after = test.canister_state(canister_id).execution_memory_usage();

    let reserved_cycles = test
        .canister_state(canister_id)
        .system_state
        .reserved_balance();

    assert_eq!(
        reserved_cycles,
        test.cycles_account_manager().storage_reservation_cycles(
            memory_usage_after - memory_usage_before,
            &ResourceSaturation::new(subnet_memory_usage, THRESHOLD, CAPACITY),
            test.subnet_size(),
        )
    );

    assert!(
        balance_before - balance_after >= reserved_cycles,
        "Unexpected balance change: {} >= {}",
        balance_before - balance_after,
        reserved_cycles,
    );
}

#[test]
fn upgrade_reserves_cycles_on_memory_allocation() {
    const CYCLES: Cycles = Cycles::new(1_000_000_000_000_000);
    const CAPACITY: u64 = 20_000_000_000;
    const THRESHOLD: u64 = CAPACITY / 2;
    const USAGE: u64 = CAPACITY - THRESHOLD;

    let mut test = ExecutionTestBuilder::new()
        .with_subnet_execution_memory(CAPACITY as i64)
        .with_subnet_memory_reservation(0)
        .with_subnet_memory_threshold(THRESHOLD as i64)
        .build();

    test.create_canister_with_allocation(CYCLES, None, Some(THRESHOLD))
        .unwrap();

    let canister_id = test
        .create_canister_with_settings(
            CYCLES,
            CanisterSettingsArgsBuilder::new()
                .with_reserved_cycles_limit(CYCLES.get())
                .build(),
        )
        .unwrap();

    test.install_canister(canister_id, UNIVERSAL_CANISTER_WASM.to_vec())
        .unwrap();

    let subnet_memory_usage =
        CAPACITY - test.subnet_available_memory().get_execution_memory() as u64;

    // TODO(RUN-745): This should be `execution_memory_usage()`.
    let memory_usage_before = test.canister_state(canister_id).memory_usage();
    let balance_before = test.canister_state(canister_id).system_state.balance();
    let reserved_cycles_before = test
        .canister_state(canister_id)
        .system_state
        .reserved_balance();

    test.upgrade_canister_with_allocation(
        canister_id,
        UNIVERSAL_CANISTER_WASM.to_vec(),
        None,
        Some(USAGE),
    )
    .unwrap();
    let balance_after = test.canister_state(canister_id).system_state.balance();
    let memory_usage_after = NumBytes::new(USAGE);

    let reserved_cycles = test
        .canister_state(canister_id)
        .system_state
        .reserved_balance();

    assert_eq!(
        reserved_cycles - reserved_cycles_before,
        test.cycles_account_manager().storage_reservation_cycles(
            memory_usage_after - memory_usage_before,
            &ResourceSaturation::new(subnet_memory_usage, THRESHOLD, CAPACITY),
            test.subnet_size(),
        )
    );

    assert!(
        balance_before - balance_after >= reserved_cycles,
        "Unexpected balance change: {} >= {}",
        balance_before - balance_after,
        reserved_cycles,
    );
}

#[test]
fn upgrade_reserves_cycles_on_memory_grow() {
    const CYCLES: Cycles = Cycles::new(1_000_000_000_000_000);
    const CAPACITY: u64 = 20_000_000_000;
    const THRESHOLD: u64 = CAPACITY / 2;

    let mut test = ExecutionTestBuilder::new()
        .with_subnet_execution_memory(CAPACITY as i64)
        .with_subnet_memory_reservation(0)
        .with_subnet_memory_threshold(THRESHOLD as i64)
        .build();

    test.create_canister_with_allocation(CYCLES, None, Some(THRESHOLD))
        .unwrap();

    let canister_id = test
        .create_canister_with_settings(
            CYCLES,
            CanisterSettingsArgsBuilder::new()
                .with_reserved_cycles_limit(CYCLES.get())
                .build(),
        )
        .unwrap();

    let wat = r#"
        (module
            (import "ic0" "stable64_grow" (func $stable64_grow (param i64) (result i64)))
            (func (export "canister_post_upgrade")
                (if (i64.eq (call $stable64_grow (i64.const 150000)) (i64.const -1))
                  (then (unreachable))
                )
            )
            (memory 0)
        )"#;

    let wasm_binary = wat::parse_str(wat).unwrap();

    test.install_canister(canister_id, wasm_binary.clone())
        .unwrap();

    let subnet_memory_usage =
        CAPACITY - test.subnet_available_memory().get_execution_memory() as u64;
    let memory_usage_before = test.canister_state(canister_id).execution_memory_usage();
    let balance_before = test.canister_state(canister_id).system_state.balance();
    let reserved_cycles_before = test
        .canister_state(canister_id)
        .system_state
        .reserved_balance();
    test.upgrade_canister(canister_id, wasm_binary).unwrap();
    let balance_after = test.canister_state(canister_id).system_state.balance();
    let memory_usage_after = test.canister_state(canister_id).execution_memory_usage();

    let reserved_cycles = test
        .canister_state(canister_id)
        .system_state
        .reserved_balance();

    assert_eq!(
        reserved_cycles - reserved_cycles_before,
        test.cycles_account_manager().storage_reservation_cycles(
            memory_usage_after - memory_usage_before,
            &ResourceSaturation::new(subnet_memory_usage, THRESHOLD, CAPACITY),
            test.subnet_size(),
        )
    );

    assert!(
        balance_before - balance_after >= reserved_cycles,
        "Unexpected balance change: {} >= {}",
        balance_before - balance_after,
        reserved_cycles,
    );
}

#[test]
fn install_does_not_reserve_cycles_on_system_subnet() {
    const CYCLES: Cycles = Cycles::new(1_000_000_000_000_000);
    const CAPACITY: u64 = 20_000_000_000;
    const THRESHOLD: u64 = CAPACITY / 2;
    const USAGE: u64 = CAPACITY - THRESHOLD;

    let mut test = ExecutionTestBuilder::new()
        .with_subnet_type(SubnetType::System)
        .with_subnet_execution_memory(CAPACITY as i64)
        .with_subnet_memory_reservation(0)
        .with_subnet_memory_threshold(THRESHOLD as i64)
        .build();

    let canister_id = test.create_canister(CYCLES);

    test.install_canister_with_allocation(
        canister_id,
        UNIVERSAL_CANISTER_WASM.into(),
        None,
        Some(THRESHOLD),
    )
    .unwrap();

    let canister_id = test.create_canister(CYCLES);

    let balance_before = test.canister_state(canister_id).system_state.balance();
    test.install_canister_with_allocation(
        canister_id,
        UNIVERSAL_CANISTER_WASM.into(),
        None,
        Some(USAGE),
    )
    .unwrap();
    let balance_after = test.canister_state(canister_id).system_state.balance();

    // Message execution fee is an order of a few million cycles.
    assert!(balance_before - balance_after < Cycles::new(1_000_000_000));

    let reserved_cycles = test
        .canister_state(canister_id)
        .system_state
        .reserved_balance();
    assert_eq!(reserved_cycles, Cycles::zero());
}

#[test]
fn install_does_not_reserve_cycles_on_verified_application_subnet() {
    const CYCLES: Cycles = Cycles::new(1_000_000_000_000_000);
    const CAPACITY: u64 = 20_000_000_000;
    const THRESHOLD: u64 = CAPACITY / 2;
    const USAGE: u64 = CAPACITY - THRESHOLD;

    let mut test = ExecutionTestBuilder::new()
        .with_subnet_type(SubnetType::VerifiedApplication)
        .with_subnet_execution_memory(CAPACITY as i64)
        .with_subnet_memory_reservation(0)
        .with_subnet_memory_threshold(THRESHOLD as i64)
        .build();

    let canister_id = test.create_canister(CYCLES);

    test.install_canister_with_allocation(
        canister_id,
        UNIVERSAL_CANISTER_WASM.into(),
        None,
        Some(THRESHOLD),
    )
    .unwrap();

    let canister_id = test.create_canister(CYCLES);

    let balance_before = test.canister_state(canister_id).system_state.balance();
    test.install_canister_with_allocation(
        canister_id,
        UNIVERSAL_CANISTER_WASM.into(),
        None,
        Some(USAGE),
    )
    .unwrap();
    let balance_after = test.canister_state(canister_id).system_state.balance();

    // Message execution fee is an order of a few million cycles.
    assert!(balance_before - balance_after < Cycles::new(1_000_000_000));

    let reserved_cycles = test
        .canister_state(canister_id)
        .system_state
        .reserved_balance();
    assert_eq!(reserved_cycles, Cycles::zero());
}

#[test]
fn create_canister_reserves_cycles_for_memory_allocation() {
    const CYCLES: Cycles = Cycles::new(1_000_000_000_000_000);
    const CAPACITY: u64 = 20_000_000_000;
    const THRESHOLD: u64 = CAPACITY / 2;
    const USAGE: u64 = CAPACITY - THRESHOLD;

    let mut test = ExecutionTestBuilder::new()
        .with_subnet_execution_memory(CAPACITY as i64)
        .with_subnet_memory_reservation(0)
        .with_subnet_memory_threshold(THRESHOLD as i64)
        .build();

    test.create_canister_with_allocation(CYCLES, None, Some(USAGE))
        .unwrap();

    let subnet_memory_usage =
        CAPACITY - test.subnet_available_memory().get_execution_memory() as u64;

    let balance_before = CYCLES;
    let canister_id = test
        .create_canister_with_settings(
            balance_before,
            CanisterSettingsArgsBuilder::new()
                .with_memory_allocation(USAGE)
                .with_reserved_cycles_limit(CYCLES.get())
                .build(),
        )
        .unwrap();
    let balance_after = test.canister_state(canister_id).system_state.balance();

    assert_eq!(
        test.canister_state(canister_id)
            .memory_allocation()
            .bytes()
            .get(),
        USAGE,
    );

    let reserved_cycles = test
        .canister_state(canister_id)
        .system_state
        .reserved_balance();

    assert_eq!(
        reserved_cycles,
        test.cycles_account_manager().storage_reservation_cycles(
            NumBytes::new(USAGE),
            &ResourceSaturation::new(subnet_memory_usage, THRESHOLD, CAPACITY),
            test.subnet_size(),
        )
    );

    assert!(
        balance_before - balance_after >= reserved_cycles,
        "Unexpected balance change: {} >= {}",
        balance_before - balance_after,
        reserved_cycles,
    );
}

#[test]
fn update_settings_reserves_cycles_for_memory_allocation() {
    const CYCLES: Cycles = Cycles::new(1_000_000_000_000_000);
    const CAPACITY: u64 = 20_000_000_000;
    const THRESHOLD: u64 = CAPACITY / 2;
    const USAGE: u64 = CAPACITY - THRESHOLD;

    let mut test = ExecutionTestBuilder::new()
        .with_subnet_execution_memory(CAPACITY as i64)
        .with_subnet_memory_reservation(0)
        .with_subnet_memory_threshold(THRESHOLD as i64)
        .build();

    test.create_canister_with_allocation(CYCLES, None, Some(THRESHOLD))
        .unwrap();

    let canister_id = test
        .create_canister_with_settings(
            CYCLES,
            CanisterSettingsArgsBuilder::new()
                .with_reserved_cycles_limit(CYCLES.get())
                .build(),
        )
        .unwrap();

    let subnet_memory_usage =
        CAPACITY - test.subnet_available_memory().get_execution_memory() as u64;

    // TODO(RUN-745): This should be `execution_memory_usage()`.
    let memory_usage_before = test.canister_state(canister_id).memory_usage();
    let balance_before = test.canister_state(canister_id).system_state.balance();
    test.canister_update_allocations_settings(canister_id, None, Some(USAGE))
        .unwrap();
    let balance_after = test.canister_state(canister_id).system_state.balance();
    let memory_usage_after = NumBytes::new(USAGE);

    assert_eq!(
        test.canister_state(canister_id)
            .memory_allocation()
            .bytes()
            .get(),
        USAGE
    );

    let reserved_cycles = test
        .canister_state(canister_id)
        .system_state
        .reserved_balance();

    assert_eq!(
        reserved_cycles,
        test.cycles_account_manager().storage_reservation_cycles(
            memory_usage_after - memory_usage_before,
            &ResourceSaturation::new(subnet_memory_usage, THRESHOLD, CAPACITY),
            test.subnet_size(),
        )
    );

    assert!(
        balance_before - balance_after >= reserved_cycles,
        "Unexpected balance change: {} >= {}",
        balance_before - balance_after,
        reserved_cycles,
    );
}

#[test]
fn test_upgrade_with_skip_pre_upgrade_preserves_stable_memory() {
    let mut test = ExecutionTestBuilder::new().build();
    let canister_id = test.universal_canister().unwrap();

    test.ingress(
        canister_id,
        "update",
        wasm().set_pre_upgrade(wasm().trap()).reply().build(),
    )
    .unwrap();

    let data = [1, 2, 3, 5, 8, 13];
    let update = wasm()
        .stable_grow(1)
        .stable_write(42, &data)
        .reply()
        .build();
    let result = test.ingress(canister_id, "update", update);
    let reply = get_reply(result);
    assert_eq!(reply, vec![] as Vec<u8>);

    // Check that the upgrade of the canister succeeds if the pre_upgrade is skipped.
    test.upgrade_canister_v2(
        canister_id,
        UNIVERSAL_CANISTER_WASM.to_vec(),
        Some(SkipPreUpgrade(Some(true))),
    )
    .unwrap();

    // Set pre_upgrade again after the previous upgrade.
    test.ingress(
        canister_id,
        "update",
        wasm().set_pre_upgrade(wasm().trap()).reply().build(),
    )
    .unwrap();

    // Check that the canister traps if pre_upgrade is executed.
    let err = test
        .upgrade_canister_v2(
            canister_id,
            UNIVERSAL_CANISTER_WASM.to_vec(),
            Some(SkipPreUpgrade(None)),
        )
        .unwrap_err();
    assert_eq!(ErrorCode::CanisterCalledTrap, err.code());

    let query = wasm()
        .stable_read(42, data.len() as u32)
        .append_and_reply()
        .build();
    let result = test.ingress(canister_id, "query", query);
    let reply = get_reply(result);
    assert_eq!(reply, data);
}

#[test]
fn resource_saturation_scaling_works_in_create_canister() {
    const CYCLES: Cycles = Cycles::new(1_000_000_000_000_000);
    const CAPACITY: u64 = 20_000_000_000;
    const THRESHOLD: u64 = CAPACITY / 2;
    const USAGE: u64 = CAPACITY - THRESHOLD;
    const SCALING: u64 = 4;

    let mut test = ExecutionTestBuilder::new()
        .with_subnet_execution_memory(CAPACITY as i64)
        .with_subnet_memory_reservation(0)
        .with_subnet_memory_threshold(THRESHOLD as i64)
        .with_resource_saturation_scaling(SCALING as usize)
        .build();

    test.create_canister_with_allocation(CYCLES, None, Some(THRESHOLD / SCALING))
        .unwrap();

    let subnet_memory_usage =
        CAPACITY - test.subnet_available_memory().get_execution_memory() as u64;

    let balance_before = CYCLES;
    let canister_id = test
        .create_canister_with_settings(
            balance_before,
            CanisterSettingsArgsBuilder::new()
                .with_memory_allocation(USAGE)
                .with_reserved_cycles_limit(CYCLES.get())
                .build(),
        )
        .unwrap();

    let balance_after = test.canister_state(canister_id).system_state.balance();

    assert_eq!(
        test.canister_state(canister_id)
            .memory_allocation()
            .bytes()
            .get(),
        USAGE,
    );

    let reserved_cycles = test
        .canister_state(canister_id)
        .system_state
        .reserved_balance();

    assert_eq!(
        reserved_cycles,
        test.cycles_account_manager().storage_reservation_cycles(
            NumBytes::new(USAGE),
            &ResourceSaturation::new(
                subnet_memory_usage / SCALING,
                THRESHOLD / SCALING,
                CAPACITY / SCALING
            ),
            test.subnet_size(),
        )
    );

    assert!(
        balance_before - balance_after >= reserved_cycles,
        "Unexpected balance change: {} >= {}",
        balance_before - balance_after,
        reserved_cycles,
    );
}

#[test]
fn resource_saturation_scaling_works_in_install_code() {
    const CYCLES: Cycles = Cycles::new(1_000_000_000_000_000);
    const CAPACITY: u64 = 20_000_000_000;
    const THRESHOLD: u64 = CAPACITY / 2;
    const SCALING: u64 = 4;

    let mut test = ExecutionTestBuilder::new()
        .with_subnet_execution_memory(CAPACITY as i64)
        .with_subnet_memory_reservation(0)
        .with_subnet_memory_threshold(THRESHOLD as i64)
        .with_resource_saturation_scaling(SCALING as usize)
        .build();

    test.create_canister_with_allocation(CYCLES, None, Some(THRESHOLD / SCALING))
        .unwrap();

    let canister_id = test
        .create_canister_with_settings(
            CYCLES,
            CanisterSettingsArgsBuilder::new()
                .with_reserved_cycles_limit(CYCLES.get())
                .build(),
        )
        .unwrap();

    let wat = r#"
        (module
            (import "ic0" "stable64_grow" (func $stable64_grow (param i64) (result i64)))
            (func (export "canister_init")
                (if (i64.eq (call $stable64_grow (i64.const 150000)) (i64.const -1))
                  (then (unreachable))
                )
            )
            (memory 0)
        )"#;

    let wasm_binary = wat::parse_str(wat).unwrap();

    let subnet_memory_usage =
        CAPACITY - test.subnet_available_memory().get_execution_memory() as u64;
    let memory_usage_before = test.canister_state(canister_id).execution_memory_usage();
    let balance_before = test.canister_state(canister_id).system_state.balance();
    test.install_canister(canister_id, wasm_binary).unwrap();
    let balance_after = test.canister_state(canister_id).system_state.balance();
    let memory_usage_after = test.canister_state(canister_id).execution_memory_usage();

    let reserved_cycles = test
        .canister_state(canister_id)
        .system_state
        .reserved_balance();

    assert_eq!(
        reserved_cycles,
        test.cycles_account_manager().storage_reservation_cycles(
            memory_usage_after - memory_usage_before,
            &ResourceSaturation::new(
                subnet_memory_usage / SCALING,
                THRESHOLD / SCALING,
                CAPACITY / SCALING
            ),
            test.subnet_size(),
        )
    );

    assert!(
        balance_before - balance_after >= reserved_cycles,
        "Unexpected balance change: {} >= {}",
        balance_before - balance_after,
        reserved_cycles,
    );
}

#[test]
fn update_settings_respects_reserved_cycles_limit_on_memory_allocation() {
    const CYCLES: Cycles = Cycles::new(1_000_000_000_000_000);
    const CAPACITY: u64 = 20_000_000_000;
    const USAGE: u64 = 10_000_000_000;

    let mut test = ExecutionTestBuilder::new()
        .with_subnet_execution_memory(CAPACITY as i64)
        .with_subnet_memory_reservation(0)
        .with_subnet_memory_threshold(0)
        .build();

    let canister_id = test.create_canister(CYCLES);

    test.canister_state_mut(canister_id)
        .system_state
        .set_reserved_balance_limit(Cycles::new(1));

    let err = test
        .canister_update_allocations_settings(canister_id, None, Some(USAGE))
        .unwrap_err();

    assert_eq!(
        err.code(),
        ErrorCode::ReservedCyclesLimitExceededInMemoryAllocation
    );
    assert!(err
        .description()
        .contains("Cannot increase memory allocation"));
    assert!(err
        .description()
        .contains("due to its reserved cycles limit"));
}

#[test]
fn install_respects_reserved_cycles_limit_on_memory_allocation() {
    const CYCLES: Cycles = Cycles::new(1_000_000_000_000_000);
    const CAPACITY: u64 = 20_000_000_000;
    const USAGE: u64 = 10_000_000_000;

    let mut test = ExecutionTestBuilder::new()
        .with_subnet_execution_memory(CAPACITY as i64)
        .with_subnet_memory_reservation(0)
        .with_subnet_memory_threshold(0)
        .build();

    let canister_id = test.create_canister(CYCLES);

    test.canister_state_mut(canister_id)
        .system_state
        .set_reserved_balance_limit(Cycles::new(1));

    let err = test
        .install_canister_with_allocation(
            canister_id,
            UNIVERSAL_CANISTER_WASM.into(),
            None,
            Some(USAGE),
        )
        .unwrap_err();

    assert_eq!(
        err.code(),
        ErrorCode::ReservedCyclesLimitExceededInMemoryAllocation
    );
    assert!(err
        .description()
        .contains("Cannot increase memory allocation"));
    assert!(err
        .description()
        .contains("due to its reserved cycles limit"));
}

#[test]
fn install_respects_reserved_cycles_limit_on_memory_grow() {
    const CYCLES: Cycles = Cycles::new(1_000_000_000_000_000);
    const CAPACITY: u64 = 20_000_000_000;

    let mut test = ExecutionTestBuilder::new()
        .with_subnet_execution_memory(CAPACITY as i64)
        .with_subnet_memory_reservation(0)
        .with_subnet_memory_threshold(0)
        .build();

    let canister_id = test.create_canister(CYCLES);

    let wat = r#"
        (module
            (import "ic0" "stable64_grow" (func $stable64_grow (param i64) (result i64)))
            (func (export "canister_init")
                (if (i64.eq (call $stable64_grow (i64.const 150000)) (i64.const -1))
                  (then (unreachable))
                )
            )
            (memory 0)
        )"#;

    let wasm_binary = wat::parse_str(wat).unwrap();

    test.canister_state_mut(canister_id)
        .system_state
        .set_reserved_balance_limit(Cycles::new(1));

    let err = test.install_canister(canister_id, wasm_binary).unwrap_err();

    assert_eq!(
        err.code(),
        ErrorCode::ReservedCyclesLimitExceededInMemoryGrow
    );
    assert!(err.description().contains("Canister cannot grow memory by"));
    assert!(err
        .description()
        .contains("due to its reserved cycles limit"));
}

#[test]
fn create_canister_fails_with_reserved_cycles_limit_exceeded() {
    const CYCLES: Cycles = Cycles::new(1_000_000_000_000_000);
    const CAPACITY: u64 = 20_000_000_000;

    let mut test = ExecutionTestBuilder::new()
        .with_subnet_execution_memory(CAPACITY as i64)
        .with_subnet_memory_reservation(0)
        .with_subnet_memory_threshold(0)
        .build();

    let uc = test
        .canister_from_cycles_and_binary(CYCLES, UNIVERSAL_CANISTER_WASM.into())
        .unwrap();

    // Set the memory allocation to exceed the reserved cycles limit.
    let settings = CanisterSettingsArgsBuilder::new()
        .with_memory_allocation(1_000_000)
        .with_reserved_cycles_limit(1)
        .build();
    let args = CreateCanisterArgs {
        settings: Some(settings),
        sender_canister_version: None,
    };

    let create_canister = wasm()
        .call_with_cycles(
            CanisterId::ic_00(),
            Method::CreateCanister,
            call_args()
                .other_side(args.encode())
                .on_reject(wasm().reject_message().reject()),
            Cycles::new(CYCLES.get() / 2),
        )
        .build();

    let result = test.ingress(uc, "update", create_canister).unwrap();

    let err_msg = match result {
        WasmResult::Reply(_) => unreachable!("Unexpected reply, expected reject"),
        WasmResult::Reject(err_msg) => err_msg,
    };

    assert!(err_msg.contains("Cannot increase memory allocation"));
    assert!(err_msg.contains("due to its reserved cycles limit"));
}

#[test]
fn create_canister_can_set_reserved_cycles_limit() {
    const CYCLES: Cycles = Cycles::new(1_000_000_000_000_000);
    const CAPACITY: u64 = 20_000_000_000;

    let mut test = ExecutionTestBuilder::new()
        .with_subnet_execution_memory(CAPACITY as i64)
        .with_subnet_memory_reservation(0)
        .with_subnet_memory_threshold(0)
        .build();

    let uc = test
        .canister_from_cycles_and_binary(CYCLES, UNIVERSAL_CANISTER_WASM.into())
        .unwrap();

    // Since we are not setting the memory allocation and the memory usage of an
    // empty canister is zero, setting the reserved cycles limit should succeed.
    let settings = CanisterSettingsArgsBuilder::new()
        .with_reserved_cycles_limit(1)
        .build();
    let args = CreateCanisterArgs {
        settings: Some(settings),
        sender_canister_version: None,
    };

    let create_canister = wasm()
        .call_with_cycles(
            CanisterId::ic_00(),
            Method::CreateCanister,
            call_args()
                .other_side(args.encode())
                .on_reject(wasm().reject_message().reject()),
            Cycles::new(CYCLES.get() / 2),
        )
        .build();

    let result = test.ingress(uc, "update", create_canister);
    let reply = get_reply(result);
    let canister_id = Decode!(reply.as_slice(), CanisterIdRecord)
        .unwrap()
        .get_canister_id();

    assert_eq!(
        test.canister_state(canister_id)
            .system_state
            .reserved_balance_limit(),
        Some(Cycles::new(1))
    );
}

#[test]
fn create_canister_sets_default_reserved_cycles_limit() {
    const CYCLES: Cycles = Cycles::new(1_000_000_000_000_000);

    let mut test = ExecutionTestBuilder::new().build();

    let uc = test
        .canister_from_cycles_and_binary(CYCLES, UNIVERSAL_CANISTER_WASM.into())
        .unwrap();

    let args = CreateCanisterArgs {
        settings: None,
        sender_canister_version: None,
    };

    let create_canister = wasm()
        .call_with_cycles(
            CanisterId::ic_00(),
            Method::CreateCanister,
            call_args()
                .other_side(args.encode())
                .on_reject(wasm().reject_message().reject()),
            Cycles::new(CYCLES.get() / 2),
        )
        .build();

    let result = test.ingress(uc, "update", create_canister);
    let reply = get_reply(result);
    let canister_id = CanisterIdRecord::decode(&reply).unwrap().get_canister_id();

    assert_eq!(
        test.canister_state(canister_id)
            .system_state
            .reserved_balance_limit(),
        Some(
            test.cycles_account_manager()
                .default_reserved_balance_limit()
        )
    );
}

#[test]
fn update_settings_can_set_reserved_cycles_limit() {
    const CYCLES: Cycles = Cycles::new(1_000_000_000_000_000);
    const CAPACITY: u64 = 20_000_000_000;

    let mut test = ExecutionTestBuilder::new()
        .with_subnet_execution_memory(CAPACITY as i64)
        .with_subnet_memory_reservation(0)
        .with_subnet_memory_threshold(0)
        .build();

    let canister_id = test
        .create_canister_with_settings(
            CYCLES,
            CanisterSettingsArgsBuilder::new()
                .with_reserved_cycles_limit(1)
                .build(),
        )
        .unwrap();

    assert_eq!(
        test.canister_state(canister_id)
            .system_state
            .reserved_balance_limit(),
        Some(Cycles::new(1))
    );
}

#[test]
fn canister_status_contains_reserved_cycles() {
    const CYCLES: Cycles = Cycles::new(1_000_000_000_000_000);
    const CAPACITY: u64 = 20_000_000_000;

    let mut test = ExecutionTestBuilder::new()
        .with_subnet_execution_memory(CAPACITY as i64)
        .with_subnet_memory_reservation(0)
        .with_subnet_memory_threshold(0)
        .build();

    let canister_id = test
        .create_canister_with_allocation(CYCLES, None, Some(1_000_000))
        .unwrap();
    let result = test.canister_status(canister_id);
    let reply = get_reply(result);
    let status = Decode!(reply.as_slice(), CanisterStatusResultV2).unwrap();
    assert_eq!(
        status.reserved_cycles(),
        test.cycles_account_manager()
            .storage_reservation_cycles(
                NumBytes::new(1_000_000),
                &ResourceSaturation::new(0, 0, CAPACITY),
                test.subnet_size()
            )
            .get()
    );
    assert_eq!(
        status.reserved_cycles(),
        test.canister_state(canister_id)
            .system_state
            .reserved_balance()
            .get()
    );
    assert!(status.reserved_cycles() > 0);
}

#[test]
fn canister_status_contains_reserved_cycles_limit() {
    const CYCLES: Cycles = Cycles::new(1_000_000_000_000_000);

    let mut test = ExecutionTestBuilder::new().build();

    let canister_id = test.create_canister(CYCLES);
    let result = test.canister_status(canister_id);
    let reply = get_reply(result);
    let status = CanisterStatusResultV2::decode(&reply).unwrap();
    assert_eq!(
        status.settings().reserved_cycles_limit(),
        candid::Nat::from(
            test.cycles_account_manager()
                .default_reserved_balance_limit()
                .get()
        ),
    );

    test.canister_update_reserved_cycles_limit(canister_id, Cycles::new(42))
        .unwrap();

    let result = test.canister_status(canister_id);
    let reply = get_reply(result);
    let status = CanisterStatusResultV2::decode(&reply).unwrap();
    assert_eq!(
        status.settings().reserved_cycles_limit(),
        candid::Nat::from(42),
    );
}

#[test]
fn upload_chunk_works_from_white_list() {
    const CYCLES: Cycles = Cycles::new(1_000_000_000_000_000);

    let mut test = ExecutionTestBuilder::new().with_wasm_chunk_store().build();

    let canister_id = test.create_canister(CYCLES);

    let chunk = vec![1, 2, 3, 4, 5];
    let reply = UploadChunkReply {
        hash: ic_crypto_sha2::Sha256::hash(&chunk).to_vec(),
    }
    .encode();

    let upload_args = UploadChunkArgs {
        canister_id: canister_id.into(),
        chunk,
    };

    let result = test.subnet_message("upload_chunk", upload_args.encode());

    assert_eq!(result, Ok(WasmResult::Reply(reply)));
}

#[test]
fn upload_chunk_works_from_controller() {
    const CYCLES: Cycles = Cycles::new(1_000_000_000_000_000);

    let mut test = ExecutionTestBuilder::new().with_wasm_chunk_store().build();

    let canister_id = test.create_canister(CYCLES);
    let uc = test
        .canister_from_cycles_and_binary(CYCLES, UNIVERSAL_CANISTER_WASM.into())
        .unwrap();
    test.set_controller(canister_id, uc.into()).unwrap();

    let chunk = vec![1, 2, 3, 4, 5];
    let reply = UploadChunkReply {
        hash: ic_crypto_sha2::Sha256::hash(&chunk).to_vec(),
    }
    .encode();

    let args = UploadChunkArgs {
        canister_id: canister_id.into(),
        chunk,
    };

    let upload_chunk = wasm()
        .call_with_cycles(
            CanisterId::ic_00(),
            Method::UploadChunk,
            call_args()
                .other_side(args.encode())
                .on_reject(wasm().reject_message().reject()),
            Cycles::new(CYCLES.get() / 2),
        )
        .build();

    let result = test.ingress(uc, "update", upload_chunk);
    assert_eq!(result, Ok(WasmResult::Reply(reply)));
}

#[test]
fn chunk_store_methods_fail_from_non_controller() {
    const CYCLES: Cycles = Cycles::new(1_000_000_000_000_000);

    let mut test = ExecutionTestBuilder::new().with_wasm_chunk_store().build();

    let canister_id = test.create_canister(CYCLES);
    let uc = test
        .canister_from_cycles_and_binary(CYCLES, UNIVERSAL_CANISTER_WASM.into())
        .unwrap();

    let methods = [
        (
            Method::UploadChunk,
            UploadChunkArgs {
                canister_id: canister_id.into(),
                chunk: vec![1, 2, 3, 4, 5],
            }
            .encode(),
        ),
        (
            Method::ClearChunkStore,
            ClearChunkStoreArgs {
                canister_id: canister_id.into(),
            }
            .encode(),
        ),
        (
            Method::StoredChunks,
            StoredChunksArgs {
                canister_id: canister_id.into(),
            }
            .encode(),
        ),
    ];

    for (method, args) in methods {
        let wasm = wasm()
            .call_with_cycles(
                CanisterId::ic_00(),
                method,
                call_args()
                    .other_side(args)
                    .on_reject(wasm().reject_message().reject()),
                Cycles::new(CYCLES.get() / 2),
            )
            .build();

        let result = test.ingress(uc, "update", wasm);
        let expected_err = format!(
            "Only the controllers of the canister {} can control it.",
            canister_id
        );
        match result {
            Ok(WasmResult::Reject(reject)) => {
                assert!(
                    reject.contains(&expected_err),
                    "Reject \"{reject}\" does not contain expected error \"{expected_err}\""
                );
            }
            other => panic!("Expected reject, but got {:?}", other),
        }
    }
}

#[test]
fn upload_chunk_fails_when_allocation_exceeded() {
    /// Return the number of bytes of canister memory used from updating the
    /// canister allocation settings.
    fn history_memory_usage_from_one_settings_update() -> NumBytes {
        const CYCLES: Cycles = Cycles::new(1_000_000_000_000_000);

        let mut test = ExecutionTestBuilder::new().build();

        let canister_id = test.create_canister(CYCLES);
        // Reserve enough memory for just one chunk. Include an extra 40 KiB for canister history.
        let chunk_size = wasm_chunk_store::chunk_size();
        test.canister_update_allocations_settings(
            canister_id,
            None,
            Some(chunk_size.get() + 40 * 1024),
        )
        .unwrap();

        test.canister_state(canister_id).memory_usage()
    }

    const CYCLES: Cycles = Cycles::new(1_000_000_000_000_000);

    let mut test = ExecutionTestBuilder::new().with_wasm_chunk_store().build();

    let canister_id = test.create_canister(CYCLES);
    let memory_needed_for_history = history_memory_usage_from_one_settings_update();
    // Reserve enough memory for just one chunk. Include an extra 40 KiB for canister history.
    let chunk_size = wasm_chunk_store::chunk_size();
    test.canister_update_allocations_settings(
        canister_id,
        None,
        Some(chunk_size.get() + memory_needed_for_history.get()),
    )
    .unwrap();

    // First chunk upload succeeds
    let chunk = vec![1, 2, 3, 4, 5];
    let upload_args = UploadChunkArgs {
        canister_id: canister_id.into(),
        chunk,
    };
    let result = test.subnet_message("upload_chunk", upload_args.encode());
    assert!(result.is_ok());
    let initial_subnet_available_memory = test.subnet_available_memory();

    // Second chunk upload fails
    let chunk = vec![4, 4];
    let upload_args = UploadChunkArgs {
        canister_id: canister_id.into(),
        chunk,
    };
    let result = test.subnet_message("upload_chunk", upload_args.encode());
    let error_code = result.unwrap_err().code();
    assert_eq!(error_code, ErrorCode::InsufficientMemoryAllocation);

    assert_eq!(
        test.subnet_available_memory(),
        initial_subnet_available_memory
    );
}

#[test]
fn upload_chunk_fails_when_subnet_memory_exceeded() {
    const CYCLES: Cycles = Cycles::new(1_000_000_000_000_000);

    // Create subnet with only enough memory for one chunk.
    let chunk_size = wasm_chunk_store::chunk_size();
    let default_subnet_memory_reservation = Config::default().subnet_memory_reservation;
    let mut test = ExecutionTestBuilder::new()
        .with_wasm_chunk_store()
        .with_subnet_execution_memory(
            (default_subnet_memory_reservation.get() + chunk_size.get()) as i64,
        )
        .build();

    let canister_id = test.create_canister(CYCLES);

    // First chunk upload succeeds
    let chunk = vec![1, 2, 3, 4, 5];
    let upload_args = UploadChunkArgs {
        canister_id: canister_id.into(),
        chunk,
    };
    let result = test.subnet_message("upload_chunk", upload_args.encode());
    assert!(result.is_ok());
    let initial_subnet_available_memory = test.subnet_available_memory();

    // Second chunk upload fails
    let chunk = vec![4, 4];
    let upload_args = UploadChunkArgs {
        canister_id: canister_id.into(),
        chunk,
    };
    let result = test.subnet_message("upload_chunk", upload_args.encode());
    let error_code = result.unwrap_err().code();
    assert_eq!(error_code, ErrorCode::SubnetOversubscribed);

    assert_eq!(
        test.subnet_available_memory(),
        initial_subnet_available_memory
    );
}

#[test]
fn upload_chunk_counts_to_memory_usage() {
    const CYCLES: Cycles = Cycles::new(1_000_000_000_000_000);
    let chunk_size = wasm_chunk_store::chunk_size();

    let mut test = ExecutionTestBuilder::new().with_wasm_chunk_store().build();

    let canister_id = test.create_canister(CYCLES);

    let initial_memory_usage = test.canister_state(canister_id).memory_usage();
    let initial_subnet_available_memory = test.subnet_available_memory().get_execution_memory();

    // Check memory usage after one chunk uploaded.
    let chunk = vec![1, 2, 3, 4, 5];
    let upload_args = UploadChunkArgs {
        canister_id: canister_id.into(),
        chunk,
    };
    let result = test.subnet_message("upload_chunk", upload_args.encode());
    assert!(result.is_ok());
    assert_eq!(
        test.canister_state(canister_id).memory_usage(),
        chunk_size + initial_memory_usage
    );
    assert_eq!(
        test.subnet_available_memory().get_execution_memory(),
        initial_subnet_available_memory - chunk_size.get() as i64
    );

    // Check memory usage after two chunks uploaded.
    let chunk = vec![4; 1000];
    let upload_args = UploadChunkArgs {
        canister_id: canister_id.into(),
        chunk,
    };
    let result = test.subnet_message("upload_chunk", upload_args.encode());
    assert!(result.is_ok());
    assert_eq!(
        test.canister_state(canister_id).memory_usage(),
        NumBytes::from(2 * chunk_size.get()) + initial_memory_usage
    );
    assert_eq!(
        test.subnet_available_memory().get_execution_memory(),
        initial_subnet_available_memory - 2 * chunk_size.get() as i64
    );

    // Check memory usage after three chunks uploaded.
    let chunk = vec![6; 1024 * 1024];
    let upload_args = UploadChunkArgs {
        canister_id: canister_id.into(),
        chunk,
    };
    let result = test.subnet_message("upload_chunk", upload_args.encode());
    assert!(result.is_ok());
    assert_eq!(
        test.canister_state(canister_id).memory_usage(),
        NumBytes::from(3 * chunk_size.get()) + initial_memory_usage
    );
    assert_eq!(
        test.subnet_available_memory().get_execution_memory(),
        initial_subnet_available_memory - 3 * chunk_size.get() as i64
    );
}

#[test]
fn chunk_store_methods_fail_with_feature_disabled() {
    const CYCLES: Cycles = Cycles::new(1_000_000_000_000_000);

    let mut test = ExecutionTestBuilder::new().build();
    let canister_id = test.create_canister(CYCLES);
    let initial_subnet_available_memory = test.subnet_available_memory();

    let methods = [
        (
            Method::UploadChunk,
            UploadChunkArgs {
                canister_id: canister_id.into(),
                chunk: vec![1, 2, 3, 4, 5],
            }
            .encode(),
        ),
        (
            Method::ClearChunkStore,
            ClearChunkStoreArgs {
                canister_id: canister_id.into(),
            }
            .encode(),
        ),
        (
            Method::StoredChunks,
            StoredChunksArgs {
                canister_id: canister_id.into(),
            }
            .encode(),
        ),
    ];

    for (method, args) in methods {
        let result = test.subnet_message(method.to_string(), args);
        let error_code = result.unwrap_err().code();
        assert_eq!(error_code, ErrorCode::CanisterContractViolation);

        assert_eq!(
            test.subnet_available_memory(),
            initial_subnet_available_memory
        );
    }
}

#[test]
fn uninstall_clears_wasm_chunk_store() {
    const CYCLES: Cycles = Cycles::new(1_000_000_000_000_000);

    let mut test = ExecutionTestBuilder::new().with_wasm_chunk_store().build();
    let canister_id = test.create_canister(CYCLES);

    // Upload a chunk
    let chunk = vec![1, 2, 3, 4, 5];
    let reply = UploadChunkReply {
        hash: ic_crypto_sha2::Sha256::hash(&chunk).to_vec(),
    }
    .encode();
    let upload_args = UploadChunkArgs {
        canister_id: canister_id.into(),
        chunk,
    };
    let result = test.subnet_message("upload_chunk", upload_args.encode());
    assert_eq!(result, Ok(WasmResult::Reply(reply)));

    // Uninstall canister and check that chunk is gone.
    test.uninstall_code(canister_id).unwrap();
    assert_eq!(
        test.canister_state(canister_id)
            .system_state
            .wasm_chunk_store
            .memory_usage(),
        NumBytes::from(0)
    );
}

#[test]
fn upload_chunk_fails_when_freeze_threshold_triggered() {
    const CYCLES: Cycles = Cycles::new(1_000_000_000_000_000);
    let instructions = SchedulerConfig::application_subnet().upload_wasm_chunk_instructions;

    let mut test = ExecutionTestBuilder::new().with_wasm_chunk_store().build();
    let canister_id = test.create_canister(CYCLES);
    let initial_subnet_available_memory = test.subnet_available_memory();

    // Make balance just a bit higher than freezing threshold plus the charge
    // for one upload so upload_chunk fails.
    let threshold = test.freezing_threshold(canister_id);
    let new_balance = threshold
        + test
            .cycles_account_manager()
            .execution_cost(instructions, test.subnet_size())
        + Cycles::from(1_000_u128);
    let to_remove = test.canister_state(canister_id).system_state.balance() - new_balance;
    test.canister_state_mut(canister_id)
        .system_state
        .remove_cycles(to_remove, CyclesUseCase::BurnedCycles);

    // Upload a chunk
    let upload_args = UploadChunkArgs {
        canister_id: canister_id.into(),
        chunk: vec![42; 10],
    };
    let error = test
        .subnet_message("upload_chunk", upload_args.encode())
        .unwrap_err();

    assert_eq!(error.code(), ErrorCode::CanisterContractViolation);
    assert!(
        error
            .description()
            .contains("additional cycles are required"),
        "Unexpected error: {}",
        error.description()
    );

    assert_eq!(
        test.subnet_available_memory(),
        initial_subnet_available_memory
    );
}

#[test]
fn upload_chunk_fails_when_it_exceeds_chunk_size() {
    const CYCLES: Cycles = Cycles::new(1_000_000_000_000_000);

    let mut test = ExecutionTestBuilder::new().with_wasm_chunk_store().build();
    let canister_id = test.create_canister(CYCLES);
    let initial_subnet_available_memory = test.subnet_available_memory();

    let max_chunk_size = wasm_chunk_store::chunk_size().get() as usize;

    // Upload a chunk that is too large
    let upload_args = UploadChunkArgs {
        canister_id: canister_id.into(),
        chunk: vec![42; max_chunk_size + 1],
    };
    let error = test
        .subnet_message("upload_chunk", upload_args.encode())
        .unwrap_err();

    assert_eq!(error.code(), ErrorCode::CanisterContractViolation);
    assert_eq!(
        error .description(),
        "Error from Wasm chunk store: Wasm chunk size 1048577 exceeds the maximum chunk size of 1048576"
    );

    assert_eq!(
        test.subnet_available_memory(),
        initial_subnet_available_memory
    );
}

#[test]
fn upload_chunk_reserves_cycles() {
    const CYCLES: Cycles = Cycles::new(1_000_000_000_000_000);

    let memory_usage_after_uploading_one_chunk = {
        const CAPACITY: i64 = 1_000_000_000;

        let mut test = ExecutionTestBuilder::new()
            .with_subnet_execution_memory(CAPACITY)
            .with_subnet_memory_reservation(0)
            .with_subnet_memory_threshold(0)
            .with_wasm_chunk_store()
            .build();
        let canister_id = test.create_canister(CYCLES);

        let upload_args = UploadChunkArgs {
            canister_id: canister_id.into(),
            chunk: vec![42; 10],
        };

        let _hash = test
            .subnet_message("upload_chunk", upload_args.encode())
            .unwrap();

        CAPACITY - test.subnet_available_memory().get_execution_memory()
    };

    let mut test = ExecutionTestBuilder::new()
        .with_wasm_chunk_store()
        .with_subnet_memory_reservation(0)
        .with_subnet_memory_threshold(memory_usage_after_uploading_one_chunk + 1)
        .build();
    let canister_id = test.create_canister(CYCLES);
    assert_eq!(
        test.canister_state(canister_id)
            .system_state
            .reserved_balance(),
        Cycles::from(0_u128)
    );

    // Upload a chunk
    let upload_args = UploadChunkArgs {
        canister_id: canister_id.into(),
        chunk: vec![42; 10],
    };
    let _hash = test
        .subnet_message("upload_chunk", upload_args.encode())
        .unwrap();
    assert_eq!(
        test.canister_state(canister_id)
            .system_state
            .reserved_balance(),
        Cycles::from(0_u128)
    );

    // Upload a second chunk which should reserve some cycles.
    let upload_args = UploadChunkArgs {
        canister_id: canister_id.into(),
        chunk: vec![43; 10],
    };
    let _hash = test
        .subnet_message("upload_chunk", upload_args.encode())
        .unwrap();
    let reserved_balance = test
        .canister_state(canister_id)
        .system_state
        .reserved_balance()
        .get();
    assert!(
        reserved_balance > 0,
        "Reserved balance {} should be positive",
        reserved_balance
    );
}

#[test]
fn clear_chunk_store_works() {
    const CYCLES: Cycles = Cycles::new(1_000_000_000_000_000);

    let mut test = ExecutionTestBuilder::new().with_wasm_chunk_store().build();

    let canister_id = test.create_canister(CYCLES);

    let chunk = vec![1, 2, 3, 4, 5];
    let hash = ic_crypto_sha2::Sha256::hash(&chunk);
    let initial_memory_usage = test.canister_state(canister_id).memory_usage();

    // After uploading the chunk, it is present in the store and the memory
    // usage is positive.
    let upload_args = UploadChunkArgs {
        canister_id: canister_id.into(),
        chunk,
    };
    test.subnet_message("upload_chunk", upload_args.encode())
        .unwrap();
    assert!(test.canister_state(canister_id).memory_usage() > initial_memory_usage);
    assert!(test
        .canister_state(canister_id)
        .system_state
        .wasm_chunk_store
        .get_chunk_data(&hash)
        .is_some());

    // After clearing, the chunk should be absent and memory usage should be
    // zero.
    let clear_args = ClearChunkStoreArgs {
        canister_id: canister_id.into(),
    };
    test.subnet_message("clear_chunk_store", clear_args.encode())
        .unwrap();
    assert_eq!(
        test.canister_state(canister_id).memory_usage(),
        initial_memory_usage
    );
    assert!(test
        .canister_state(canister_id)
        .system_state
        .wasm_chunk_store
        .get_chunk_data(&hash)
        .is_none());
}

#[test]
fn stored_chunks_works() {
    use serde_bytes::ByteBuf;

    const CYCLES: Cycles = Cycles::new(1_000_000_000_000_000);

    let mut test = ExecutionTestBuilder::new().with_wasm_chunk_store().build();

    let canister_id = test.create_canister(CYCLES);

    let chunk1 = vec![1, 2, 3, 4, 5];
    let hash1 = ic_crypto_sha2::Sha256::hash(&chunk1);
    let chunk2 = vec![0x42; 1000];
    let hash2 = ic_crypto_sha2::Sha256::hash(&chunk2);

    // Initial store has no chunks
    let reply = Decode!(
        &get_reply(
            test.subnet_message(
                "stored_chunks",
                StoredChunksArgs {
                    canister_id: canister_id.into(),
                }
                .encode(),
            ),
        ),
        StoredChunksReply
    )
    .unwrap();
    assert_eq!(reply, StoredChunksReply(vec![]));

    // Then one chunk
    test.subnet_message(
        "upload_chunk",
        UploadChunkArgs {
            canister_id: canister_id.into(),
            chunk: chunk1,
        }
        .encode(),
    )
    .unwrap();

    let reply = Decode!(
        &get_reply(
            test.subnet_message(
                "stored_chunks",
                StoredChunksArgs {
                    canister_id: canister_id.into(),
                }
                .encode(),
            ),
        ),
        StoredChunksReply
    )
    .unwrap();
    assert_eq!(reply, StoredChunksReply(vec![ByteBuf::from(hash1)]));

    // Then two chunks
    test.subnet_message(
        "upload_chunk",
        UploadChunkArgs {
            canister_id: canister_id.into(),
            chunk: chunk2,
        }
        .encode(),
    )
    .unwrap();

    let reply = Decode!(
        &get_reply(
            test.subnet_message(
                "stored_chunks",
                StoredChunksArgs {
                    canister_id: canister_id.into(),
                }
                .encode(),
            ),
        ),
        StoredChunksReply
    )
    .unwrap();
    let mut expected = vec![ByteBuf::from(hash1), ByteBuf::from(hash2)];
    expected.sort();
    assert_eq!(reply, StoredChunksReply(expected));
}

#[test]
fn upload_chunk_fails_when_heap_delta_rate_limited() {
    const CYCLES: Cycles = Cycles::new(1_000_000_000_000_000);

    let mut test = ExecutionTestBuilder::new()
        .with_wasm_chunk_store()
        .with_heap_delta_rate_limit(wasm_chunk_store::chunk_size())
        .build();
    let canister_id = test.create_canister(CYCLES);
    assert_eq!(
        test.canister_state(canister_id)
            .system_state
            .reserved_balance(),
        Cycles::from(0_u128)
    );

    // Uploading one chunk will succeed
    let upload_args = UploadChunkArgs {
        canister_id: canister_id.into(),
        chunk: vec![42; 10],
    };
    let _hash = test
        .subnet_message("upload_chunk", upload_args.encode())
        .unwrap();

    // Uploading the second chunk will fail because of rate limiting.
    let initial_subnet_available_memory = test.subnet_available_memory();
    let upload_args = UploadChunkArgs {
        canister_id: canister_id.into(),
        chunk: vec![43; 10],
    };
    let error = test
        .subnet_message("upload_chunk", upload_args.encode())
        .unwrap_err();
    assert_eq!(error.code(), ErrorCode::CanisterContractViolation);
    assert_eq!(
        error .description(),
        "Error from Wasm chunk store: Canister is heap delta rate limited. Current delta debit: 1048576, limit: 1048576",
    );

    assert_eq!(
        test.subnet_available_memory(),
        initial_subnet_available_memory
    );
}

#[test]
fn upload_chunk_increases_subnet_heap_delta() {
    const CYCLES: Cycles = Cycles::new(1_000_000_000_000_000);

    let mut test = ExecutionTestBuilder::new().with_wasm_chunk_store().build();
    let canister_id = test.create_canister(CYCLES);
    assert_eq!(test.state().metadata.heap_delta_estimate, NumBytes::from(0));

    // Uploading one chunk will increase the delta.
    let upload_args = UploadChunkArgs {
        canister_id: canister_id.into(),
        chunk: vec![42; 10],
    };
    let _hash = test
        .subnet_message("upload_chunk", upload_args.encode())
        .unwrap();

    assert_eq!(
        test.state().metadata.heap_delta_estimate,
        wasm_chunk_store::chunk_size()
    );
}

#[test]
fn upload_chunk_charges_canister_cycles() {
    const CYCLES: Cycles = Cycles::new(1_000_000_000_000_000);
    let instructions = SchedulerConfig::application_subnet().upload_wasm_chunk_instructions;

    let mut test = ExecutionTestBuilder::new().with_wasm_chunk_store().build();
    let canister_id = test.create_canister(CYCLES);
    let initial_balance = test.canister_state(canister_id).system_state.balance();

    // Uploading one chunk will decrease balance by the cycles corresponding to
    // the instructions for uploading.
    let payload = UploadChunkArgs {
        canister_id: canister_id.into(),
        chunk: vec![42; 10],
    }
    .encode();
    let expected_charge = test
        .cycles_account_manager()
        .execution_cost(instructions, test.subnet_size());
    let _hash = test.subnet_message("upload_chunk", payload).unwrap();

    assert_eq!(
        test.canister_state(canister_id).system_state.balance(),
        initial_balance - expected_charge,
    );
}

#[test]
fn upload_chunk_charges_if_failing() {
    const CYCLES: Cycles = Cycles::new(1_000_000_000_000_000);
    let instructions = SchedulerConfig::application_subnet().upload_wasm_chunk_instructions;

    let mut test = ExecutionTestBuilder::new()
        .with_wasm_chunk_store()
        .with_subnet_memory_reservation(0)
        .with_subnet_execution_memory(10)
        .build();
    let canister_id = test.create_canister(CYCLES);
    let initial_balance = test.canister_state(canister_id).system_state.balance();
    // Expected charge is the same as if the upload succeeds.
    let expected_charge = test
        .cycles_account_manager()
        .execution_cost(instructions, test.subnet_size());

    let payload = UploadChunkArgs {
        canister_id: canister_id.into(),
        chunk: vec![42; 10],
    }
    .encode();
    // Upload will fail because subnet does not have space.
    let _err = test.subnet_message("upload_chunk", payload).unwrap_err();

    assert_eq!(
        test.canister_state(canister_id).system_state.balance(),
        initial_balance - expected_charge,
    );
}

/// Check that a canister can call the chunk store methods on itself even if it
/// isn't a controller of itself.
#[test]
fn chunk_store_methods_succeed_from_canister_itself() {
    const CYCLES: Cycles = Cycles::new(1_000_000_000_000_000);

    let mut test = ExecutionTestBuilder::new().with_wasm_chunk_store().build();

    let uc = test
        .canister_from_cycles_and_binary(CYCLES, UNIVERSAL_CANISTER_WASM.into())
        .unwrap();

    assert!(!test
        .canister_state(uc)
        .system_state
        .controllers
        .contains(&uc.into()));

    let methods = [
        (
            Method::UploadChunk,
            UploadChunkArgs {
                canister_id: uc.into(),
                chunk: vec![1, 2, 3, 4, 5],
            }
            .encode(),
        ),
        (
            Method::ClearChunkStore,
            ClearChunkStoreArgs {
                canister_id: uc.into(),
            }
            .encode(),
        ),
        (
            Method::StoredChunks,
            StoredChunksArgs {
                canister_id: uc.into(),
            }
            .encode(),
        ),
    ];

    for (method, args) in methods {
        let wasm = wasm()
            .call_with_cycles(
                CanisterId::ic_00(),
                method,
                call_args()
                    .other_side(args)
                    .on_reject(wasm().reject_message().reject()),
                Cycles::new(CYCLES.get() / 2),
            )
            .build();

        let _result = get_reply(test.ingress(uc, "update", wasm));
    }
}<|MERGE_RESOLUTION|>--- conflicted
+++ resolved
@@ -22,19 +22,10 @@
 use ic_error_types::{ErrorCode, UserError};
 use ic_ic00_types::{
     CanisterChange, CanisterChangeDetails, CanisterChangeOrigin, CanisterIdRecord,
-<<<<<<< HEAD
-    CanisterInstallMode, CanisterInstallModeV2, CanisterSettingsArgsBuilder, CanisterStatusType,
-    CreateCanisterArgs, EmptyBlob, InstallCodeArgsV2, Method, Payload, UpdateSettingsArgs,
-    UpgradeOptions,
-};
-use ic_interfaces::execution_environment::{
-    ExecutionComplexity, ExecutionMode, HypervisorError, SubnetAvailableMemory,
-=======
     CanisterInstallMode, CanisterInstallModeV2, CanisterSettingsArgsBuilder,
     CanisterStatusResultV2, CanisterStatusType, ClearChunkStoreArgs, CreateCanisterArgs, EmptyBlob,
     InstallCodeArgsV2, Method, Payload, SkipPreUpgrade, StoredChunksArgs, StoredChunksReply,
     UpdateSettingsArgs, UploadChunkArgs, UploadChunkReply,
->>>>>>> 91d71f05
 };
 use ic_interfaces::execution_environment::{ExecutionMode, HypervisorError, SubnetAvailableMemory};
 use ic_logger::replica_logger::no_op_logger;
@@ -184,14 +175,6 @@
         self
     }
 
-<<<<<<< HEAD
-    pub fn query_allocation(mut self, query_allocation: QueryAllocation) -> Self {
-        self.ctx.query_allocation = query_allocation;
-        self
-    }
-
-=======
->>>>>>> 91d71f05
     pub fn mode(mut self, mode: CanisterInstallModeV2) -> Self {
         self.ctx.mode = mode;
         self
@@ -213,10 +196,6 @@
                 compute_allocation: None,
                 memory_allocation: None,
                 mode: CanisterInstallModeV2::Install,
-<<<<<<< HEAD
-                query_allocation: QueryAllocation::default(),
-=======
->>>>>>> 91d71f05
             },
         }
     }
@@ -3089,10 +3068,6 @@
                 compute_allocation: None,
                 memory_allocation: None,
                 mode: CanisterInstallModeV2::Install,
-<<<<<<< HEAD
-                query_allocation: QueryAllocation::default(),
-=======
->>>>>>> 91d71f05
             },
             &mut state,
             &mut round_limits,
@@ -3117,10 +3092,6 @@
                 compute_allocation: None,
                 memory_allocation: None,
                 mode: CanisterInstallModeV2::Upgrade(None),
-<<<<<<< HEAD
-                query_allocation: QueryAllocation::default(),
-=======
->>>>>>> 91d71f05
             },
             &mut state,
             &mut round_limits,
@@ -3241,10 +3212,6 @@
                 compute_allocation: None,
                 memory_allocation: None,
                 mode: CanisterInstallModeV2::Install,
-<<<<<<< HEAD
-                query_allocation: QueryAllocation::default(),
-=======
->>>>>>> 91d71f05
             },
             &mut state,
             &mut round_limits,
@@ -3363,10 +3330,6 @@
             compute_allocation: None,
             memory_allocation: None,
             mode: CanisterInstallModeV2::Install,
-<<<<<<< HEAD
-            query_allocation: QueryAllocation::default(),
-=======
->>>>>>> 91d71f05
         },
         &mut state,
         &mut round_limits,
@@ -3398,10 +3361,6 @@
             compute_allocation: None,
             memory_allocation: None,
             mode: CanisterInstallModeV2::Install,
-<<<<<<< HEAD
-            query_allocation: QueryAllocation::default(),
-=======
->>>>>>> 91d71f05
         },
         &mut state,
         &mut round_limits,
@@ -3426,10 +3385,6 @@
             compute_allocation: None,
             memory_allocation: None,
             mode: CanisterInstallModeV2::Upgrade(None),
-<<<<<<< HEAD
-            query_allocation: QueryAllocation::default(),
-=======
->>>>>>> 91d71f05
         },
         &mut state,
         &mut round_limits,
@@ -3460,10 +3415,6 @@
             compute_allocation: None,
             memory_allocation: None,
             mode: CanisterInstallModeV2::Upgrade(None),
-<<<<<<< HEAD
-            query_allocation: QueryAllocation::default(),
-=======
->>>>>>> 91d71f05
         },
         &mut state,
         &mut round_limits,
@@ -3697,10 +3648,6 @@
                 compute_allocation: None,
                 memory_allocation: None,
                 mode: CanisterInstallModeV2::Install,
-<<<<<<< HEAD
-                query_allocation: QueryAllocation::default(),
-=======
->>>>>>> 91d71f05
             },
             &mut state,
             &mut round_limits,
@@ -3770,10 +3717,6 @@
                 compute_allocation: None,
                 memory_allocation: None,
                 mode: CanisterInstallModeV2::Install,
-<<<<<<< HEAD
-                query_allocation: QueryAllocation::default(),
-=======
->>>>>>> 91d71f05
             },
             &mut state,
             &mut round_limits,
@@ -3816,10 +3759,6 @@
                 compute_allocation: None,
                 memory_allocation: None,
                 mode: CanisterInstallModeV2::Install,
-<<<<<<< HEAD
-                query_allocation: QueryAllocation::default(),
-=======
->>>>>>> 91d71f05
             },
             &mut state,
             &mut round_limits,
@@ -3879,10 +3818,6 @@
                 compute_allocation: None,
                 memory_allocation: None,
                 mode: CanisterInstallModeV2::Install,
-<<<<<<< HEAD
-                query_allocation: QueryAllocation::default(),
-=======
->>>>>>> 91d71f05
             },
             &mut state,
             &mut round_limits,
@@ -3908,10 +3843,6 @@
                 compute_allocation: None,
                 memory_allocation: None,
                 mode: CanisterInstallModeV2::Upgrade(None),
-<<<<<<< HEAD
-                query_allocation: QueryAllocation::default(),
-=======
->>>>>>> 91d71f05
             },
             &mut state,
             &mut round_limits,
@@ -3959,10 +3890,6 @@
                 compute_allocation: None,
                 memory_allocation: None,
                 mode: CanisterInstallModeV2::Upgrade(None),
-<<<<<<< HEAD
-                query_allocation: QueryAllocation::default(),
-=======
->>>>>>> 91d71f05
             },
             &mut state,
             &mut round_limits,
@@ -4100,10 +4027,6 @@
                 compute_allocation: None,
                 memory_allocation: None,
                 mode: CanisterInstallModeV2::Install,
-<<<<<<< HEAD
-                query_allocation: QueryAllocation::default(),
-=======
->>>>>>> 91d71f05
             },
             &mut state,
             &mut round_limits,
@@ -4155,10 +4078,6 @@
                 compute_allocation: None,
                 memory_allocation: None,
                 mode: CanisterInstallModeV2::Install,
-<<<<<<< HEAD
-                query_allocation: QueryAllocation::default(),
-=======
->>>>>>> 91d71f05
             },
             &mut state,
             &mut round_limits,
@@ -4195,10 +4114,6 @@
                 compute_allocation: None,
                 memory_allocation: None,
                 mode: CanisterInstallModeV2::Upgrade(None),
-<<<<<<< HEAD
-                query_allocation: QueryAllocation::default(),
-=======
->>>>>>> 91d71f05
             },
             &mut state,
             &mut round_limits,
