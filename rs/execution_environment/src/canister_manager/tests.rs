use crate::{
    as_num_instructions,
    canister_manager::{
        uninstall_canister, AddCanisterChangeToHistory, CanisterManager, CanisterManagerError,
        CanisterMgrConfig, InstallCodeContext, StopCanisterResult, WasmSource,
    },
    canister_settings::{CanisterSettings, CanisterSettingsBuilder},
    execution_environment::{as_round_instructions, RoundCounters},
    hypervisor::Hypervisor,
    types::{IngressResponse, Response},
    IngressHistoryWriterImpl, RoundLimits,
};
use assert_matches::assert_matches;
use candid::Decode;
use ic_base_types::{NumSeconds, PrincipalId};
use ic_config::{
    execution_environment::Config, flag_status::FlagStatus, subnet_config::SchedulerConfig,
};
use ic_constants::SMALL_APP_SUBNET_MAX_SIZE;
use ic_cycles_account_manager::{CyclesAccountManager, ResourceSaturation};
use ic_embedders::wasm_utils::instrumentation::instruction_to_cost_new;
use ic_error_types::{ErrorCode, UserError};
use ic_interfaces::execution_environment::{ExecutionMode, HypervisorError, SubnetAvailableMemory};
use ic_logger::replica_logger::no_op_logger;
use ic_management_canister_types::{
    CanisterChange, CanisterChangeDetails, CanisterChangeOrigin, CanisterIdRecord,
    CanisterInstallMode, CanisterInstallModeV2, CanisterSettingsArgsBuilder,
<<<<<<< HEAD
    CanisterStatusResultV2, CanisterStatusType, ChunkHash, ClearChunkStoreArgs, CreateCanisterArgs,
    EmptyBlob, InstallCodeArgsV2, Method, Payload, StoredChunksArgs, StoredChunksReply,
    UpdateSettingsArgs, UpgradeOptions, UploadChunkArgs, UploadChunkReply,
=======
    CanisterStatusResultV2, CanisterStatusType, CanisterUpgradeOptions, ChunkHash,
    ClearChunkStoreArgs, CreateCanisterArgs, EmptyBlob, InstallCodeArgsV2, Method, Payload,
    StoredChunksArgs, StoredChunksReply, UpdateSettingsArgs, UploadChunkArgs, UploadChunkReply,
>>>>>>> 5fe907da
};
use ic_metrics::MetricsRegistry;
use ic_registry_provisional_whitelist::ProvisionalWhitelist;
use ic_registry_routing_table::{CanisterIdRange, RoutingTable, CANISTER_IDS_PER_SUBNET};
use ic_registry_subnet_type::SubnetType;
use ic_replicated_state::{
    canister_state::system_state::{wasm_chunk_store, CyclesUseCase},
    metadata_state::subnet_call_context_manager::InstallCodeCallId,
    page_map::{self, TestPageAllocatorFileDescriptorImpl},
    testing::CanisterQueuesTesting,
    testing::SystemStateTesting,
    CallContextManager, CallOrigin, CanisterState, CanisterStatus, NumWasmPages, PageMap,
    ReplicatedState, SystemState,
};
use ic_state_machine_tests::{StateMachineBuilder, StateMachineConfig};
use ic_system_api::{ExecutionParameters, InstructionLimits};
use ic_test_utilities::{
    cycles_account_manager::CyclesAccountManagerBuilder,
    state::{
        get_running_canister, get_running_canister_with_args, get_stopped_canister,
        get_stopped_canister_with_controller, get_stopping_canister,
        get_stopping_canister_with_controller, CallContextBuilder, CanisterStateBuilder,
        ReplicatedStateBuilder,
    },
    types::{
        ids::{canister_test_id, message_test_id, subnet_test_id, user_test_id},
        messages::{IngressBuilder, RequestBuilder, SignedIngressBuilder},
    },
    universal_canister::{call_args, wasm, UNIVERSAL_CANISTER_WASM},
};
use ic_test_utilities_execution_environment::{
    assert_delta, get_reply, get_routing_table_with_specified_ids_allocation_range,
    wasm_compilation_cost, wat_compilation_cost, ExecutionTest, ExecutionTestBuilder,
};
use ic_types::{
    ingress::{IngressState, IngressStatus, WasmResult},
    messages::{CallbackId, CanisterCall, StopCanisterCallId, StopCanisterContext},
    nominal_cycles::NominalCycles,
    time::UNIX_EPOCH,
    CanisterId, CanisterTimer, ComputeAllocation, Cycles, MemoryAllocation, NumBytes,
    NumInstructions, SubnetId, Time, UserId,
};
use ic_wasm_types::{CanisterModule, WasmValidationError};
use lazy_static::lazy_static;
use maplit::{btreemap, btreeset};
use std::{collections::BTreeSet, convert::TryFrom, mem::size_of, sync::Arc};

use super::InstallCodeResult;
use prometheus::IntCounter;

const CANISTER_FREEZE_BALANCE_RESERVE: Cycles = Cycles::new(5_000_000_000_000);
const MAX_NUM_INSTRUCTIONS: NumInstructions = NumInstructions::new(5_000_000_000);
const DEFAULT_PROVISIONAL_BALANCE: Cycles = Cycles::new(100_000_000_000_000);
const MEMORY_CAPACITY: NumBytes = NumBytes::new(8 * 1024 * 1024 * 1024); // 8GiB
const MAX_CONTROLLERS: usize = 10;
const WASM_PAGE_SIZE_IN_BYTES: u64 = 64 * 1024; // 64KiB
const MAX_NUMBER_OF_CANISTERS: u64 = 0;
// The simplest valid WASM binary: "(module)"
const MINIMAL_WASM: [u8; 8] = [
    0, 97, 115, 109, // \0ASM - magic
    1, 0, 0, 0, //  0x01 - version
];

const SUBNET_MEMORY_CAPACITY: i64 = i64::MAX / 2;

lazy_static! {
    static ref MAX_SUBNET_AVAILABLE_MEMORY: SubnetAvailableMemory = SubnetAvailableMemory::new(
        SUBNET_MEMORY_CAPACITY,
        SUBNET_MEMORY_CAPACITY,
        SUBNET_MEMORY_CAPACITY
    );
    static ref INITIAL_CYCLES: Cycles =
        CANISTER_FREEZE_BALANCE_RESERVE + Cycles::new(5_000_000_000_000);
    static ref EXECUTION_PARAMETERS: ExecutionParameters = ExecutionParameters {
        instruction_limits: InstructionLimits::new(
            FlagStatus::Disabled,
            MAX_NUM_INSTRUCTIONS,
            MAX_NUM_INSTRUCTIONS
        ),
        canister_memory_limit: NumBytes::new(u64::MAX / 2),
        memory_allocation: MemoryAllocation::default(),
        compute_allocation: ComputeAllocation::default(),
        subnet_type: SubnetType::Application,
        execution_mode: ExecutionMode::Replicated,
        subnet_memory_saturation: ResourceSaturation::default(),
    };
    static ref DROP_MEMORY_GROW_CONST_COST: u64 =
        instruction_to_cost_new(&wasmparser::Operator::Drop)
            + instruction_to_cost_new(&wasmparser::Operator::MemoryGrow {
                mem: 0,
                mem_byte: 0,
            })
            + instruction_to_cost_new(&wasmparser::Operator::I32Const { value: 0 });
    static ref UNREACHABLE_COST: u64 = instruction_to_cost_new(&wasmparser::Operator::Unreachable);
}

fn canister_change_origin_from_canister(sender: &CanisterId) -> CanisterChangeOrigin {
    CanisterChangeOrigin::from_canister(sender.get(), None)
}

fn canister_change_origin_from_principal(sender: &PrincipalId) -> CanisterChangeOrigin {
    if sender.as_slice().last() == Some(&0x01) {
        CanisterChangeOrigin::from_canister(*sender, None)
    } else {
        CanisterChangeOrigin::from_user(*sender)
    }
}

fn no_op_counter() -> IntCounter {
    IntCounter::new("no_op", "no_op").unwrap()
}

pub struct InstallCodeContextBuilder {
    ctx: InstallCodeContext,
}

impl InstallCodeContextBuilder {
    pub fn sender(mut self, sender: PrincipalId) -> Self {
        self.ctx.origin = canister_change_origin_from_principal(&sender);
        self
    }

    pub fn canister_id(mut self, canister_id: CanisterId) -> Self {
        self.ctx.canister_id = canister_id;
        self
    }

    pub fn wasm_module(mut self, wasm_module: Vec<u8>) -> Self {
        self.ctx.wasm_source = WasmSource::CanisterModule(CanisterModule::new(wasm_module));
        self
    }

    #[allow(dead_code)]
    pub fn arg(mut self, arg: Vec<u8>) -> Self {
        self.ctx.arg = arg;
        self
    }

    pub fn compute_allocation(mut self, compute_allocation: ComputeAllocation) -> Self {
        self.ctx.compute_allocation = Some(compute_allocation);
        self
    }

    pub fn memory_allocation(mut self, memory_allocation: MemoryAllocation) -> Self {
        self.ctx.memory_allocation = Some(memory_allocation);
        self
    }

    pub fn mode(mut self, mode: CanisterInstallModeV2) -> Self {
        self.ctx.mode = mode;
        self
    }

    pub fn build(&self) -> InstallCodeContext {
        self.ctx.clone()
    }
}

impl Default for InstallCodeContextBuilder {
    fn default() -> Self {
        Self {
            ctx: InstallCodeContext {
                origin: canister_change_origin_from_principal(&PrincipalId::new_user_test_id(0)),
                canister_id: canister_test_id(0),
                wasm_source: WasmSource::CanisterModule(CanisterModule::new(
                    wat::parse_str(EMPTY_WAT).unwrap(),
                )),
                arg: vec![],
                compute_allocation: None,
                memory_allocation: None,
                mode: CanisterInstallModeV2::Install,
            },
        }
    }
}

struct CanisterManagerBuilder {
    cycles_account_manager: CyclesAccountManager,
    subnet_id: SubnetId,
    rate_limiting_of_instructions: FlagStatus,
}

impl CanisterManagerBuilder {
    fn with_subnet_id(mut self, subnet_id: SubnetId) -> Self {
        self.subnet_id = subnet_id;
        self
    }

    fn with_cycles_account_manager(mut self, cycles_account_manager: CyclesAccountManager) -> Self {
        self.cycles_account_manager = cycles_account_manager;
        self
    }

    fn build(self) -> CanisterManager {
        let subnet_type = SubnetType::Application;
        let metrics_registry = MetricsRegistry::new();
        let ingress_history_writer = Arc::new(IngressHistoryWriterImpl::new(
            Config::default(),
            no_op_logger(),
            &metrics_registry,
        ));
        let cycles_account_manager = Arc::new(self.cycles_account_manager);
        let hypervisor = Hypervisor::new(
            Config::default(),
            &metrics_registry,
            self.subnet_id,
            subnet_type,
            no_op_logger(),
            Arc::clone(&cycles_account_manager),
            SchedulerConfig::application_subnet().dirty_page_overhead,
            Arc::new(TestPageAllocatorFileDescriptorImpl::new()),
        );
        let hypervisor = Arc::new(hypervisor);
        CanisterManager::new(
            hypervisor,
            no_op_logger(),
            canister_manager_config(
                self.subnet_id,
                subnet_type,
                self.rate_limiting_of_instructions,
            ),
            cycles_account_manager,
            ingress_history_writer,
            Arc::new(TestPageAllocatorFileDescriptorImpl),
        )
    }
}

impl Default for CanisterManagerBuilder {
    fn default() -> Self {
        Self {
            cycles_account_manager: CyclesAccountManagerBuilder::new().build(),
            subnet_id: subnet_test_id(1),
            rate_limiting_of_instructions: FlagStatus::Disabled,
        }
    }
}

fn canister_manager_config(
    subnet_id: SubnetId,
    subnet_type: SubnetType,
    rate_limiting_of_instructions: FlagStatus,
) -> CanisterMgrConfig {
    CanisterMgrConfig::new(
        MEMORY_CAPACITY,
        DEFAULT_PROVISIONAL_BALANCE,
        NumSeconds::from(100_000),
        subnet_id,
        subnet_type,
        MAX_CONTROLLERS,
        // Compute capacity for 2-core scheduler is 100%
        // TODO(RUN-319): the capacity should be defined based on actual `scheduler_cores`
        100,
        rate_limiting_of_instructions,
        100,
        FlagStatus::Enabled,
        FlagStatus::Enabled,
        // 10 MiB should be enough for all the tests.
        NumBytes::from(10 * 1024 * 1024),
        SchedulerConfig::application_subnet().upload_wasm_chunk_instructions,
    )
}

fn initial_state(subnet_id: SubnetId, use_specified_ids_routing_table: bool) -> ReplicatedState {
    let mut state = ReplicatedState::new(subnet_id, SubnetType::Application);

    state.metadata.network_topology.routing_table = if use_specified_ids_routing_table {
        let routing_table =
            get_routing_table_with_specified_ids_allocation_range(subnet_id).unwrap();
        Arc::new(routing_table)
    } else {
        Arc::new(
            RoutingTable::try_from(btreemap! {
                CanisterIdRange{ start: CanisterId::from(0), end: CanisterId::from(CANISTER_IDS_PER_SUBNET - 1) } => subnet_id,
            })
            .unwrap(),
        )
    };

    state.metadata.network_topology.nns_subnet_id = subnet_id;
    state.metadata.init_allocation_ranges_if_empty().unwrap();
    state
}

fn install_code(
    canister_manager: &CanisterManager,
    context: InstallCodeContext,
    state: &mut ReplicatedState,
    round_limits: &mut RoundLimits,
) -> (
    NumInstructions,
    Result<InstallCodeResult, CanisterManagerError>,
    Option<CanisterState>,
) {
    let instruction_limit = NumInstructions::new(round_limits.instructions.get() as u64);
    let execution_parameters = ExecutionParameters {
        instruction_limits: InstructionLimits::new(
            FlagStatus::Disabled,
            instruction_limit,
            instruction_limit,
        ),
        ..EXECUTION_PARAMETERS.clone()
    };

    let args = InstallCodeArgsV2::new(
        context.mode,
        context.canister_id,
        context.wasm_source.unwrap_as_slice_for_testing().into(),
        context.arg.clone(),
        None,
        None,
        None,
    );
    let ingress = IngressBuilder::new()
        .source(UserId::from(context.sender()))
        .receiver(CanisterId::ic_00())
        .method_name(Method::InstallCode)
        .method_payload(args.encode())
        .build();
    let no_op_counter: IntCounter = IntCounter::new("no_op", "no_op").unwrap();

    let round_counters = RoundCounters {
        execution_refund_error: &no_op_counter,
        state_changes_error: &no_op_counter,
        invalid_system_call_error: &no_op_counter,
        charging_from_balance_error: &no_op_counter,
        unexpected_response_error: &no_op_counter,
        response_cycles_refund_error: &no_op_counter,
        invalid_canister_state_error: &no_op_counter,
        ingress_with_cycles_error: &no_op_counter,
    };
    let (result, instructions_used, canister) = canister_manager.install_code(
        context,
        CanisterCall::Ingress(Arc::new(ingress)),
        InstallCodeCallId::new(0),
        state,
        execution_parameters,
        round_limits,
        round_counters,
        SMALL_APP_SUBNET_MAX_SIZE,
        Config::default().dirty_page_logging,
    );
    let instructions_left = instruction_limit - instructions_used.min(instruction_limit);
    (instructions_left, result, canister)
}

fn with_setup<F>(f: F)
where
    F: FnOnce(CanisterManager, ReplicatedState, SubnetId),
{
    let subnet_id = subnet_test_id(1);
    let canister_manager = CanisterManagerBuilder::default()
        .with_subnet_id(subnet_id)
        .build();
    f(canister_manager, initial_state(subnet_id, false), subnet_id)
}

#[test]
fn install_canister_makes_subnet_oversubscribed() {
    with_setup(|canister_manager, mut state, _| {
        let sender = canister_test_id(42).get();
        let sender_subnet_id = subnet_test_id(1);
        let compute_allocation_used = state.total_compute_allocation();
        let mut round_limits = RoundLimits {
            instructions: as_round_instructions(EXECUTION_PARAMETERS.instruction_limits.message()),
            subnet_available_memory: (*MAX_SUBNET_AVAILABLE_MEMORY),
            compute_allocation_used,
        };
        let canister_id1 = canister_manager
            .create_canister(
                canister_change_origin_from_principal(&sender),
                sender_subnet_id,
                *INITIAL_CYCLES,
                CanisterSettings {
                    freezing_threshold: Some(1.into()),
                    ..CanisterSettings::default()
                },
                MAX_NUMBER_OF_CANISTERS,
                &mut state,
                SMALL_APP_SUBNET_MAX_SIZE,
                &mut round_limits,
                ResourceSaturation::default(),
                &no_op_counter(),
            )
            .0
            .unwrap();
        let canister_id2 = canister_manager
            .create_canister(
                canister_change_origin_from_principal(&sender),
                sender_subnet_id,
                *INITIAL_CYCLES,
                CanisterSettings {
                    freezing_threshold: Some(1.into()),
                    ..CanisterSettings::default()
                },
                MAX_NUMBER_OF_CANISTERS,
                &mut state,
                SMALL_APP_SUBNET_MAX_SIZE,
                &mut round_limits,
                ResourceSaturation::default(),
                &no_op_counter(),
            )
            .0
            .unwrap();
        let canister_id3 = canister_manager
            .create_canister(
                canister_change_origin_from_principal(&sender),
                sender_subnet_id,
                *INITIAL_CYCLES,
                CanisterSettings {
                    freezing_threshold: Some(1.into()),
                    ..CanisterSettings::default()
                },
                MAX_NUMBER_OF_CANISTERS,
                &mut state,
                SMALL_APP_SUBNET_MAX_SIZE,
                &mut round_limits,
                ResourceSaturation::default(),
                &no_op_counter(),
            )
            .0
            .unwrap();

        let res = install_code(
            &canister_manager,
            InstallCodeContextBuilder::default()
                .sender(sender)
                .canister_id(canister_id1)
                .compute_allocation(ComputeAllocation::try_from(50).unwrap())
                .build(),
            &mut state,
            &mut round_limits,
        );
        assert!(res.1.is_ok());
        state.put_canister_state(res.2.unwrap());

        let res = install_code(
            &canister_manager,
            InstallCodeContextBuilder::default()
                .sender(sender)
                .canister_id(canister_id2)
                .compute_allocation(ComputeAllocation::try_from(25).unwrap())
                .build(),
            &mut state,
            &mut round_limits,
        );
        assert!(res.1.is_ok());
        state.put_canister_state(res.2.unwrap());

        let instructions_left = as_num_instructions(round_limits.instructions);
        let (num_instructions, res, canister) = install_code(
            &canister_manager,
            InstallCodeContextBuilder::default()
                .sender(sender)
                .canister_id(canister_id3)
                .wasm_module(
                    ic_test_utilities::universal_canister::UNIVERSAL_CANISTER_WASM.to_vec(),
                )
                .compute_allocation(ComputeAllocation::try_from(30).unwrap())
                .build(),
            &mut state,
            &mut round_limits,
        );
        assert_eq!(
            (num_instructions, res),
            (
                instructions_left,
                Err(CanisterManagerError::SubnetComputeCapacityOverSubscribed {
                    requested: ComputeAllocation::try_from(30).unwrap(),
                    available: 24
                })
            )
        );

        // Canister state should still be returned.
        assert_eq!(canister.unwrap().canister_id(), canister_id3);
    });
}

#[test]
fn upgrade_non_existing_canister_fails() {
    with_setup(|canister_manager, mut state, _| {
        let mut round_limits = RoundLimits {
            instructions: as_round_instructions(EXECUTION_PARAMETERS.instruction_limits.message()),
            subnet_available_memory: (*MAX_SUBNET_AVAILABLE_MEMORY),
            compute_allocation_used: state.total_compute_allocation(),
        };
        let canister_id = canister_test_id(0);
        assert_eq!(
            install_code(
                &canister_manager,
                InstallCodeContextBuilder::default()
                    .mode(CanisterInstallModeV2::Upgrade(None))
                    .wasm_module(
                        ic_test_utilities::universal_canister::UNIVERSAL_CANISTER_WASM.to_vec(),
                    )
                    .build(),
                &mut state,
                &mut round_limits,
            ),
            (
                MAX_NUM_INSTRUCTIONS,
                Err(CanisterManagerError::CanisterNotFound(canister_id)),
                None
            )
        );
    });
}

#[test]
fn upgrade_canister_with_no_wasm_fails() {
    with_setup(|canister_manager, mut state, _| {
        let sender = canister_test_id(1).get();
        let sender_subnet_id = subnet_test_id(1);
        let mut round_limits = RoundLimits {
            instructions: as_round_instructions(EXECUTION_PARAMETERS.instruction_limits.message()),
            subnet_available_memory: (*MAX_SUBNET_AVAILABLE_MEMORY),
            compute_allocation_used: state.total_compute_allocation(),
        };
        let canister_id = canister_manager
            .create_canister(
                canister_change_origin_from_principal(&sender),
                sender_subnet_id,
                *INITIAL_CYCLES,
                CanisterSettings::default(),
                MAX_NUMBER_OF_CANISTERS,
                &mut state,
                SMALL_APP_SUBNET_MAX_SIZE,
                &mut round_limits,
                ResourceSaturation::default(),
                &no_op_counter(),
            )
            .0
            .unwrap();

        let res = install_code(
            &canister_manager,
            InstallCodeContextBuilder::default()
                .sender(sender)
                .mode(CanisterInstallModeV2::Upgrade(None))
                .wasm_module(
                    ic_test_utilities::universal_canister::UNIVERSAL_CANISTER_WASM.to_vec(),
                )
                .build(),
            &mut state,
            &mut round_limits,
        );
        assert_eq!(
            (res.0, res.1),
            (
                MAX_NUM_INSTRUCTIONS,
                Err(CanisterManagerError::Hypervisor(
                    canister_id,
                    HypervisorError::WasmModuleNotFound
                ))
            )
        );
    });
}

#[test]
fn can_update_compute_allocation_during_upgrade() {
    with_setup(|canister_manager, mut state, _| {
        // Create a new canister.
        let sender = canister_test_id(1).get();
        let sender_subnet_id = subnet_test_id(1);
        let mut round_limits = RoundLimits {
            instructions: as_round_instructions(EXECUTION_PARAMETERS.instruction_limits.message()),
            subnet_available_memory: (*MAX_SUBNET_AVAILABLE_MEMORY),
            compute_allocation_used: state.total_compute_allocation(),
        };
        let canister_id1 = canister_manager
            .create_canister(
                canister_change_origin_from_principal(&sender),
                sender_subnet_id,
                Cycles::new(2_000_000_000_000_000),
                CanisterSettings {
                    freezing_threshold: Some(1.into()),
                    ..CanisterSettings::default()
                },
                MAX_NUMBER_OF_CANISTERS,
                &mut state,
                SMALL_APP_SUBNET_MAX_SIZE,
                &mut round_limits,
                ResourceSaturation::default(),
                &no_op_counter(),
            )
            .0
            .unwrap();

        // Install the canister with allocation of 60%.
        let res = install_code(
            &canister_manager,
            InstallCodeContextBuilder::default()
                .sender(sender)
                .canister_id(canister_id1)
                .compute_allocation(ComputeAllocation::try_from(60).unwrap())
                .build(),
            &mut state,
            &mut round_limits,
        );
        assert!(res.1.is_ok());
        state.put_canister_state(res.2.unwrap());

        assert_eq!(
            state
                .canister_state(&canister_id1)
                .unwrap()
                .scheduler_state
                .compute_allocation,
            ComputeAllocation::try_from(60).unwrap()
        );

        let res = install_code(
            &canister_manager,
            InstallCodeContextBuilder::default()
                .sender(sender)
                .canister_id(canister_id1)
                .compute_allocation(ComputeAllocation::try_from(80).unwrap())
                .mode(CanisterInstallModeV2::Upgrade(None))
                .build(),
            &mut state,
            &mut round_limits,
        );
        // Upgrade the canister to allocation of 80%.
        assert!(res.1.is_ok());

        assert_eq!(res.2.as_ref().unwrap().canister_id(), canister_id1);
        assert_eq!(
            res.2.unwrap().scheduler_state.compute_allocation,
            ComputeAllocation::try_from(80).unwrap()
        );
    });
}

#[test]
fn upgrading_canister_makes_subnet_oversubscribed() {
    with_setup(|canister_manager, mut state, _| {
        let sender = canister_test_id(27).get();
        let sender_subnet_id = subnet_test_id(1);
        let mut round_limits = RoundLimits {
            instructions: as_round_instructions(EXECUTION_PARAMETERS.instruction_limits.message()),
            subnet_available_memory: (*MAX_SUBNET_AVAILABLE_MEMORY),
            compute_allocation_used: state.total_compute_allocation(),
        };
        let initial_cycles = Cycles::new(30_000_000_000_000);
        let canister_id1 = canister_manager
            .create_canister(
                canister_change_origin_from_principal(&sender),
                sender_subnet_id,
                initial_cycles,
                CanisterSettings {
                    freezing_threshold: Some(1.into()),
                    ..CanisterSettings::default()
                },
                MAX_NUMBER_OF_CANISTERS,
                &mut state,
                SMALL_APP_SUBNET_MAX_SIZE,
                &mut round_limits,
                ResourceSaturation::default(),
                &no_op_counter(),
            )
            .0
            .unwrap();
        let canister_id2 = canister_manager
            .create_canister(
                canister_change_origin_from_principal(&sender),
                sender_subnet_id,
                initial_cycles,
                CanisterSettings {
                    freezing_threshold: Some(1.into()),
                    ..CanisterSettings::default()
                },
                MAX_NUMBER_OF_CANISTERS,
                &mut state,
                SMALL_APP_SUBNET_MAX_SIZE,
                &mut round_limits,
                ResourceSaturation::default(),
                &no_op_counter(),
            )
            .0
            .unwrap();
        let canister_id3 = canister_manager
            .create_canister(
                canister_change_origin_from_principal(&sender),
                sender_subnet_id,
                initial_cycles,
                CanisterSettings {
                    freezing_threshold: Some(1.into()),
                    ..CanisterSettings::default()
                },
                MAX_NUMBER_OF_CANISTERS,
                &mut state,
                SMALL_APP_SUBNET_MAX_SIZE,
                &mut round_limits,
                ResourceSaturation::default(),
                &no_op_counter(),
            )
            .0
            .unwrap();

        let res = install_code(
            &canister_manager,
            InstallCodeContextBuilder::default()
                .sender(sender)
                .canister_id(canister_id1)
                .compute_allocation(ComputeAllocation::try_from(50).unwrap())
                .build(),
            &mut state,
            &mut round_limits,
        );
        state.put_canister_state(res.2.unwrap());
        assert!(res.1.is_ok());

        let res = install_code(
            &canister_manager,
            InstallCodeContextBuilder::default()
                .sender(sender)
                .canister_id(canister_id2)
                .compute_allocation(ComputeAllocation::try_from(25).unwrap())
                .build(),
            &mut state,
            &mut round_limits,
        );
        state.put_canister_state(res.2.unwrap());
        assert!(res.1.is_ok());

        let res = install_code(
            &canister_manager,
            InstallCodeContextBuilder::default()
                .sender(sender)
                .canister_id(canister_id3)
                .compute_allocation(ComputeAllocation::try_from(20).unwrap())
                .build(),
            &mut state,
            &mut round_limits,
        );
        assert!(res.1.is_ok());
        state.put_canister_state(res.2.unwrap());

        let instructions_left = as_num_instructions(round_limits.instructions);
        let res = install_code(
            &canister_manager,
            InstallCodeContextBuilder::default()
                .sender(sender)
                .canister_id(canister_id3)
                .wasm_module(
                    ic_test_utilities::universal_canister::UNIVERSAL_CANISTER_WASM.to_vec(),
                )
                .compute_allocation(ComputeAllocation::try_from(30).unwrap())
                .mode(CanisterInstallModeV2::Upgrade(None))
                .build(),
            &mut state,
            &mut round_limits,
        );
        assert_eq!(
            (res.0, res.1),
            (
                instructions_left,
                Err(CanisterManagerError::SubnetComputeCapacityOverSubscribed {
                    requested: ComputeAllocation::try_from(30).unwrap(),
                    available: 24,
                })
            )
        );

        state.put_canister_state(res.2.unwrap());

        assert_eq!(
            state
                .canister_state(&canister_id1)
                .unwrap()
                .scheduler_state
                .compute_allocation,
            ComputeAllocation::try_from(50).unwrap()
        );
        assert_eq!(
            state
                .canister_state(&canister_id2)
                .unwrap()
                .scheduler_state
                .compute_allocation,
            ComputeAllocation::try_from(25).unwrap()
        );
        assert_eq!(
            state
                .canister_state(&canister_id3)
                .unwrap()
                .scheduler_state
                .compute_allocation,
            ComputeAllocation::try_from(20).unwrap()
        );
    });
}

#[test]
fn install_canister_fails_if_memory_capacity_exceeded() {
    let initial_cycles = Cycles::new(1_000_000_000_000_000);
    let mb = 1 << 20;
    // canister history memory usage for canister1 at the beginning of install_code
    let canister_history_memory_usage = size_of::<CanisterChange>() + size_of::<PrincipalId>();
    let memory_capacity = 1000 * mb;
    // canister1 memory usage before code change: `canister_history_memory_usage`
    // canister1 memory usage after code change: `memory_used`
    // => SubnetAvailableMemory decreases by `memory_used - canister_history_memory_usage`
    // after canister1 code change and then SubnetAvailableMemory is equal to
    // `memory_capacity - (memory_used - canister_history_memory_usage)`;
    // we want this quantity to be `10 * mb` and derive the value of `memory_used` from there.
    let memory_used = memory_capacity - 10 * mb + (canister_history_memory_usage as u64);

    let wat = r#"
        (module
            (func (export "canister_init")
                (drop (memory.grow (i32.const 160)))
            )
            (memory 0)
        )"#;

    let mut test = ExecutionTestBuilder::new()
        .with_subnet_execution_memory(memory_capacity as i64)
        .with_subnet_memory_reservation(0)
        .build();

    let wasm = wat::parse_str(wat).unwrap();

    let canister1 = test.create_canister(initial_cycles);
    let canister2 = test.create_canister(initial_cycles);

    test.install_canister_with_allocation(canister1, wasm.clone(), None, Some(memory_used))
        .unwrap();

    let execution_cost_before = test.canister_execution_cost(canister2);
    let err = test
        .install_canister_with_allocation(canister2, wasm.clone(), None, Some(11 * mb))
        .unwrap_err();

    assert_eq!(err.code(), ErrorCode::SubnetOversubscribed);
    assert_eq!(
        err.description(),
        "Canister requested 11.00 MiB of memory but only 10.00 MiB are available in the subnet"
    );
    // The memory allocation is validated first before charging the fee.
    assert_eq!(
        test.canister_state(canister2).system_state.balance(),
        initial_cycles - (test.canister_execution_cost(canister2) - execution_cost_before),
    );

    // Try installing without any memory allocation.
    let err = test
        .install_canister_with_allocation(canister2, wasm, None, None)
        .unwrap_err();
    let execution_cost_after = test.canister_execution_cost(canister2);
    assert_eq!(err.code(), ErrorCode::SubnetOversubscribed);
    assert_eq!(
        err.description(),
        "Canister requested 10.00 MiB of memory but only 10.00 MiB are available in the subnet"
    );

    assert_eq!(
        test.canister_state(canister2).system_state.balance(),
        initial_cycles - (execution_cost_after - execution_cost_before)
    );
}

#[test]
fn can_update_memory_allocation_during_upgrade() {
    with_setup(|canister_manager, mut state, _| {
        let sender = canister_test_id(13).get();
        let sender_subnet_id = subnet_test_id(1);
        let mut round_limits = RoundLimits {
            instructions: as_round_instructions(EXECUTION_PARAMETERS.instruction_limits.message()),
            subnet_available_memory: SubnetAvailableMemory::new(
                MEMORY_CAPACITY.get() as i64,
                MEMORY_CAPACITY.get() as i64,
                MEMORY_CAPACITY.get() as i64,
            ),
            compute_allocation_used: state.total_compute_allocation(),
        };
        let canister_id = canister_manager
            .create_canister(
                canister_change_origin_from_principal(&sender),
                sender_subnet_id,
                *INITIAL_CYCLES,
                CanisterSettings::default(),
                MAX_NUMBER_OF_CANISTERS,
                &mut state,
                SMALL_APP_SUBNET_MAX_SIZE,
                &mut round_limits,
                ResourceSaturation::default(),
                &no_op_counter(),
            )
            .0
            .unwrap();

        let initial_memory_allocation =
            MemoryAllocation::try_from(NumBytes::from(1 << 30)).unwrap();
        let res = install_code(
            &canister_manager,
            InstallCodeContextBuilder::default()
                .sender(sender)
                .canister_id(canister_id)
                .memory_allocation(initial_memory_allocation)
                .build(),
            &mut state,
            &mut round_limits,
        );
        assert!(res.1.is_ok());
        state.put_canister_state(res.2.unwrap());

        assert_eq!(
            state
                .canister_state(&canister_id)
                .unwrap()
                .memory_allocation(),
            initial_memory_allocation
        );

        let final_memory_allocation = MemoryAllocation::try_from(NumBytes::from(2 << 30)).unwrap();
        let res = install_code(
            &canister_manager,
            InstallCodeContextBuilder::default()
                .sender(sender)
                .canister_id(canister_id)
                .memory_allocation(final_memory_allocation)
                .mode(CanisterInstallModeV2::Upgrade(None))
                .build(),
            &mut state,
            &mut round_limits,
        );
        assert!(res.1.is_ok());
        state.put_canister_state(res.2.unwrap());

        assert_eq!(
            state
                .canister_state(&canister_id)
                .unwrap()
                .memory_allocation(),
            final_memory_allocation,
        );
    });
}

#[test]
fn install_code_preserves_messages() {
    with_setup(|canister_manager, mut state, _| {
        let mut round_limits = RoundLimits {
            instructions: as_round_instructions(EXECUTION_PARAMETERS.instruction_limits.message()),
            subnet_available_memory: (*MAX_SUBNET_AVAILABLE_MEMORY),
            compute_allocation_used: state.total_compute_allocation(),
        };
        let canister_id = 0;
        let num_messages = 10;
        let sender = canister_test_id(1).get();

        // Create a new canister.
        let mut canister_state_builder = CanisterStateBuilder::new()
            .with_controller(sender)
            .with_canister_id(canister_test_id(canister_id))
            .with_cycles(*INITIAL_CYCLES);

        for i in 0..num_messages {
            canister_state_builder = canister_state_builder.with_ingress(
                (
                    SignedIngressBuilder::new()
                        .canister_id(canister_test_id(canister_id))
                        .nonce(i)
                        .build(),
                    None,
                )
                    .into(),
            );
        }
        state.put_canister_state(canister_state_builder.build());

        // Install the canister with new wasm.
        let res = install_code(
            &canister_manager,
            InstallCodeContextBuilder::default()
                .sender(sender)
                .canister_id(canister_test_id(0))
                .wasm_module(
                    ic_test_utilities::universal_canister::UNIVERSAL_CANISTER_WASM.to_vec(),
                )
                .build(),
            &mut state,
            &mut round_limits,
        );
        assert_matches!(res.1, Ok(_));
        state.put_canister_state(res.2.unwrap());

        // Check the ingress messages are still in the queue.
        let canister = state
            .canister_state(&canister_test_id(0))
            .expect("Failed to find the canister");
        assert_eq!(
            canister.system_state.queues().ingress_queue_size() as u64,
            num_messages
        );
    });
}

#[test]
fn can_create_canister() {
    with_setup(|canister_manager, mut state, _| {
        let canister = canister_test_id(50).get();
        let sender_subnet_id = subnet_test_id(1);
        let expected_generated_id1 = CanisterId::from(0);
        let expected_generated_id2 = CanisterId::from(1);
        let mut round_limits = RoundLimits {
            instructions: as_round_instructions(EXECUTION_PARAMETERS.instruction_limits.message()),
            subnet_available_memory: (*MAX_SUBNET_AVAILABLE_MEMORY),
            compute_allocation_used: state.total_compute_allocation(),
        };
        assert_eq!(
            canister_manager
                .create_canister(
                    canister_change_origin_from_principal(&canister),
                    sender_subnet_id,
                    *INITIAL_CYCLES,
                    CanisterSettings::default(),
                    MAX_NUMBER_OF_CANISTERS,
                    &mut state,
                    SMALL_APP_SUBNET_MAX_SIZE,
                    &mut round_limits,
                    ResourceSaturation::default(),
                    &no_op_counter(),
                )
                .0
                .unwrap(),
            expected_generated_id1
        );
        assert_eq!(
            canister_manager
                .create_canister(
                    canister_change_origin_from_principal(&canister),
                    sender_subnet_id,
                    *INITIAL_CYCLES,
                    CanisterSettings::default(),
                    MAX_NUMBER_OF_CANISTERS,
                    &mut state,
                    SMALL_APP_SUBNET_MAX_SIZE,
                    &mut round_limits,
                    ResourceSaturation::default(),
                    &no_op_counter(),
                )
                .0
                .unwrap(),
            expected_generated_id2
        );
        assert_eq!(state.canister_states.len(), 2);
    });
}

#[test]
fn create_canister_fails_if_not_enough_cycles_are_sent_with_the_request() {
    with_setup(|canister_manager, mut state, _| {
        let canister = canister_test_id(50).get();
        let sender_subnet_id = subnet_test_id(1);
        let mut round_limits = RoundLimits {
            instructions: as_round_instructions(EXECUTION_PARAMETERS.instruction_limits.message()),
            subnet_available_memory: (*MAX_SUBNET_AVAILABLE_MEMORY),
            compute_allocation_used: state.total_compute_allocation(),
        };
        let cycles_account_manager = Arc::new(CyclesAccountManagerBuilder::new().build());

        assert_eq!(
            canister_manager.create_canister(
                canister_change_origin_from_principal(&canister),
                sender_subnet_id,
                Cycles::new(100),
                CanisterSettings::default(),
                MAX_NUMBER_OF_CANISTERS,
                &mut state,
                SMALL_APP_SUBNET_MAX_SIZE,
                &mut round_limits,
                ResourceSaturation::default(),
                &no_op_counter(),
            ),
            (
                Err(CanisterManagerError::CreateCanisterNotEnoughCycles {
                    sent: Cycles::new(100),
                    required: cycles_account_manager
                        .canister_creation_fee(SMALL_APP_SUBNET_MAX_SIZE),
                }),
                Cycles::new(100),
            ),
        );
        assert_eq!(state.canister_states.len(), 0);
    });
}

#[test]
fn can_create_canister_with_extra_cycles() {
    with_setup(|canister_manager, mut state, _| {
        let canister = canister_test_id(30).get();
        let sender_subnet_id = subnet_test_id(1);
        let expected_generated_id1 = CanisterId::from(0);
        let cycles: u64 = 1_000_000_000_200;
        let mut round_limits = RoundLimits {
            instructions: as_round_instructions(EXECUTION_PARAMETERS.instruction_limits.message()),
            subnet_available_memory: (*MAX_SUBNET_AVAILABLE_MEMORY),
            compute_allocation_used: state.total_compute_allocation(),
        };
        assert_eq!(
            canister_manager
                .create_canister(
                    canister_change_origin_from_principal(&canister),
                    sender_subnet_id,
                    Cycles::from(cycles),
                    CanisterSettings::default(),
                    MAX_NUMBER_OF_CANISTERS,
                    &mut state,
                    SMALL_APP_SUBNET_MAX_SIZE,
                    &mut round_limits,
                    ResourceSaturation::default(),
                    &no_op_counter(),
                )
                .0
                .unwrap(),
            expected_generated_id1
        );
        assert_eq!(state.canister_states.len(), 1);
    });
}

#[test]
fn cannot_install_non_empty_canister() {
    with_setup(|canister_manager, mut state, _| {
        let sender = canister_test_id(1).get();
        let sender_subnet_id = subnet_test_id(1);
        let mut round_limits = RoundLimits {
            instructions: as_round_instructions(EXECUTION_PARAMETERS.instruction_limits.message()),
            subnet_available_memory: (*MAX_SUBNET_AVAILABLE_MEMORY),
            compute_allocation_used: state.total_compute_allocation(),
        };
        let canister_id = canister_manager
            .create_canister(
                canister_change_origin_from_principal(&sender),
                sender_subnet_id,
                *INITIAL_CYCLES,
                CanisterSettings::default(),
                MAX_NUMBER_OF_CANISTERS,
                &mut state,
                SMALL_APP_SUBNET_MAX_SIZE,
                &mut round_limits,
                ResourceSaturation::default(),
                &no_op_counter(),
            )
            .0
            .unwrap();

        // Install a wasm module. Should succeed.
        let res = install_code(
            &canister_manager,
            InstallCodeContextBuilder::default()
                .sender(sender)
                .canister_id(canister_id)
                .build(),
            &mut state,
            &mut round_limits,
        );
        assert!(res.1.is_ok());
        state.put_canister_state(res.2.unwrap());

        let instructions_left = as_num_instructions(round_limits.instructions);
        // Install again. Should fail.
        let res = install_code(
            &canister_manager,
            InstallCodeContextBuilder::default()
                .sender(sender)
                .canister_id(canister_id)
                .wasm_module(
                    ic_test_utilities::universal_canister::UNIVERSAL_CANISTER_WASM.to_vec(),
                )
                .build(),
            &mut state,
            &mut round_limits,
        );
        state.put_canister_state(res.2.unwrap());
        assert_eq!(
            (res.0, res.1),
            (
                instructions_left,
                Err(CanisterManagerError::CanisterNonEmpty(canister_id))
            )
        );

        // Canister should still be in the replicated state.
        assert!(state.canister_state(&canister_id).is_some());
    });
}

#[test]
fn install_code_with_wrong_controller_fails() {
    with_setup(|canister_manager, mut state, _| {
        let mut round_limits = RoundLimits {
            instructions: as_round_instructions(EXECUTION_PARAMETERS.instruction_limits.message()),
            subnet_available_memory: (*MAX_SUBNET_AVAILABLE_MEMORY),
            compute_allocation_used: state.total_compute_allocation(),
        };
        // Create a canister with canister_test_id 1 as controller.
        let canister_id = canister_manager
            .create_canister(
                canister_change_origin_from_canister(&canister_test_id(1)),
                subnet_test_id(1),
                *INITIAL_CYCLES,
                CanisterSettings::default(),
                MAX_NUMBER_OF_CANISTERS,
                &mut state,
                SMALL_APP_SUBNET_MAX_SIZE,
                &mut round_limits,
                ResourceSaturation::default(),
                &no_op_counter(),
            )
            .0
            .unwrap();

        for mode in CanisterInstallModeV2::iter() {
            // Try to install_code with canister_test_id 2. Should fail.
            let res = install_code(
                &canister_manager,
                InstallCodeContextBuilder::default()
                    .sender(canister_test_id(2).get())
                    .canister_id(canister_id)
                    .wasm_module(
                        ic_test_utilities::universal_canister::UNIVERSAL_CANISTER_WASM.to_vec(),
                    )
                    .mode(*mode)
                    .build(),
                &mut state,
                &mut round_limits,
            );
            state.put_canister_state(res.2.unwrap());
            assert_eq!(
                (res.0, res.1),
                (
                    MAX_NUM_INSTRUCTIONS,
                    Err(CanisterManagerError::CanisterInvalidController {
                        canister_id,
                        controllers_expected: btreeset! {canister_test_id(1).get()},
                        controller_provided: canister_test_id(2).get(),
                    })
                )
            );

            // Canister should still be in the replicated state.
            assert!(state.canister_state(&canister_id).is_some());
        }
    });
}

#[test]
fn create_canister_sets_correct_allocations() {
    with_setup(|canister_manager, mut state, _| {
        let mut round_limits = RoundLimits {
            instructions: as_round_instructions(EXECUTION_PARAMETERS.instruction_limits.message()),
            subnet_available_memory: (*MAX_SUBNET_AVAILABLE_MEMORY),
            compute_allocation_used: state.total_compute_allocation(),
        };

        let mem_alloc = MemoryAllocation::Reserved(NumBytes::new(1024 * 1024 * 1024));
        let compute_alloc = ComputeAllocation::try_from(50).unwrap();
        let settings = CanisterSettings {
            compute_allocation: Some(compute_alloc),
            memory_allocation: Some(mem_alloc),
            freezing_threshold: Some(1.into()),
            ..Default::default()
        };
        let canister_id = canister_manager
            .create_canister(
                canister_change_origin_from_canister(&canister_test_id(1)),
                subnet_test_id(1),
                *INITIAL_CYCLES,
                settings,
                MAX_NUMBER_OF_CANISTERS,
                &mut state,
                SMALL_APP_SUBNET_MAX_SIZE,
                &mut round_limits,
                ResourceSaturation::default(),
                &no_op_counter(),
            )
            .0
            .unwrap();

        let canister = state.canister_state(&canister_id).unwrap();
        assert_eq!(canister.memory_allocation(), mem_alloc);
        assert_eq!(canister.scheduler_state.compute_allocation, compute_alloc);
    });
}

#[test]
fn create_canister_updates_consumed_cycles_metric_correctly() {
    with_setup(|canister_manager, mut state, _| {
        let mut round_limits = RoundLimits {
            instructions: as_round_instructions(EXECUTION_PARAMETERS.instruction_limits.message()),
            subnet_available_memory: (*MAX_SUBNET_AVAILABLE_MEMORY),
            compute_allocation_used: state.total_compute_allocation(),
        };
        let canister_id = canister_manager
            .create_canister(
                canister_change_origin_from_canister(&canister_test_id(1)),
                subnet_test_id(1),
                *INITIAL_CYCLES,
                CanisterSettings::default(),
                MAX_NUMBER_OF_CANISTERS,
                &mut state,
                SMALL_APP_SUBNET_MAX_SIZE,
                &mut round_limits,
                ResourceSaturation::default(),
                &no_op_counter(),
            )
            .0
            .unwrap();

        let cycles_account_manager = Arc::new(CyclesAccountManagerBuilder::new().build());
        let creation_fee = cycles_account_manager.canister_creation_fee(SMALL_APP_SUBNET_MAX_SIZE);
        let canister = state.canister_state(&canister_id).unwrap();
        assert_eq!(
            canister
                .system_state
                .canister_metrics
                .consumed_cycles_since_replica_started
                .get(),
            creation_fee.get()
        );
        assert_eq!(
            canister
                .system_state
                .canister_metrics
                .get_consumed_cycles_since_replica_started_by_use_cases()
                .get(&CyclesUseCase::CanisterCreation)
                .unwrap()
                .get(),
            creation_fee.get()
        );
        assert_eq!(
            canister.system_state.balance(),
            *INITIAL_CYCLES - creation_fee
        )
    });
}

#[test]
fn provisional_create_canister_has_no_creation_fee() {
    with_setup(|canister_manager, mut state, _| {
        let mut round_limits = RoundLimits {
            instructions: as_round_instructions(EXECUTION_PARAMETERS.instruction_limits.message()),
            subnet_available_memory: (*MAX_SUBNET_AVAILABLE_MEMORY),
            compute_allocation_used: state.total_compute_allocation(),
        };
        let canister_id = canister_manager
            .create_canister_with_cycles(
                canister_change_origin_from_canister(&canister_test_id(1)),
                Some(INITIAL_CYCLES.get()),
                CanisterSettings::default(),
                None,
                &mut state,
                &ProvisionalWhitelist::All,
                MAX_NUMBER_OF_CANISTERS,
                &mut round_limits,
                ResourceSaturation::default(),
                SMALL_APP_SUBNET_MAX_SIZE,
                &no_op_counter(),
            )
            .unwrap();

        let canister = state.canister_state(&canister_id).unwrap();
        assert_eq!(
            canister
                .system_state
                .canister_metrics
                .consumed_cycles_since_replica_started
                .get(),
            NominalCycles::default().get()
        );
        assert_eq!(
            canister
                .system_state
                .canister_metrics
                .get_consumed_cycles_since_replica_started_by_use_cases()
                .get(&CyclesUseCase::CanisterCreation),
            None
        );
        assert_eq!(canister.system_state.balance(), *INITIAL_CYCLES)
    });
}

#[test]
fn reinstall_on_empty_canister_succeeds() {
    with_setup(|canister_manager, mut state, _| {
        let mut round_limits = RoundLimits {
            instructions: as_round_instructions(EXECUTION_PARAMETERS.instruction_limits.message()),
            subnet_available_memory: (*MAX_SUBNET_AVAILABLE_MEMORY),
            compute_allocation_used: state.total_compute_allocation(),
        };
        let sender = canister_test_id(42).get();
        let canister_id = canister_manager
            .create_canister(
                canister_change_origin_from_principal(&sender),
                subnet_test_id(1),
                *INITIAL_CYCLES,
                CanisterSettings::default(),
                MAX_NUMBER_OF_CANISTERS,
                &mut state,
                SMALL_APP_SUBNET_MAX_SIZE,
                &mut round_limits,
                ResourceSaturation::default(),
                &no_op_counter(),
            )
            .0
            .unwrap();

        // Reinstalling an empty canister should succeed.
        let res = install_code(
            &canister_manager,
            InstallCodeContextBuilder::default()
                .sender(sender)
                .canister_id(canister_id)
                .mode(CanisterInstallModeV2::Reinstall)
                .build(),
            &mut state,
            &mut round_limits,
        );
        assert!(res.1.is_ok());
        state.put_canister_state(res.2.unwrap());

        // Canister should still be in the replicated state.
        assert!(state.canister_state(&canister_id).is_some());
    });
}

const COUNTER_WAT: &str = r#"
    (module
        (import "ic0" "msg_reply" (func $msg_reply))
        (import "ic0" "msg_reply_data_append"
            (func $msg_reply_data_append (param i32 i32)))
        (func $inc
            ;; Increment a counter.
            (i32.store
                (i32.const 0)
                (i32.add (i32.load (i32.const 0)) (i32.const 1))))
        (func $read
            (call $msg_reply_data_append
                (i32.const 0) ;; the counter from heap[0]
                (i32.const 4)) ;; length
            (call $msg_reply))
        (func $canister_init
            ;; Increment the counter by 41 in canister_init.
            (i32.store
                (i32.const 0)
                (i32.add (i32.load (i32.const 0)) (i32.const 41))))
        (start $inc)    ;; Increments counter by 1 in canister_start
        (memory $memory 1)
        (export "canister_query read" (func $read))
        (export "canister_init" (func $canister_init))
    )"#;

const EMPTY_WAT: &str = r#"(module (memory $memory 1 1000))"#;

#[test]
fn reinstall_calls_canister_start_and_canister_init() {
    let mut test = ExecutionTestBuilder::new().build();

    // install wasm module with no exported functions
    let id = test
        .canister_from_cycles_and_wat(*INITIAL_CYCLES, EMPTY_WAT)
        .unwrap();

    let wasm = wat::parse_str(COUNTER_WAT).unwrap();
    test.reinstall_canister(id, wasm).unwrap();
    // If canister_start and canister_init were called, then the counter
    // should be initialized to 42.
    let reply = test.ingress(id, "read", vec![]);
    assert_eq!(reply, Ok(WasmResult::Reply(vec![42, 0, 0, 0])));
}

#[test]
fn install_calls_canister_start_and_canister_init() {
    let mut test = ExecutionTestBuilder::new().build();

    let id = test
        .canister_from_cycles_and_wat(*INITIAL_CYCLES, COUNTER_WAT)
        .unwrap();

    // If canister_start and canister_init were called, then the counter
    // should be initialized to 42.
    let reply = test.ingress(id, "read", vec![]);
    assert_eq!(reply, Ok(WasmResult::Reply(vec![42, 0, 0, 0])));
}

#[test]
fn install_puts_canister_back_after_invalid_wasm() {
    with_setup(|canister_manager, mut state, _| {
        let mut round_limits = RoundLimits {
            instructions: as_round_instructions(EXECUTION_PARAMETERS.instruction_limits.message()),
            subnet_available_memory: (*MAX_SUBNET_AVAILABLE_MEMORY),
            compute_allocation_used: state.total_compute_allocation(),
        };
        // Use an invalid wasm code (import memory from an invalid module).
        let wasm =
            wat::parse_str(r#"(module (import "foo" "memory" (memory (;0;) 529)))"#).unwrap();
        let wasm_len = wasm.len();

        let sender = canister_test_id(1).get();
        let sender_subnet_id = subnet_test_id(1);
        let canister_id = canister_manager
            .create_canister(
                canister_change_origin_from_principal(&sender),
                sender_subnet_id,
                *INITIAL_CYCLES,
                CanisterSettings::default(),
                MAX_NUMBER_OF_CANISTERS,
                &mut state,
                SMALL_APP_SUBNET_MAX_SIZE,
                &mut round_limits,
                ResourceSaturation::default(),
                &no_op_counter(),
            )
            .0
            .unwrap();

        // Installation should be rejected.
        let res = install_code(
            &canister_manager,
            InstallCodeContextBuilder::default()
                .sender(sender)
                .canister_id(canister_id)
                .wasm_module(wasm)
                .build(),
            &mut state,
            &mut round_limits,
        );
        state.put_canister_state(res.2.unwrap());
        assert_eq!(
            (res.0, res.1),
            (
                MAX_NUM_INSTRUCTIONS
                    - Config::default()
                        .embedders_config
                        .cost_to_compile_wasm_instruction
                        * wasm_len as u64,
                Err(CanisterManagerError::Hypervisor(
                    canister_id,
                    HypervisorError::InvalidWasm(WasmValidationError::InvalidImportSection(
                        "Only memory imported from env.memory is allowed.".to_string()
                    ))
                ))
            )
        );

        // Canister should still be in the replicated state.
        assert!(state.canister_state(&canister_id).is_some());
    });
}

#[test]
fn reinstall_clears_stable_memory() {
    with_setup(|canister_manager, mut state, _| {
        let mut round_limits = RoundLimits {
            instructions: as_round_instructions(EXECUTION_PARAMETERS.instruction_limits.message()),
            subnet_available_memory: (*MAX_SUBNET_AVAILABLE_MEMORY),
            compute_allocation_used: state.total_compute_allocation(),
        };
        let sender = canister_test_id(42).get();
        let sender_subnet_id = subnet_test_id(1);
        let canister_id = canister_manager
            .create_canister(
                canister_change_origin_from_principal(&sender),
                sender_subnet_id,
                *INITIAL_CYCLES,
                CanisterSettings::default(),
                MAX_NUMBER_OF_CANISTERS,
                &mut state,
                SMALL_APP_SUBNET_MAX_SIZE,
                &mut round_limits,
                ResourceSaturation::default(),
                &no_op_counter(),
            )
            .0
            .unwrap();

        let res = install_code(
            &canister_manager,
            InstallCodeContextBuilder::default()
                .sender(sender)
                .canister_id(canister_id)
                .build(),
            &mut state,
            &mut round_limits,
        );
        assert!(res.1.is_ok());
        state.put_canister_state(res.2.unwrap());

        // Write something into the canister's stable memory.
        let mut canister = state.take_canister_state(&canister_id).unwrap();
        assert_eq!(
            canister
                .execution_state
                .as_ref()
                .unwrap()
                .stable_memory
                .size,
            NumWasmPages::new(0)
        );
        canister
            .execution_state
            .as_mut()
            .unwrap()
            .stable_memory
            .size = NumWasmPages::new(1);
        let mut buf = page_map::Buffer::new(PageMap::new_for_testing());
        buf.write(&[1; 10], 0);
        canister
            .execution_state
            .as_mut()
            .unwrap()
            .stable_memory
            .page_map
            .update(&buf.dirty_pages().collect::<Vec<_>>());

        state.put_canister_state(canister);

        // Reinstall the canister.
        let res = install_code(
            &canister_manager,
            InstallCodeContextBuilder::default()
                .sender(sender)
                .canister_id(canister_id)
                .mode(CanisterInstallModeV2::Reinstall)
                .build(),
            &mut state,
            &mut round_limits,
        );
        assert!(res.1.is_ok());
        state.put_canister_state(res.2.unwrap());

        // Stable memory should now be empty.
        let canister = state.take_canister_state(&canister_id).unwrap();
        assert_eq!(
            canister
                .execution_state
                .as_ref()
                .unwrap()
                .stable_memory
                .size,
            NumWasmPages::new(0)
        );
    });
}

#[test]
fn stop_a_running_canister() {
    with_setup(|canister_manager, mut state, _| {
        let mut round_limits = RoundLimits {
            instructions: as_round_instructions(EXECUTION_PARAMETERS.instruction_limits.message()),
            subnet_available_memory: (*MAX_SUBNET_AVAILABLE_MEMORY),
            compute_allocation_used: state.total_compute_allocation(),
        };
        let sender = canister_test_id(1);
        let sender_subnet_id = subnet_test_id(1);
        let canister_id = canister_manager
            .create_canister(
                canister_change_origin_from_canister(&sender),
                sender_subnet_id,
                *INITIAL_CYCLES,
                CanisterSettings::default(),
                MAX_NUMBER_OF_CANISTERS,
                &mut state,
                SMALL_APP_SUBNET_MAX_SIZE,
                &mut round_limits,
                ResourceSaturation::default(),
                &no_op_counter(),
            )
            .0
            .unwrap();

        // When created, a canister is initially running.
        assert_eq!(
            state.canister_state(&canister_id).unwrap().status(),
            CanisterStatusType::Running
        );

        // Stop the canister.
        let stop_context = StopCanisterContext::Canister {
            sender,
            reply_callback: CallbackId::new(0),
            call_id: Some(StopCanisterCallId::new(0)),
            cycles: Cycles::zero(),
        };
        assert_eq!(
            canister_manager.stop_canister(canister_id, stop_context.clone(), &mut state),
            StopCanisterResult::RequestAccepted
        );

        // Canister should now have the "stopping" status with empty call contexts.
        assert_eq!(
            state
                .canister_state(&canister_id)
                .unwrap()
                .system_state
                .status,
            CanisterStatus::Stopping {
                stop_contexts: vec![stop_context],
                call_context_manager: CallContextManager::default(),
            }
        );

        // It should also be ready to stop.
        assert!(state
            .canister_state(&canister_id)
            .unwrap()
            .system_state
            .ready_to_stop());
    });
}

#[test]
fn stop_a_stopped_canister() {
    with_setup(|canister_manager, mut state, _| {
        let sender = user_test_id(1);
        let canister_id = canister_test_id(0);
        let canister = get_stopped_canister(canister_id);
        state.put_canister_state(canister);

        // Canister should be stopped.
        assert_eq!(
            state.canister_state(&canister_id).unwrap().status(),
            CanisterStatusType::Stopped
        );

        let stop_context = StopCanisterContext::Ingress {
            sender,
            message_id: message_test_id(0),
            call_id: Some(StopCanisterCallId::new(0)),
        };
        assert_eq!(
            canister_manager.stop_canister(canister_id, stop_context, &mut state),
            StopCanisterResult::AlreadyStopped {
                cycles_to_return: Cycles::zero()
            }
        );

        // Canister should still be stopped.
        assert_eq!(
            state.canister_state(&canister_id).unwrap().status(),
            CanisterStatusType::Stopped
        );
    });
}

#[test]
fn stop_a_stopped_canister_from_another_canister() {
    with_setup(|canister_manager, mut state, _| {
        let controller = canister_test_id(1);
        let canister_id = canister_test_id(0);
        let canister = get_stopped_canister_with_controller(canister_id, controller.get());
        state.put_canister_state(canister);

        // Canister should be stopped.
        assert_eq!(
            state.canister_state(&canister_id).unwrap().status(),
            CanisterStatusType::Stopped
        );

        let cycles = 20u128;
        let stop_context = StopCanisterContext::Canister {
            sender: controller,
            reply_callback: CallbackId::from(0),
            call_id: Some(StopCanisterCallId::new(0)),
            cycles: Cycles::from(cycles),
        };
        assert_eq!(
            canister_manager.stop_canister(canister_id, stop_context, &mut state),
            StopCanisterResult::AlreadyStopped {
                cycles_to_return: Cycles::from(cycles)
            }
        );

        // Canister should still be stopped.
        assert_eq!(
            state.canister_state(&canister_id).unwrap().status(),
            CanisterStatusType::Stopped
        );
    });
}

#[test]
fn stop_a_canister_with_incorrect_controller() {
    with_setup(|canister_manager, mut state, _| {
        let mut round_limits = RoundLimits {
            instructions: as_round_instructions(EXECUTION_PARAMETERS.instruction_limits.message()),
            subnet_available_memory: (*MAX_SUBNET_AVAILABLE_MEMORY),
            compute_allocation_used: state.total_compute_allocation(),
        };
        let msg_id = message_test_id(0);
        let sender = canister_test_id(1).get();
        let sender_subnet_id = subnet_test_id(1);
        let canister_id = canister_manager
            .create_canister(
                canister_change_origin_from_principal(&sender),
                sender_subnet_id,
                *INITIAL_CYCLES,
                CanisterSettings::default(),
                MAX_NUMBER_OF_CANISTERS,
                &mut state,
                SMALL_APP_SUBNET_MAX_SIZE,
                &mut round_limits,
                ResourceSaturation::default(),
                &no_op_counter(),
            )
            .0
            .unwrap();

        // When created, a canister is initially running.
        assert_eq!(
            state.canister_state(&canister_id).unwrap().status(),
            CanisterStatusType::Running
        );

        // Stop the canister by a sender who isn't the controller.
        let other_sender = user_test_id(1);
        let stop_context = StopCanisterContext::Ingress {
            sender: other_sender,
            message_id: msg_id,
            call_id: Some(StopCanisterCallId::new(0)),
        };

        assert_eq!(
            canister_manager.stop_canister(canister_id, stop_context, &mut state),
            StopCanisterResult::Failure {
                cycles_to_return: Cycles::zero(),
                error: CanisterManagerError::CanisterInvalidController {
                    canister_id,
                    controllers_expected: btreeset! {sender},
                    controller_provided: other_sender.get(),
                }
            }
        );
    });
}

#[test]
fn stop_a_non_existing_canister() {
    with_setup(|canister_manager, mut state, _| {
        let canister_id = canister_test_id(0);

        assert_eq!(
            canister_manager.stop_canister(
                canister_id,
                StopCanisterContext::Ingress {
                    sender: user_test_id(1),
                    message_id: message_test_id(0),
                    call_id: Some(StopCanisterCallId::new(0)),
                },
                &mut state
            ),
            StopCanisterResult::Failure {
                cycles_to_return: Cycles::zero(),
                error: CanisterManagerError::CanisterNotFound(canister_id),
            }
        );
    });
}

#[test]
fn start_a_canister_with_incorrect_controller() {
    with_setup(|canister_manager, mut state, _| {
        let mut round_limits = RoundLimits {
            instructions: as_round_instructions(EXECUTION_PARAMETERS.instruction_limits.message()),
            subnet_available_memory: (*MAX_SUBNET_AVAILABLE_MEMORY),
            compute_allocation_used: state.total_compute_allocation(),
        };
        let sender = canister_test_id(1).get();
        let sender_subnet_id = subnet_test_id(1);
        let canister_id = canister_manager
            .create_canister(
                canister_change_origin_from_principal(&sender),
                sender_subnet_id,
                *INITIAL_CYCLES,
                CanisterSettings::default(),
                MAX_NUMBER_OF_CANISTERS,
                &mut state,
                SMALL_APP_SUBNET_MAX_SIZE,
                &mut round_limits,
                ResourceSaturation::default(),
                &no_op_counter(),
            )
            .0
            .unwrap();

        // Start the canister by a sender who isn't the controller.
        let other_sender = user_test_id(1).get();
        let canister = state.canister_state_mut(&canister_id).unwrap();
        assert_eq!(
            canister_manager.start_canister(other_sender, canister),
            Err(CanisterManagerError::CanisterInvalidController {
                canister_id,
                controllers_expected: btreeset! {sender},
                controller_provided: other_sender,
            })
        );
    });
}

#[test]
fn starting_an_already_running_canister_keeps_it_running() {
    with_setup(|canister_manager, mut state, _| {
        let mut round_limits = RoundLimits {
            instructions: as_round_instructions(EXECUTION_PARAMETERS.instruction_limits.message()),
            subnet_available_memory: (*MAX_SUBNET_AVAILABLE_MEMORY),
            compute_allocation_used: state.total_compute_allocation(),
        };
        let sender = canister_test_id(42).get();
        let sender_subnet_id = subnet_test_id(1);
        let canister_id = canister_manager
            .create_canister(
                canister_change_origin_from_principal(&sender),
                sender_subnet_id,
                *INITIAL_CYCLES,
                CanisterSettings::default(),
                MAX_NUMBER_OF_CANISTERS,
                &mut state,
                SMALL_APP_SUBNET_MAX_SIZE,
                &mut round_limits,
                ResourceSaturation::default(),
                &no_op_counter(),
            )
            .0
            .unwrap();

        // When created, a canister is initially running.
        assert_eq!(
            state.canister_state(&canister_id).unwrap().status(),
            CanisterStatusType::Running
        );

        // Start the canister. Since it's already running, the canister should
        // remain running.
        let canister = state.canister_state_mut(&canister_id).unwrap();
        canister_manager.start_canister(sender, canister).unwrap();

        assert_eq!(
            state.canister_state(&canister_id).unwrap().status(),
            CanisterStatusType::Running
        );
    });
}

#[test]
fn start_a_stopped_canister_succeeds() {
    with_setup(|canister_manager, mut state, _| {
        let sender = user_test_id(1).get();
        let canister_id = canister_test_id(0);
        let canister = get_stopped_canister(canister_id);
        state.put_canister_state(canister);

        // Canister should be stopped.
        assert_eq!(
            state.canister_state(&canister_id).unwrap().status(),
            CanisterStatusType::Stopped
        );

        // Start the canister.
        let canister = state.canister_state_mut(&canister_id).unwrap();
        canister_manager.start_canister(sender, canister).unwrap();

        // Canister should now be running.
        assert_eq!(
            state.canister_state(&canister_id).unwrap().status(),
            CanisterStatusType::Running
        );
    });
}

#[test]
fn start_a_stopping_canister_with_no_stop_contexts() {
    with_setup(|canister_manager, mut state, _| {
        let sender = user_test_id(1).get();
        let canister_id = canister_test_id(0);
        let canister = get_stopping_canister(canister_id);

        state.put_canister_state(canister);

        let canister = state.canister_state_mut(&canister_id).unwrap();
        assert_eq!(
            canister_manager.start_canister(sender, canister),
            Ok(Vec::new())
        );
    });
}

#[test]
fn start_a_stopping_canister_with_stop_contexts() {
    with_setup(|canister_manager, mut state, _| {
        let sender = user_test_id(1).get();
        let canister_id = canister_test_id(0);
        let mut canister = get_stopping_canister(canister_id);
        let stop_context = StopCanisterContext::Ingress {
            sender: user_test_id(1),
            message_id: message_test_id(0),
            call_id: Some(StopCanisterCallId::new(0)),
        };
        canister.system_state.add_stop_context(stop_context.clone());

        state.put_canister_state(canister);

        let canister = state.canister_state_mut(&canister_id).unwrap();
        assert_eq!(
            canister_manager.start_canister(sender, canister),
            Ok(vec![stop_context])
        );
    });
}

#[test]
fn get_canister_status_with_incorrect_controller() {
    with_setup(|canister_manager, mut state, _| {
        let mut round_limits = RoundLimits {
            instructions: as_round_instructions(EXECUTION_PARAMETERS.instruction_limits.message()),
            subnet_available_memory: (*MAX_SUBNET_AVAILABLE_MEMORY),
            compute_allocation_used: state.total_compute_allocation(),
        };
        let sender = canister_test_id(1).get();
        let sender_subnet_id = subnet_test_id(1);
        let canister_id = canister_manager
            .create_canister(
                canister_change_origin_from_principal(&sender),
                sender_subnet_id,
                *INITIAL_CYCLES,
                CanisterSettings::default(),
                MAX_NUMBER_OF_CANISTERS,
                &mut state,
                SMALL_APP_SUBNET_MAX_SIZE,
                &mut round_limits,
                ResourceSaturation::default(),
                &no_op_counter(),
            )
            .0
            .unwrap();

        // Get the status of the canister by a sender who isn't the controller.
        let other_sender = user_test_id(1).get();
        let canister = state.canister_state_mut(&canister_id).unwrap();
        assert_eq!(
            canister_manager.get_canister_status(other_sender, canister, SMALL_APP_SUBNET_MAX_SIZE),
            Err(CanisterManagerError::CanisterInvalidController {
                canister_id,
                controllers_expected: btreeset! {sender},
                controller_provided: other_sender,
            })
        );
    });
}

#[test]
fn get_canister_status_of_running_canister() {
    with_setup(|canister_manager, mut state, _| {
        let mut round_limits = RoundLimits {
            instructions: as_round_instructions(EXECUTION_PARAMETERS.instruction_limits.message()),
            subnet_available_memory: (*MAX_SUBNET_AVAILABLE_MEMORY),
            compute_allocation_used: state.total_compute_allocation(),
        };
        let sender = canister_test_id(1).get();
        let sender_subnet_id = subnet_test_id(1);
        let canister_id = canister_manager
            .create_canister(
                canister_change_origin_from_principal(&sender),
                sender_subnet_id,
                *INITIAL_CYCLES,
                CanisterSettings::default(),
                MAX_NUMBER_OF_CANISTERS,
                &mut state,
                SMALL_APP_SUBNET_MAX_SIZE,
                &mut round_limits,
                ResourceSaturation::default(),
                &no_op_counter(),
            )
            .0
            .unwrap();

        let canister = state.canister_state_mut(&canister_id).unwrap();
        let status = canister_manager
            .get_canister_status(sender, canister, SMALL_APP_SUBNET_MAX_SIZE)
            .unwrap()
            .status();
        assert_eq!(status, CanisterStatusType::Running);
    });
}

#[test]
fn get_canister_status_of_self() {
    with_setup(|canister_manager, mut state, _| {
        let mut round_limits = RoundLimits {
            instructions: as_round_instructions(EXECUTION_PARAMETERS.instruction_limits.message()),
            subnet_available_memory: (*MAX_SUBNET_AVAILABLE_MEMORY),
            compute_allocation_used: state.total_compute_allocation(),
        };
        let sender = canister_test_id(1).get();
        let sender_subnet_id = subnet_test_id(1);
        let canister_id = canister_manager
            .create_canister(
                canister_change_origin_from_principal(&sender),
                sender_subnet_id,
                *INITIAL_CYCLES,
                CanisterSettings::default(),
                MAX_NUMBER_OF_CANISTERS,
                &mut state,
                SMALL_APP_SUBNET_MAX_SIZE,
                &mut round_limits,
                ResourceSaturation::default(),
                &no_op_counter(),
            )
            .0
            .unwrap();

        let canister = state.canister_state_mut(&canister_id).unwrap();
        let status = canister_manager
            .get_canister_status(canister_id.get(), canister, SMALL_APP_SUBNET_MAX_SIZE)
            .unwrap()
            .status();
        assert_eq!(status, CanisterStatusType::Running);
    });
}

#[test]
fn get_canister_status_of_stopped_canister() {
    with_setup(|canister_manager, mut state, _| {
        let sender = user_test_id(1).get();
        let canister_id = canister_test_id(0);
        let canister = get_stopped_canister(canister_id);
        state.put_canister_state(canister);

        let canister = state.canister_state_mut(&canister_id).unwrap();
        let status = canister_manager
            .get_canister_status(sender, canister, SMALL_APP_SUBNET_MAX_SIZE)
            .unwrap()
            .status();
        assert_eq!(status, CanisterStatusType::Stopped);
    });
}

#[test]
fn get_canister_status_of_stopping_canister() {
    with_setup(|canister_manager, mut state, _| {
        let sender = user_test_id(1).get();
        let canister_id = canister_test_id(0);
        let canister = get_stopping_canister(canister_id);
        state.put_canister_state(canister);

        let canister = state.canister_state_mut(&canister_id).unwrap();
        let status = canister_manager
            .get_canister_status(sender, canister, SMALL_APP_SUBNET_MAX_SIZE)
            .unwrap()
            .status();
        assert_eq!(status, CanisterStatusType::Stopping);
    });
}

#[test]
fn set_controller_with_incorrect_controller() {
    with_setup(|canister_manager, state, _| {
        let mut round_limits = RoundLimits {
            instructions: as_round_instructions(EXECUTION_PARAMETERS.instruction_limits.message()),
            subnet_available_memory: (*MAX_SUBNET_AVAILABLE_MEMORY),
            compute_allocation_used: state.total_compute_allocation(),
        };
        let canister_id = canister_test_id(0);
        let mut canister = get_running_canister(canister_id);

        let wrong_controller = user_test_id(0).get();
        let right_controller = user_test_id(1).get();
        let new_controller = user_test_id(2).get();

        // Set the controller from the wrong controller. Should fail.
        assert_eq!(
            canister_manager.update_settings(
                Time::from_nanos_since_unix_epoch(777),
                canister_change_origin_from_principal(&wrong_controller),
                CanisterSettingsBuilder::new()
                    .with_controller(new_controller)
                    .build(),
                &mut canister,
                &mut round_limits,
                ResourceSaturation::default(),
                SMALL_APP_SUBNET_MAX_SIZE,
            ),
            Err(CanisterManagerError::CanisterInvalidController {
                canister_id,
                controllers_expected: btreeset! {right_controller},
                controller_provided: wrong_controller,
            })
        );

        // Controller hasn't changed.
        assert_eq!(
            canister.system_state.controllers,
            btreeset! {right_controller}
        );
    });
}

#[test]
fn set_controller_with_correct_controller() {
    with_setup(|canister_manager, state, _| {
        let mut round_limits = RoundLimits {
            instructions: as_round_instructions(EXECUTION_PARAMETERS.instruction_limits.message()),
            subnet_available_memory: (*MAX_SUBNET_AVAILABLE_MEMORY),
            compute_allocation_used: state.total_compute_allocation(),
        };
        let canister_id = canister_test_id(0);
        let mut canister = get_running_canister(canister_id);

        let controller = user_test_id(1).get();
        let new_controller = user_test_id(2).get();

        // Set the controller from the correct controller. Should succeed.
        assert!(canister_manager
            .update_settings(
                Time::from_nanos_since_unix_epoch(777),
                canister_change_origin_from_principal(&controller),
                CanisterSettingsBuilder::new()
                    .with_controller(new_controller)
                    .build(),
                &mut canister,
                &mut round_limits,
                ResourceSaturation::default(),
                SMALL_APP_SUBNET_MAX_SIZE,
            )
            .is_ok());

        // Controller is now the new controller.
        assert_eq!(
            canister.system_state.controllers,
            btreeset! {new_controller}
        );
    });
}

#[test]
fn delete_non_existing_canister_fails() {
    with_setup(|canister_manager, mut state, _| {
        let canister_id = canister_test_id(0);
        let controller = canister_test_id(1);
        let state_before = state.clone();

        assert_eq!(
            canister_manager.delete_canister(controller.get(), canister_id, &mut state),
            Err(CanisterManagerError::CanisterNotFound(canister_id))
        );

        // Assert that state hasn't changed
        assert_eq!(state, state_before);
    });
}

#[test]
fn delete_canister_with_incorrect_controller_fails() {
    with_setup(|canister_manager, mut state, _| {
        let canister_id = canister_test_id(0);
        let canister = get_stopped_canister_with_controller(canister_id, canister_test_id(1).get());
        state.put_canister_state(canister);

        let wrong_controller = canister_test_id(2);
        let right_controller = canister_test_id(1).get();

        assert_eq!(
            canister_manager.delete_canister(wrong_controller.get(), canister_id, &mut state),
            Err(CanisterManagerError::CanisterInvalidController {
                canister_id,
                controllers_expected: btreeset! {right_controller},
                controller_provided: wrong_controller.get(),
            })
        );

        // Canister should still be there.
        assert_matches!(state.canister_state(&canister_id), Some(_));
    });
}

#[test]
fn delete_running_canister_fails() {
    with_setup(|canister_manager, mut state, _| {
        let canister_id = canister_test_id(0);
        let controller_id = canister_test_id(1);

        let canister =
            get_running_canister_with_args(canister_id, canister_test_id(1).get(), *INITIAL_CYCLES);
        let controller_canister = get_running_canister(controller_id);

        state.put_canister_state(canister);
        state.put_canister_state(controller_canister);

        assert_eq!(
            canister_manager.delete_canister(controller_id.get(), canister_id, &mut state),
            Err(CanisterManagerError::DeleteCanisterNotStopped(canister_id))
        );

        // Canister should still be there.
        assert_matches!(state.canister_state(&canister_id), Some(_));
    });
}

#[test]
fn delete_stopping_canister_fails() {
    with_setup(|canister_manager, mut state, _| {
        let canister_id = canister_test_id(0);
        let controller_id = canister_test_id(1);

        let canister =
            get_stopping_canister_with_controller(canister_id, canister_test_id(1).get());
        let controller_canister = get_running_canister(controller_id);

        state.put_canister_state(canister);
        state.put_canister_state(controller_canister);

        assert_eq!(
            canister_manager.delete_canister(controller_id.get(), canister_id, &mut state),
            Err(CanisterManagerError::DeleteCanisterNotStopped(canister_id))
        );

        // Canister should still be there.
        assert_matches!(state.canister_state(&canister_id), Some(_));
    });
}

#[test]
fn delete_stopped_canister_succeeds() {
    with_setup(|canister_manager, mut state, _| {
        let canister_id = canister_test_id(0);
        let controller_id = canister_test_id(1);

        let canister = get_stopped_canister_with_controller(canister_id, canister_test_id(1).get());
        let controller_canister = get_running_canister(controller_id);

        state.put_canister_state(canister);
        state.put_canister_state(controller_canister);

        let controller = canister_test_id(1);

        assert_eq!(
            canister_manager.delete_canister(controller.get(), canister_id, &mut state),
            Ok(())
        );

        // Canister should no longer be there.
        assert_eq!(state.canister_state(&canister_id), None);
    });
}

#[test]
fn delete_canister_consumed_cycles_observed() {
    with_setup(|canister_manager, mut state, _| {
        let canister_id = canister_test_id(0);
        let controller_id = canister_test_id(1);
        let initial_cycles = Cycles::new(5_000_000_000_000);

        let mut canister = CanisterState {
            system_state: SystemState::new_stopped_for_testing(
                canister_id,
                controller_id.get(),
                initial_cycles,
                NumSeconds::new(1 << 30),
            ),
            execution_state: None,
            scheduler_state: Default::default(),
        };

        let controller_canister = get_running_canister(controller_id);

        let cycles_to_consume = Cycles::from(100_000u128);
        canister
            .system_state
            .remove_cycles(cycles_to_consume, CyclesUseCase::Memory);

        let cycles_to_add = Cycles::from(10_000u128);
        canister
            .system_state
            .add_cycles(cycles_to_add, CyclesUseCase::Memory);

        state.put_canister_state(canister);
        state.put_canister_state(controller_canister);

        assert_eq!(
            canister_manager.delete_canister(controller_id.get(), canister_id, &mut state),
            Ok(())
        );

        let cycles_difference = cycles_to_consume - cycles_to_add;

        assert_eq!(
            *state
                .metadata
                .subnet_metrics
                .get_consumed_cycles_by_use_case()
                .get(&CyclesUseCase::Memory)
                .unwrap(),
            NominalCycles::from(cycles_difference)
        );

        assert_eq!(
            *state
                .metadata
                .subnet_metrics
                .get_consumed_cycles_by_use_case()
                .get(&CyclesUseCase::DeletedCanisters)
                .unwrap(),
            NominalCycles::from(initial_cycles - cycles_difference)
        );
    });
}

#[test]
fn install_canister_with_query_allocation() {
    with_setup(|canister_manager, mut state, _| {
        let mut round_limits = RoundLimits {
            instructions: as_round_instructions(EXECUTION_PARAMETERS.instruction_limits.message()),
            subnet_available_memory: (*MAX_SUBNET_AVAILABLE_MEMORY),
            compute_allocation_used: state.total_compute_allocation(),
        };
        let sender = canister_test_id(1).get();
        let sender_subnet_id = subnet_test_id(1);
        let canister_id = canister_manager
            .create_canister(
                canister_change_origin_from_principal(&sender),
                sender_subnet_id,
                *INITIAL_CYCLES,
                CanisterSettings::default(),
                MAX_NUMBER_OF_CANISTERS,
                &mut state,
                SMALL_APP_SUBNET_MAX_SIZE,
                &mut round_limits,
                ResourceSaturation::default(),
                &no_op_counter(),
            )
            .0
            .unwrap();
        assert!(install_code(
            &canister_manager,
            InstallCodeContextBuilder::default()
                .sender(sender)
                .canister_id(canister_id)
                .build(),
            &mut state,
            &mut round_limits,
        )
        .1
        .is_ok());
    });
}

#[test]
fn deposit_cycles_succeeds_with_enough_cycles() {
    with_setup(|_, _, _| {
        let canister_id = canister_test_id(0);
        let sender = canister_test_id(1).get();
        let mut canister = get_running_canister_with_args(canister_id, sender, *INITIAL_CYCLES);

        let cycles_balance_before = canister.system_state.balance();
        let cycles = Cycles::new(100);

        canister
            .system_state
            .add_cycles(cycles, CyclesUseCase::NonConsumed);

        // Assert that state has changed
        assert_eq!(
            canister.system_state.balance(),
            cycles_balance_before + cycles,
        );
    });
}

#[test]
fn create_canister_with_cycles_sender_in_whitelist() {
    let subnet_id = subnet_test_id(1);
    let subnet_type = SubnetType::Application;
    let cycles_account_manager = CyclesAccountManagerBuilder::new()
        .with_subnet_type(subnet_type)
        .build();

    let canister_manager = CanisterManagerBuilder::default()
        .with_subnet_id(subnet_id)
        .with_cycles_account_manager(cycles_account_manager)
        .build();

    let mut state = initial_state(subnet_id, false);
    let mut round_limits = RoundLimits {
        instructions: as_round_instructions(EXECUTION_PARAMETERS.instruction_limits.message()),
        subnet_available_memory: (*MAX_SUBNET_AVAILABLE_MEMORY),
        compute_allocation_used: state.total_compute_allocation(),
    };
    let sender = canister_test_id(1).get();
    let canister_id = canister_manager
        .create_canister_with_cycles(
            canister_change_origin_from_principal(&sender),
            Some(123),
            CanisterSettings::default(),
            None,
            &mut state,
            &ProvisionalWhitelist::Set(btreeset! { canister_test_id(1).get() }),
            MAX_NUMBER_OF_CANISTERS,
            &mut round_limits,
            ResourceSaturation::default(),
            SMALL_APP_SUBNET_MAX_SIZE,
            &no_op_counter(),
        )
        .unwrap();

    let canister = state.take_canister_state(&canister_id).unwrap();

    // Verify cycles are set as expected.
    assert_eq!(canister.system_state.balance(), Cycles::new(123));
}

fn create_canister_with_specified_id(
    specified_id: PrincipalId,
) -> (Result<CanisterId, CanisterManagerError>, ReplicatedState) {
    let subnet_id = subnet_test_id(1);
    let canister_manager = CanisterManagerBuilder::default()
        .with_subnet_id(subnet_id)
        .build();

    let mut state = initial_state(subnet_id, true);
    let mut round_limits = RoundLimits {
        instructions: as_round_instructions(EXECUTION_PARAMETERS.instruction_limits.message()),
        subnet_available_memory: (*MAX_SUBNET_AVAILABLE_MEMORY),
        compute_allocation_used: state.total_compute_allocation(),
    };

    let creator = canister_test_id(1).get();

    let creation_result = canister_manager.create_canister_with_cycles(
        canister_change_origin_from_principal(&creator),
        Some(123),
        CanisterSettings::default(),
        Some(specified_id),
        &mut state,
        &ProvisionalWhitelist::Set(btreeset! { canister_test_id(1).get() }),
        MAX_NUMBER_OF_CANISTERS,
        &mut round_limits,
        ResourceSaturation::default(),
        SMALL_APP_SUBNET_MAX_SIZE,
        &no_op_counter(),
    );

    (creation_result, state)
}

#[test]
fn create_canister_with_valid_specified_id_creator_in_whitelist() {
    let specified_id = CanisterId::from(u64::MAX / 4).get();

    let (creation_result, mut state) = create_canister_with_specified_id(specified_id);

    let canister_id = creation_result.unwrap();

    let canister = state.take_canister_state(&canister_id).unwrap();

    // Verify canister ID is set as expected.
    assert_eq!(canister.canister_id().get(), specified_id);
}

#[test]
fn create_canister_with_invalid_specified_id_creator_in_whitelist() {
    let specified_id = CanisterId::from(u64::MAX / 4 * 3).get();

    let creation_result = create_canister_with_specified_id(specified_id).0;

    assert_matches!(
        creation_result,
        Err(CanisterManagerError::CanisterNotHostedBySubnet { .. })
    );
}

#[test]
fn can_get_canister_balance() {
    with_setup(|canister_manager, mut state, _| {
        let canister_id = canister_test_id(0);
        let sender = canister_test_id(1).get();
        let cycles = Cycles::new(100);
        let canister = get_running_canister_with_args(canister_id, sender, cycles);
        state.put_canister_state(canister);

        let canister = state.canister_state_mut(&canister_id).unwrap();
        assert_matches!(
            canister_manager.get_canister_status( sender, canister, SMALL_APP_SUBNET_MAX_SIZE),
            Ok(res) if res.cycles() == cycles.get()
        );
    });
}

#[test]
fn add_cycles_sender_in_whitelist() {
    let subnet_id = subnet_test_id(1);
    let subnet_type = SubnetType::Application;
    let cycles_account_manager = CyclesAccountManagerBuilder::new()
        .with_subnet_type(subnet_type)
        .build();

    let canister_manager = CanisterManagerBuilder::default()
        .with_subnet_id(subnet_id)
        .with_cycles_account_manager(cycles_account_manager)
        .build();

    let canister_id = canister_test_id(0);
    let canister = get_running_canister(canister_id);
    let sender = canister_test_id(1).get();

    let mut state = initial_state(subnet_id, false);
    let initial_cycles = canister.system_state.balance();
    state.put_canister_state(canister);

    let canister = state.canister_state_mut(&canister_id).unwrap();
    canister_manager
        .add_cycles(
            sender,
            Some(123),
            canister,
            &ProvisionalWhitelist::Set(btreeset! { canister_test_id(1).get() }),
        )
        .unwrap();

    // Verify cycles are set as expected.
    let canister = state.take_canister_state(&canister_id).unwrap();
    assert_eq!(
        canister.system_state.balance(),
        initial_cycles + Cycles::new(123),
    );
}

#[test]
fn add_cycles_sender_not_in_whitelist() {
    with_setup(|canister_manager, mut state, _| {
        let canister_id = canister_test_id(0);
        let canister = get_running_canister(canister_id);
        let sender = canister_test_id(1).get();

        state.put_canister_state(canister);

        // By default, the `CanisterManager`'s whitelist is set to `None`.
        // A call to `add_cycles` should fail.
        let canister = state.canister_state_mut(&canister_id).unwrap();
        assert_eq!(
            canister_manager.add_cycles(
                sender,
                Some(123),
                canister,
                &ProvisionalWhitelist::Set(BTreeSet::new()),
            ),
            Err(CanisterManagerError::SenderNotInWhitelist(sender))
        );
    });
}

#[test]
fn installing_a_canister_with_not_enough_memory_allocation_fails() {
    with_setup(|canister_manager, mut state, _| {
        let mut round_limits = RoundLimits {
            instructions: as_round_instructions(EXECUTION_PARAMETERS.instruction_limits.message()),
            subnet_available_memory: (*MAX_SUBNET_AVAILABLE_MEMORY),
            compute_allocation_used: state.total_compute_allocation(),
        };
        let sender = canister_test_id(1).get();
        let sender_subnet_id = subnet_test_id(1);
        let canister_id = canister_manager
            .create_canister(
                canister_change_origin_from_principal(&sender),
                sender_subnet_id,
                *INITIAL_CYCLES,
                CanisterSettings::default(),
                MAX_NUMBER_OF_CANISTERS,
                &mut state,
                SMALL_APP_SUBNET_MAX_SIZE,
                &mut round_limits,
                ResourceSaturation::default(),
                &no_op_counter(),
            )
            .0
            .unwrap();

        // Give just 10 bytes of memory allocation on top of canister history memory usage
        // at the beginning of install_code which should result in an error.
        let canister_history_memory = size_of::<CanisterChange>() + size_of::<PrincipalId>();
        let memory_allocation =
            MemoryAllocation::try_from(NumBytes::from(canister_history_memory as u64 + 10))
                .unwrap();
        let res = install_code(
            &canister_manager,
            InstallCodeContextBuilder::default()
                .sender(sender)
                .canister_id(canister_id)
                .wasm_module(
                    ic_test_utilities::universal_canister::UNIVERSAL_CANISTER_WASM.to_vec(),
                )
                .memory_allocation(memory_allocation)
                .build(),
            &mut state,
            &mut round_limits,
        );
        assert_eq!(
            res.0,
            MAX_NUM_INSTRUCTIONS
                - wasm_compilation_cost(
                    ic_test_utilities::universal_canister::UNIVERSAL_CANISTER_WASM
                )
        );
        assert_matches!(
            res.1,
            Err(CanisterManagerError::NotEnoughMemoryAllocationGiven { .. })
        );
        state.put_canister_state(res.2.unwrap());

        // Install the canister.
        let res = install_code(
            &canister_manager,
            InstallCodeContextBuilder::default()
                .sender(sender)
                .canister_id(canister_id)
                .wasm_module(
                    ic_test_utilities::universal_canister::UNIVERSAL_CANISTER_WASM.to_vec(),
                )
                .build(),
            &mut state,
            &mut round_limits,
        );
        assert!(res.1.is_ok());
        state.put_canister_state(res.2.unwrap());

        // Attempt to re-install with low memory allocation should fail.
        let instructions_before_reinstall = as_num_instructions(round_limits.instructions);
        // Give just 50 bytes of memory allocation on top of canister history memory usage
        // at the beginning of install_code which should result in an error.
        let canister_history_memory = 2 * size_of::<CanisterChange>() + size_of::<PrincipalId>();
        let memory_allocation =
            MemoryAllocation::try_from(NumBytes::from(canister_history_memory as u64 + 50))
                .unwrap();
        let res = install_code(
            &canister_manager,
            InstallCodeContextBuilder::default()
                .sender(sender)
                .canister_id(canister_id)
                .mode(CanisterInstallModeV2::Reinstall)
                .wasm_module(
                    ic_test_utilities::universal_canister::UNIVERSAL_CANISTER_WASM.to_vec(),
                )
                .memory_allocation(memory_allocation)
                .build(),
            &mut state,
            &mut round_limits,
        );
        assert_eq!(res.0, instructions_before_reinstall);
        assert_matches!(
            res.1,
            Err(CanisterManagerError::NotEnoughMemoryAllocationGiven { .. })
        );
    });
}

#[test]
fn upgrading_canister_with_not_enough_memory_allocation_fails() {
    with_setup(|canister_manager, mut state, _| {
        let mut round_limits = RoundLimits {
            instructions: as_round_instructions(EXECUTION_PARAMETERS.instruction_limits.message()),
            subnet_available_memory: (*MAX_SUBNET_AVAILABLE_MEMORY),
            compute_allocation_used: state.total_compute_allocation(),
        };
        let sender = canister_test_id(1).get();
        let sender_subnet_id = subnet_test_id(1);
        let canister_id = canister_manager
            .create_canister(
                canister_change_origin_from_principal(&sender),
                sender_subnet_id,
                *INITIAL_CYCLES,
                CanisterSettings::default(),
                MAX_NUMBER_OF_CANISTERS,
                &mut state,
                SMALL_APP_SUBNET_MAX_SIZE,
                &mut round_limits,
                ResourceSaturation::default(),
                &no_op_counter(),
            )
            .0
            .unwrap();

        let res = install_code(
            &canister_manager,
            InstallCodeContextBuilder::default()
                .sender(sender)
                .canister_id(canister_id)
                .wasm_module(
                    ic_test_utilities::universal_canister::UNIVERSAL_CANISTER_WASM.to_vec(),
                )
                .build(),
            &mut state,
            &mut round_limits,
        );
        assert!(res.1.is_ok());
        state.put_canister_state(res.2.unwrap());

        // Give just 10 bytes which should be small enough.
        let memory_allocation = MemoryAllocation::try_from(NumBytes::from(10)).unwrap();
        assert_matches!(
            install_code(
                &canister_manager,
                InstallCodeContextBuilder::default()
                    .sender(sender)
                    .canister_id(canister_id)
                    .wasm_module(
                        ic_test_utilities::universal_canister::UNIVERSAL_CANISTER_WASM.to_vec()
                    )
                    .memory_allocation(memory_allocation)
                    .mode(CanisterInstallModeV2::Upgrade(None))
                    .build(),
                &mut state,
                &mut round_limits,
            )
            .1,
            Err(CanisterManagerError::NotEnoughMemoryAllocationGiven { .. })
        );
    });
}

#[test]
fn upgrading_canister_fails_if_memory_capacity_exceeded() {
    let initial_cycles = Cycles::new(1_000_000_000_000_000);
    let mb = 1 << 20;
    let memory_capacity = 1000 * mb;
    let memory_used = memory_capacity - 10 * mb;

    let wat = r#"
        (module
            (import "ic0" "stable64_grow" (func $stable64_grow (param i64) (result i64)))
            (func (export "canister_pre_upgrade")
                (drop (call $stable64_grow (i64.const 80)))
            )
            (func (export "canister_post_upgrade")
                (drop (call $stable64_grow (i64.const 80)))
            )
            (memory 0)
        )"#;

    let mut test = ExecutionTestBuilder::new()
        .with_subnet_execution_memory(memory_capacity as i64)
        .with_subnet_memory_reservation(0)
        .build();

    let wasm = wat::parse_str(wat).unwrap();

    let canister1 = test.create_canister(initial_cycles);
    let canister2 = test.create_canister(initial_cycles);

    test.install_canister_with_allocation(canister1, wasm.clone(), None, Some(memory_used))
        .unwrap();

    test.install_canister_with_allocation(canister2, wasm.clone(), None, None)
        .unwrap();

    let cycles_before = test.canister_state(canister2).system_state.balance();
    let execution_cost_before = test.canister_execution_cost(canister2);
    let err = test
        .upgrade_canister_with_allocation(canister2, wasm.clone(), None, Some(11 * mb))
        .unwrap_err();

    assert_eq!(err.code(), ErrorCode::SubnetOversubscribed);
    assert_eq!(
        err.description(),
        "Canister requested 11.00 MiB of memory but only 10.00 MiB are available in the subnet"
    );

    assert_eq!(
        test.canister_state(canister2).system_state.balance(),
        cycles_before - (test.canister_execution_cost(canister2) - execution_cost_before),
    );

    // Try upgrading without any memory allocation.
    let err = test
        .upgrade_canister_with_allocation(canister2, wasm, None, None)
        .unwrap_err();
    let execution_cost_after = test.canister_execution_cost(canister2);
    assert_eq!(err.code(), ErrorCode::SubnetOversubscribed);
    assert_eq!(
        err.description(),
        "Canister requested 10.00 MiB of memory but only 10.00 MiB are available in the subnet"
    );

    assert_eq!(
        test.canister_state(canister2).system_state.balance(),
        cycles_before - (execution_cost_after - execution_cost_before)
    );
}

#[test]
fn installing_a_canister_with_not_enough_cycles_fails() {
    with_setup(|canister_manager, mut state, _| {
        let mut round_limits = RoundLimits {
            instructions: as_round_instructions(EXECUTION_PARAMETERS.instruction_limits.message()),
            subnet_available_memory: (*MAX_SUBNET_AVAILABLE_MEMORY),
            compute_allocation_used: state.total_compute_allocation(),
        };
        let sender = canister_test_id(1).get();
        let sender_subnet_id = subnet_test_id(1);
        let cycles_account_manager = Arc::new(CyclesAccountManagerBuilder::new().build());
        let canister_id = canister_manager
            .create_canister(
                canister_change_origin_from_principal(&sender),
                sender_subnet_id,
                // Give the new canister a relatively small number of cycles so it doesn't have
                // enough to be installed.
                cycles_account_manager.canister_creation_fee(SMALL_APP_SUBNET_MAX_SIZE)
                    + Cycles::new(100),
                CanisterSettings::default(),
                MAX_NUMBER_OF_CANISTERS,
                &mut state,
                SMALL_APP_SUBNET_MAX_SIZE,
                &mut round_limits,
                ResourceSaturation::default(),
                &no_op_counter(),
            )
            .0
            .unwrap();

        let res = install_code(
            &canister_manager,
            InstallCodeContextBuilder::default()
                .sender(sender)
                .canister_id(canister_id)
                .wasm_module(
                    ic_test_utilities::universal_canister::UNIVERSAL_CANISTER_WASM.to_vec(),
                )
                .build(),
            &mut state,
            &mut round_limits,
        );
        assert_eq!(res.0, MAX_NUM_INSTRUCTIONS);
        assert_matches!(
            res.1,
            Err(CanisterManagerError::InstallCodeNotEnoughCycles(_))
        );
    });
}

#[test]
fn uninstall_canister_doesnt_respond_to_responded_call_contexts() {
    assert_eq!(
        uninstall_canister(
            &no_op_logger(),
            &mut CanisterStateBuilder::new()
                .with_call_context(CallContextBuilder::new().with_responded(true).build())
                .build(),
            UNIX_EPOCH,
            AddCanisterChangeToHistory::No,
            Arc::new(TestPageAllocatorFileDescriptorImpl),
        ),
        Vec::new()
    );
}

#[test]
fn uninstall_canister_responds_to_unresponded_call_contexts() {
    assert_eq!(
        uninstall_canister(
            &no_op_logger(),
            &mut CanisterStateBuilder::new()
                .with_canister_id(canister_test_id(789))
                .with_call_context(
                    CallContextBuilder::new()
                        .with_call_origin(CallOrigin::Ingress(
                            user_test_id(123),
                            message_test_id(456)
                        ))
                        .with_responded(false)
                        .build()
                )
                .build(),
            UNIX_EPOCH,
            AddCanisterChangeToHistory::No,
            Arc::new(TestPageAllocatorFileDescriptorImpl),
        )[0],
        Response::Ingress(IngressResponse {
            message_id: message_test_id(456),
            status: IngressStatus::Known {
                receiver: canister_test_id(789).get(),
                user_id: user_test_id(123),
                time: UNIX_EPOCH,
                state: IngressState::Failed(UserError::new(
                    ErrorCode::CanisterRejectedMessage,
                    "Canister has been uninstalled.",
                )),
            }
        })
    );
}

#[test]
fn failed_upgrade_hooks_consume_instructions() {
    fn run(
        initial_wasm: Vec<u8>,
        upgrade_wasm: Vec<u8>,
        fails_before_compiling_upgrade_wasm: bool,
    ) {
        let subnet_id = subnet_test_id(1);
        let subnet_type = SubnetType::Application;
        let cycles_account_manager = CyclesAccountManagerBuilder::new()
            .with_subnet_type(subnet_type)
            .build();

        let canister_manager = CanisterManagerBuilder::default()
            .with_subnet_id(subnet_id)
            .with_cycles_account_manager(cycles_account_manager)
            .build();

        let mut state = initial_state(subnet_id, false);
        let mut round_limits = RoundLimits {
            instructions: as_round_instructions(EXECUTION_PARAMETERS.instruction_limits.message()),
            subnet_available_memory: (*MAX_SUBNET_AVAILABLE_MEMORY),
            compute_allocation_used: state.total_compute_allocation(),
        };
        let sender = canister_test_id(100).get();
        let canister_id = canister_manager
            .create_canister(
                canister_change_origin_from_principal(&sender),
                subnet_id,
                *INITIAL_CYCLES,
                CanisterSettings::default(),
                MAX_NUMBER_OF_CANISTERS,
                &mut state,
                SMALL_APP_SUBNET_MAX_SIZE,
                &mut round_limits,
                ResourceSaturation::default(),
                &no_op_counter(),
            )
            .0
            .unwrap();

        let res = install_code(
            &canister_manager,
            InstallCodeContext {
                origin: canister_change_origin_from_principal(&sender),
                canister_id,
                wasm_source: WasmSource::CanisterModule(CanisterModule::new(initial_wasm)),
                arg: vec![],
                compute_allocation: None,
                memory_allocation: None,
                mode: CanisterInstallModeV2::Install,
            },
            &mut state,
            &mut round_limits,
        );
        assert!(res.1.is_ok());
        state.put_canister_state(res.2.unwrap());

        // reset instruction limit to investigate costs of just the following install
        let mut round_limits = RoundLimits {
            instructions: as_round_instructions(EXECUTION_PARAMETERS.instruction_limits.message()),
            subnet_available_memory: (*MAX_SUBNET_AVAILABLE_MEMORY),
            compute_allocation_used: state.total_compute_allocation(),
        };
        let compilation_cost = wasm_compilation_cost(&upgrade_wasm);
        let (instructions_left, result, _) = install_code(
            &canister_manager,
            InstallCodeContext {
                origin: canister_change_origin_from_principal(&sender),
                canister_id,
                wasm_source: WasmSource::CanisterModule(CanisterModule::new(upgrade_wasm)),
                arg: vec![],
                compute_allocation: None,
                memory_allocation: None,
                mode: CanisterInstallModeV2::Upgrade(None),
            },
            &mut state,
            &mut round_limits,
        );
        // Function + unreachable.
        let expected = NumInstructions::from(2)
            + if fails_before_compiling_upgrade_wasm {
                NumInstructions::new(0)
            } else {
                compilation_cost
            };
        assert_eq!(
            MAX_NUM_INSTRUCTIONS - instructions_left,
            expected,
            "initial instructions {} left {} diff {} expected {}",
            MAX_NUM_INSTRUCTIONS,
            instructions_left,
            MAX_NUM_INSTRUCTIONS - instructions_left,
            expected
        );
        assert_matches!(result, Err(CanisterManagerError::Hypervisor(_, _)));
    }

    let initial_wasm = r#"
    (module
        (func $canister_pre_upgrade
          unreachable
        )
        (memory $memory 1)
        (export "canister_pre_upgrade" (func $canister_pre_upgrade))
    )"#;
    let initial_wasm = wat::parse_str(initial_wasm).unwrap();
    let upgrade_wasm = r#"
    (module
        (memory $memory 1)
    )"#;
    let upgrade_wasm = wat::parse_str(upgrade_wasm).unwrap();
    run(initial_wasm, upgrade_wasm, true);

    let initial_wasm = r#"
    (module
        (memory $memory 1)
    )"#;
    let initial_wasm = wat::parse_str(initial_wasm).unwrap();
    let upgrade_wasm = r#"
    (module
        (func $canister_post_upgrade
          unreachable
        )
        (memory $memory 1)
        (export "canister_post_upgrade" (func $canister_post_upgrade))
    )"#;
    let upgrade_wasm = wat::parse_str(upgrade_wasm).unwrap();
    run(initial_wasm, upgrade_wasm, false);

    let initial_wasm = r#"
    (module
        (memory $memory 1)
    )"#;
    let initial_wasm = wat::parse_str(initial_wasm).unwrap();
    let upgrade_wasm = r#"
    (module
        (func $start
          unreachable
        )
        (memory $memory 1)
        (start $start)
    )"#;
    let upgrade_wasm = wat::parse_str(upgrade_wasm).unwrap();
    run(initial_wasm, upgrade_wasm, false);
}

#[test]
fn failed_install_hooks_consume_instructions() {
    fn run(wasm: Vec<u8>) {
        let subnet_id = subnet_test_id(1);
        let subnet_type = SubnetType::Application;
        let cycles_account_manager = CyclesAccountManagerBuilder::new()
            .with_subnet_type(subnet_type)
            .build();

        let canister_manager = CanisterManagerBuilder::default()
            .with_subnet_id(subnet_id)
            .with_cycles_account_manager(cycles_account_manager)
            .build();

        let mut state = initial_state(subnet_id, false);
        let mut round_limits = RoundLimits {
            instructions: as_round_instructions(EXECUTION_PARAMETERS.instruction_limits.message()),
            subnet_available_memory: (*MAX_SUBNET_AVAILABLE_MEMORY),
            compute_allocation_used: state.total_compute_allocation(),
        };
        let sender = canister_test_id(100).get();
        let canister_id = canister_manager
            .create_canister(
                canister_change_origin_from_principal(&sender),
                subnet_id,
                *INITIAL_CYCLES,
                CanisterSettings::default(),
                MAX_NUMBER_OF_CANISTERS,
                &mut state,
                SMALL_APP_SUBNET_MAX_SIZE,
                &mut round_limits,
                ResourceSaturation::default(),
                &no_op_counter(),
            )
            .0
            .unwrap();

        let compilation_cost = wasm_compilation_cost(&wasm);
        let (instructions_left, result, _) = install_code(
            &canister_manager,
            InstallCodeContext {
                origin: canister_change_origin_from_principal(&sender),
                canister_id,
                wasm_source: WasmSource::CanisterModule(CanisterModule::new(wasm)),
                arg: vec![],
                compute_allocation: None,
                memory_allocation: None,
                mode: CanisterInstallModeV2::Install,
            },
            &mut state,
            &mut round_limits,
        );
        assert_matches!(result, Err(CanisterManagerError::Hypervisor(_, _)));
        assert_eq!(
            MAX_NUM_INSTRUCTIONS - instructions_left,
            // Func + unreachable.
            NumInstructions::from(2) + compilation_cost,
            "initial instructions {} left {} diff {} expected {}",
            MAX_NUM_INSTRUCTIONS,
            instructions_left,
            MAX_NUM_INSTRUCTIONS - instructions_left,
            NumInstructions::from(1) + compilation_cost,
        );
    }

    let wasm = r#"
    (module
        (func $start
          unreachable
        )
        (memory $memory 1)
        (start $start)
    )"#;
    let wasm = wat::parse_str(wasm).unwrap();
    run(wasm);
    let wasm = r#"
    (module
        (func $canister_init
          unreachable
        )
        (memory $memory 1)
        (export "canister_init" (func $canister_init))
    )"#;
    let wasm = wat::parse_str(wasm).unwrap();
    run(wasm);
}

#[test]
fn install_code_respects_instruction_limit() {
    let subnet_id = subnet_test_id(1);
    let subnet_type = SubnetType::Application;
    let cycles_account_manager = CyclesAccountManagerBuilder::new()
        .with_subnet_type(subnet_type)
        .build();

    let canister_manager = CanisterManagerBuilder::default()
        .with_subnet_id(subnet_id)
        .with_cycles_account_manager(cycles_account_manager)
        .build();

    let mut state = initial_state(subnet_id, false);
    let mut round_limits = RoundLimits {
        instructions: as_round_instructions(EXECUTION_PARAMETERS.instruction_limits.message()),
        subnet_available_memory: (*MAX_SUBNET_AVAILABLE_MEMORY),
        compute_allocation_used: state.total_compute_allocation(),
    };
    let sender = canister_test_id(100).get();
    let canister_id = canister_manager
        .create_canister(
            canister_change_origin_from_principal(&sender),
            subnet_id,
            *INITIAL_CYCLES,
            CanisterSettings::default(),
            MAX_NUMBER_OF_CANISTERS,
            &mut state,
            SMALL_APP_SUBNET_MAX_SIZE,
            &mut round_limits,
            ResourceSaturation::default(),
            &no_op_counter(),
        )
        .0
        .unwrap();

    let wasm = r#"
    (module
        (func $start
          (i32.const 0)
          drop
        )
        (func $canister_init
          (i32.const 0)
          drop
        )
        (func $canister_pre_upgrade
          (i32.const 0)
          drop
        )
        (func $canister_post_upgrade
          (i32.const 0)
          drop
        )
        (memory $memory 1)
        (start $start)
        (export "canister_init" (func $canister_init))
        (export "canister_pre_upgrade" (func $canister_pre_upgrade))
        (export "canister_post_upgrade" (func $canister_post_upgrade))
    )"#;
    let compilation_cost = wat_compilation_cost(wasm);
    let wasm = wat::parse_str(wasm).unwrap();

    // Too few instructions result in failed installation.
    let mut round_limits = RoundLimits {
        instructions: as_round_instructions(NumInstructions::from(3)),
        subnet_available_memory: (*MAX_SUBNET_AVAILABLE_MEMORY),
        compute_allocation_used: state.total_compute_allocation(),
    };
    let (instructions_left, result, canister) = install_code(
        &canister_manager,
        InstallCodeContext {
            origin: canister_change_origin_from_principal(&sender),
            canister_id,
            wasm_source: WasmSource::CanisterModule(CanisterModule::new(wasm.clone())),
            arg: vec![],
            compute_allocation: None,
            memory_allocation: None,
            mode: CanisterInstallModeV2::Install,
        },
        &mut state,
        &mut round_limits,
    );
    state.put_canister_state(canister.unwrap());
    assert_matches!(
        result,
        Err(CanisterManagerError::Hypervisor(
            _,
            HypervisorError::InstructionLimitExceeded
        ))
    );
    assert_eq!(instructions_left, NumInstructions::from(0));

    // Enough instructions result in successful installation.
    let mut round_limits = RoundLimits {
        instructions: as_round_instructions(NumInstructions::from(6) + compilation_cost),
        // Function is 1 instruction.
        subnet_available_memory: (*MAX_SUBNET_AVAILABLE_MEMORY),
        compute_allocation_used: state.total_compute_allocation(),
    };
    let (instructions_left, result, canister) = install_code(
        &canister_manager,
        InstallCodeContext {
            origin: canister_change_origin_from_principal(&sender),
            canister_id,
            wasm_source: WasmSource::CanisterModule(CanisterModule::new(wasm.clone())),
            arg: vec![],
            compute_allocation: None,
            memory_allocation: None,
            mode: CanisterInstallModeV2::Install,
        },
        &mut state,
        &mut round_limits,
    );
    assert!(result.is_ok());
    assert_eq!(instructions_left, NumInstructions::from(0));
    state.put_canister_state(canister.unwrap());

    // Too few instructions result in failed upgrade.
    let mut round_limits = RoundLimits {
        instructions: as_round_instructions(NumInstructions::from(5)),
        subnet_available_memory: (*MAX_SUBNET_AVAILABLE_MEMORY),
        compute_allocation_used: state.total_compute_allocation(),
    };
    let (instructions_left, result, canister) = install_code(
        &canister_manager,
        InstallCodeContext {
            origin: canister_change_origin_from_principal(&sender),
            canister_id,
            wasm_source: WasmSource::CanisterModule(CanisterModule::new(wasm.clone())),
            arg: vec![],
            compute_allocation: None,
            memory_allocation: None,
            mode: CanisterInstallModeV2::Upgrade(None),
        },
        &mut state,
        &mut round_limits,
    );
    state.put_canister_state(canister.unwrap());
    assert_matches!(
        result,
        Err(CanisterManagerError::Hypervisor(
            _,
            HypervisorError::InstructionLimitExceeded
        ))
    );
    assert_eq!(instructions_left, NumInstructions::from(0));

    // Enough instructions result in successful upgrade.
    let mut round_limits = RoundLimits {
        instructions: as_round_instructions(NumInstructions::from(10) + compilation_cost),
        subnet_available_memory: (*MAX_SUBNET_AVAILABLE_MEMORY),
        compute_allocation_used: state.total_compute_allocation(),
    };
    let (instructions_left, result, _) = install_code(
        &canister_manager,
        InstallCodeContext {
            origin: canister_change_origin_from_principal(&sender),
            canister_id,
            wasm_source: WasmSource::CanisterModule(CanisterModule::new(wasm)),
            arg: vec![],
            compute_allocation: None,
            memory_allocation: None,
            mode: CanisterInstallModeV2::Upgrade(None),
        },
        &mut state,
        &mut round_limits,
    );
    assert!(result.is_ok());
    assert_eq!(instructions_left, NumInstructions::from(1));
}

#[test]
fn install_code_preserves_system_state_and_scheduler_state() {
    let canister_manager = CanisterManagerBuilder::default()
        .with_cycles_account_manager(
            CyclesAccountManagerBuilder::new()
                // Make it free so we don't have to worry about cycles when
                // making assertions.
                .with_update_message_execution_fee(Cycles::zero())
                .with_ten_update_instructions_execution_fee(Cycles::zero())
                .build(),
        )
        .build();

    let controller = canister_test_id(123);
    let canister_id = canister_test_id(456);

    // Create a canister with various attributes to later ensure they are preserved.
    let certified_data = vec![42];
    let mut original_canister = CanisterStateBuilder::new()
        .with_canister_id(canister_id)
        .with_status(CanisterStatusType::Running)
        .with_controller(controller)
        .with_certified_data(certified_data.clone())
        .with_call_context(CallContextBuilder::new().build())
        .with_input(
            RequestBuilder::default()
                .receiver(canister_id)
                .build()
                .into(),
        )
        .build();

    let mut state = ReplicatedStateBuilder::new()
        .with_canister(original_canister.clone())
        .build();
    let mut round_limits = RoundLimits {
        instructions: as_round_instructions(EXECUTION_PARAMETERS.instruction_limits.message()),
        subnet_available_memory: (*MAX_SUBNET_AVAILABLE_MEMORY),
        compute_allocation_used: state.total_compute_allocation(),
    };

    // 1. INSTALL
    let install_code_context = InstallCodeContextBuilder::default()
        .mode(CanisterInstallModeV2::Install)
        .sender(controller.into())
        .canister_id(canister_id)
        .build();
    let compilation_cost = wasm_compilation_cost(
        install_code_context
            .wasm_source
            .unwrap_as_slice_for_testing(),
    );

    let ctxt = InstallCodeContextBuilder::default()
        .mode(CanisterInstallModeV2::Install)
        .sender(controller.into())
        .canister_id(canister_id)
        .build();
    let module_hash = ctxt.wasm_source.module_hash();
    let (instructions_left, res, canister) =
        install_code(&canister_manager, ctxt, &mut state, &mut round_limits);
    state.put_canister_state(canister.unwrap());

    // Installation is free, since there is no `(start)` or `canister_init` to run.
    assert_eq!(instructions_left, MAX_NUM_INSTRUCTIONS - compilation_cost);

    // No heap delta.
    assert_eq!(res.unwrap().heap_delta, NumBytes::from(0));

    // Verify the system state is preserved except for certified data, global timer,
    // canister version, and canister history.
    let new_state = state
        .canister_state(&canister_id)
        .unwrap()
        .system_state
        .clone();
    original_canister.system_state.certified_data = Vec::new();
    original_canister.system_state.global_timer = CanisterTimer::Inactive;
    original_canister.system_state.canister_version += 1;
    original_canister.system_state.add_canister_change(
        state.time(),
        canister_change_origin_from_canister(&controller),
        CanisterChangeDetails::code_deployment(CanisterInstallMode::Install, module_hash),
    );
    assert_eq!(new_state, original_canister.system_state);

    // Verify the scheduler state is preserved.
    assert_eq!(
        state.canister_state(&canister_id).unwrap().scheduler_state,
        original_canister.scheduler_state
    );

    // 2. REINSTALL

    let instructions_before_reinstall = as_num_instructions(round_limits.instructions);
    let ctxt = InstallCodeContextBuilder::default()
        .mode(CanisterInstallModeV2::Reinstall)
        .sender(controller.into())
        .canister_id(canister_id)
        .build();
    let module_hash = ctxt.wasm_source.module_hash();
    let (instructions_left, res, canister) =
        install_code(&canister_manager, ctxt, &mut state, &mut round_limits);
    state.put_canister_state(canister.unwrap());

    // Installation is free, since there is no `(start)` or `canister_init` to run.
    assert_eq!(
        instructions_left,
        instructions_before_reinstall - compilation_cost
    );

    // No heap delta.
    assert_eq!(res.unwrap().heap_delta, NumBytes::from(0));

    // Verify the system state is preserved except for certified data, global timer,
    // canister version, and canister history.
    let new_state = state
        .canister_state(&canister_id)
        .unwrap()
        .system_state
        .clone();
    original_canister.system_state.certified_data = Vec::new();
    original_canister.system_state.global_timer = CanisterTimer::Inactive;
    original_canister.system_state.canister_version += 1;
    original_canister.system_state.add_canister_change(
        state.time(),
        canister_change_origin_from_canister(&controller),
        CanisterChangeDetails::code_deployment(CanisterInstallMode::Reinstall, module_hash),
    );
    assert_eq!(new_state, original_canister.system_state);

    // Verify the scheduler state is preserved.
    assert_eq!(
        state.canister_state(&canister_id).unwrap().scheduler_state,
        original_canister.scheduler_state
    );

    // 3. UPGRADE
    // reset certified_data cleared by install and reinstall in the previous steps
    original_canister.system_state.certified_data = certified_data.clone();
    state
        .canister_state_mut(&canister_id)
        .unwrap()
        .system_state
        .certified_data = certified_data;
    let instructions_before_upgrade = as_num_instructions(round_limits.instructions);
    let ctxt = InstallCodeContextBuilder::default()
        .mode(CanisterInstallModeV2::Upgrade(None))
        .sender(controller.into())
        .canister_id(canister_id)
        .build();

    let (instructions_left, res, canister) =
        install_code(&canister_manager, ctxt, &mut state, &mut round_limits);
    state.put_canister_state(canister.unwrap());

    // Installation is free, since there is no `canister_pre/post_upgrade`
    assert_eq!(
        instructions_left,
        instructions_before_upgrade - compilation_cost
    );

    // No heap delta.
    assert_eq!(res.unwrap().heap_delta, NumBytes::from(0));

    // Verify the system state is preserved except for global timer,
    // canister version, and canister history.
    let new_state = state
        .canister_state(&canister_id)
        .unwrap()
        .system_state
        .clone();
    original_canister.system_state.global_timer = CanisterTimer::Inactive;
    original_canister.system_state.canister_version += 1;
    original_canister.system_state.add_canister_change(
        state.time(),
        canister_change_origin_from_canister(&controller),
        CanisterChangeDetails::code_deployment(CanisterInstallMode::Upgrade, module_hash),
    );
    assert_eq!(new_state, original_canister.system_state);

    // Verify the scheduler state is preserved.
    assert_eq!(
        state.canister_state(&canister_id).unwrap().scheduler_state,
        original_canister.scheduler_state
    );
}

#[test]
fn lower_memory_allocation_than_usage_fails() {
    with_setup(|canister_manager, mut state, subnet_id| {
        let mut round_limits = RoundLimits {
            instructions: as_round_instructions(EXECUTION_PARAMETERS.instruction_limits.message()),
            subnet_available_memory: (*MAX_SUBNET_AVAILABLE_MEMORY),
            compute_allocation_used: state.total_compute_allocation(),
        };
        let wasm = r#"
        (module
            (memory $memory 1)
        )"#;
        let wasm = wat::parse_str(wasm).unwrap();

        let sender = canister_test_id(100).get();
        let canister_id = canister_manager
            .create_canister(
                canister_change_origin_from_principal(&sender),
                subnet_id,
                *INITIAL_CYCLES,
                CanisterSettings::default(),
                MAX_NUMBER_OF_CANISTERS,
                &mut state,
                SMALL_APP_SUBNET_MAX_SIZE,
                &mut round_limits,
                ResourceSaturation::default(),
                &no_op_counter(),
            )
            .0
            .unwrap();

        let res = install_code(
            &canister_manager,
            InstallCodeContext {
                origin: canister_change_origin_from_principal(&sender),
                canister_id,
                wasm_source: WasmSource::CanisterModule(CanisterModule::new(wasm)),
                arg: vec![],
                compute_allocation: None,
                memory_allocation: None,
                mode: CanisterInstallModeV2::Install,
            },
            &mut state,
            &mut round_limits,
        );
        assert!(res.1.is_ok());
        state.put_canister_state(res.2.unwrap());

        let settings = CanisterSettingsBuilder::new()
            .with_memory_allocation(MemoryAllocation::try_from(NumBytes::from(2)).unwrap())
            .build();

        let canister = state.canister_state_mut(&canister_id).unwrap();

        assert_matches!(
            canister_manager.update_settings(
                Time::from_nanos_since_unix_epoch(777),
                canister_change_origin_from_principal(&sender),
                settings,
                canister,
                &mut round_limits,
                ResourceSaturation::default(),
                SMALL_APP_SUBNET_MAX_SIZE,
            ),
            Err(CanisterManagerError::NotEnoughMemoryAllocationGiven { .. })
        );
    })
}

#[test]
fn test_install_when_updating_memory_allocation_via_canister_settings() {
    with_setup(|canister_manager, mut state, subnet_id| {
        let mut round_limits = RoundLimits {
            instructions: as_round_instructions(EXECUTION_PARAMETERS.instruction_limits.message()),
            subnet_available_memory: (*MAX_SUBNET_AVAILABLE_MEMORY),
            compute_allocation_used: state.total_compute_allocation(),
        };
        let wasm = ic_test_utilities::universal_canister::UNIVERSAL_CANISTER_WASM.to_vec();

        let sender = canister_test_id(100).get();
        let settings = CanisterSettingsBuilder::new()
            .with_memory_allocation(MemoryAllocation::try_from(NumBytes::from(2)).unwrap())
            .build();
        let canister_id = canister_manager
            .create_canister(
                canister_change_origin_from_principal(&sender),
                subnet_id,
                *INITIAL_CYCLES,
                settings,
                MAX_NUMBER_OF_CANISTERS,
                &mut state,
                SMALL_APP_SUBNET_MAX_SIZE,
                &mut round_limits,
                ResourceSaturation::default(),
                &no_op_counter(),
            )
            .0
            .unwrap();

        // The memory allocation is too low, install should fail.
        let res = install_code(
            &canister_manager,
            InstallCodeContext {
                origin: canister_change_origin_from_principal(&sender),
                canister_id,
                wasm_source: WasmSource::CanisterModule(CanisterModule::new(wasm.clone())),
                arg: vec![],
                compute_allocation: None,
                memory_allocation: None,
                mode: CanisterInstallModeV2::Install,
            },
            &mut state,
            &mut round_limits,
        );
        state.put_canister_state(res.2.unwrap());
        assert_matches!(
            res.1,
            Err(CanisterManagerError::NotEnoughMemoryAllocationGiven { .. })
        );

        // Update memory allocation to a big enough value via canister settings. The
        // install should succeed.
        let settings = CanisterSettingsBuilder::new()
            .with_memory_allocation(
                MemoryAllocation::try_from(NumBytes::from(MEMORY_CAPACITY.get() / 2)).unwrap(),
            )
            .build();

        let canister = state.canister_state_mut(&canister_id).unwrap();

        canister_manager
            .update_settings(
                Time::from_nanos_since_unix_epoch(777),
                canister_change_origin_from_principal(&sender),
                settings,
                canister,
                &mut round_limits,
                ResourceSaturation::default(),
                SMALL_APP_SUBNET_MAX_SIZE,
            )
            .unwrap();

        install_code(
            &canister_manager,
            InstallCodeContext {
                origin: canister_change_origin_from_principal(&sender),
                canister_id,
                wasm_source: WasmSource::CanisterModule(CanisterModule::new(wasm)),
                arg: vec![],
                compute_allocation: None,
                memory_allocation: None,
                mode: CanisterInstallModeV2::Install,
            },
            &mut state,
            &mut round_limits,
        )
        .1
        .unwrap();
    })
}

#[test]
fn test_upgrade_when_updating_memory_allocation_via_canister_settings() {
    with_setup(|canister_manager, mut state, subnet_id| {
        let mut round_limits = RoundLimits {
            instructions: as_round_instructions(EXECUTION_PARAMETERS.instruction_limits.message()),
            subnet_available_memory: (*MAX_SUBNET_AVAILABLE_MEMORY),
            compute_allocation_used: state.total_compute_allocation(),
        };
        let sender = canister_test_id(100).get();
        // canister history memory usage at the beginning of attempted upgrade
        let canister_history_memory = 2 * size_of::<CanisterChange>() + size_of::<PrincipalId>();
        let settings = CanisterSettingsBuilder::new()
            .with_memory_allocation(
                MemoryAllocation::try_from(NumBytes::from(
                    WASM_PAGE_SIZE_IN_BYTES + 100 + canister_history_memory as u64,
                ))
                .unwrap(),
            )
            .build();
        let wat = r#"
        (module
            (memory $memory 1)
        )"#;
        let wasm = wat::parse_str(wat).unwrap();
        let canister_id = canister_manager
            .create_canister(
                canister_change_origin_from_principal(&sender),
                subnet_id,
                *INITIAL_CYCLES,
                settings,
                MAX_NUMBER_OF_CANISTERS,
                &mut state,
                SMALL_APP_SUBNET_MAX_SIZE,
                &mut round_limits,
                ResourceSaturation::default(),
                &no_op_counter(),
            )
            .0
            .unwrap();

        let res = install_code(
            &canister_manager,
            InstallCodeContext {
                origin: canister_change_origin_from_principal(&sender),
                canister_id,
                wasm_source: WasmSource::CanisterModule(CanisterModule::new(wasm)),
                arg: vec![],
                compute_allocation: None,
                memory_allocation: None,
                mode: CanisterInstallModeV2::Install,
            },
            &mut state,
            &mut round_limits,
        );
        assert!(res.1.is_ok());
        state.put_canister_state(res.2.unwrap());

        // Try to upgrade to a wasm module that has bigger memory requirements. It
        // should fail...
        let wat = r#"
        (module
            (memory $memory 2)
        )"#;
        let wasm = wat::parse_str(wat).unwrap();

        let res = install_code(
            &canister_manager,
            InstallCodeContext {
                origin: canister_change_origin_from_principal(&sender),
                canister_id,
                wasm_source: WasmSource::CanisterModule(CanisterModule::new(wasm.clone())),
                arg: vec![],
                compute_allocation: None,
                memory_allocation: None,
                mode: CanisterInstallModeV2::Upgrade(None),
            },
            &mut state,
            &mut round_limits,
        );
        assert_matches!(
            res.1,
            Err(CanisterManagerError::NotEnoughMemoryAllocationGiven { .. })
        );
        state.put_canister_state(res.2.unwrap());

        // canister history memory usage at the beginning of update_settings
        let canister_history_memory = 2 * size_of::<CanisterChange>() + size_of::<PrincipalId>();
        // Update memory allocation to a big enough value via canister settings. The
        // upgrade should succeed.
        let settings = CanisterSettingsBuilder::new()
            .with_memory_allocation(
                MemoryAllocation::try_from(NumBytes::from(
                    WASM_PAGE_SIZE_IN_BYTES * 2 + 100 + canister_history_memory as u64,
                ))
                .unwrap(),
            )
            .build();

        let canister = state.canister_state_mut(&canister_id).unwrap();

        canister_manager
            .update_settings(
                Time::from_nanos_since_unix_epoch(777),
                canister_change_origin_from_principal(&sender),
                settings,
                canister,
                &mut round_limits,
                ResourceSaturation::default(),
                SMALL_APP_SUBNET_MAX_SIZE,
            )
            .unwrap();

        install_code(
            &canister_manager,
            InstallCodeContext {
                origin: canister_change_origin_from_principal(&sender),
                canister_id,
                wasm_source: WasmSource::CanisterModule(CanisterModule::new(wasm)),
                arg: vec![],
                compute_allocation: None,
                memory_allocation: None,
                mode: CanisterInstallModeV2::Upgrade(None),
            },
            &mut state,
            &mut round_limits,
        )
        .1
        .unwrap();
    })
}

#[test]
fn uninstall_code_can_be_invoked_by_governance_canister() {
    use crate::util::GOVERNANCE_CANISTER_ID;

    let canister_manager = CanisterManagerBuilder::default().build();
    let mut state = ReplicatedStateBuilder::new()
        .with_canister(
            CanisterStateBuilder::new()
                .with_canister_id(canister_test_id(0))
                // Give the canister a random wasm so that it
                // has an execution state.
                .with_wasm(vec![1, 2, 3])
                .build(),
        )
        .build();

    // Insert data to the chunk store to verify it is cleared on uninstall.
    state
        .canister_state_mut(&canister_test_id(0))
        .unwrap()
        .system_state
        .wasm_chunk_store
        .insert_chunk(&[0x41; 200])
        .unwrap();

    assert!(state
        .canister_state(&canister_test_id(0))
        .unwrap()
        .execution_state
        .is_some());

    assert_eq!(
        state
            .canister_state(&canister_test_id(0))
            .unwrap()
            .system_state
            .wasm_chunk_store
            .memory_usage(),
        NumBytes::from(1024 * 1024)
    );

    let no_op_counter: IntCounter = IntCounter::new("no_op", "no_op").unwrap();
    canister_manager
        .uninstall_code(
            canister_change_origin_from_canister(&GOVERNANCE_CANISTER_ID),
            canister_test_id(0),
            &mut state,
            &no_op_counter,
        )
        .unwrap();

    // The execution state of the canister should be removed.
    assert_eq!(
        state
            .canister_state(&canister_test_id(0))
            .unwrap()
            .execution_state,
        None
    );

    assert_eq!(
        state
            .canister_state(&canister_test_id(0))
            .unwrap()
            .system_state
            .wasm_chunk_store
            .memory_usage(),
        NumBytes::from(0)
    )
}

#[test]
fn test_install_when_setting_memory_allocation_to_zero() {
    with_setup(|canister_manager, mut state, subnet_id| {
        let mut round_limits = RoundLimits {
            instructions: as_round_instructions(EXECUTION_PARAMETERS.instruction_limits.message()),
            subnet_available_memory: (*MAX_SUBNET_AVAILABLE_MEMORY),
            compute_allocation_used: state.total_compute_allocation(),
        };
        let wasm = ic_test_utilities::universal_canister::UNIVERSAL_CANISTER_WASM.to_vec();

        let sender = canister_test_id(100).get();
        let settings = CanisterSettings::default();
        let canister_id = canister_manager
            .create_canister(
                canister_change_origin_from_principal(&sender),
                subnet_id,
                *INITIAL_CYCLES,
                settings,
                MAX_NUMBER_OF_CANISTERS,
                &mut state,
                SMALL_APP_SUBNET_MAX_SIZE,
                &mut round_limits,
                ResourceSaturation::default(),
                &no_op_counter(),
            )
            .0
            .unwrap();

        // Set memory allocation to 0.
        let settings = CanisterSettingsBuilder::new()
            .with_memory_allocation(MemoryAllocation::try_from(NumBytes::from(0)).unwrap())
            .build();

        let canister = state.canister_state_mut(&canister_id).unwrap();

        canister_manager
            .update_settings(
                Time::from_nanos_since_unix_epoch(777),
                canister_change_origin_from_principal(&sender),
                settings,
                canister,
                &mut round_limits,
                ResourceSaturation::default(),
                SMALL_APP_SUBNET_MAX_SIZE,
            )
            .unwrap();

        install_code(
            &canister_manager,
            InstallCodeContext {
                origin: canister_change_origin_from_principal(&sender),
                canister_id,
                wasm_source: WasmSource::CanisterModule(CanisterModule::new(wasm)),
                arg: vec![],
                compute_allocation: None,
                memory_allocation: None,
                mode: CanisterInstallModeV2::Install,
            },
            &mut state,
            &mut round_limits,
        )
        .1
        .unwrap();
    })
}

#[test]
fn test_upgrade_when_setting_memory_allocation_to_zero() {
    with_setup(|canister_manager, mut state, subnet_id| {
        let mut round_limits = RoundLimits {
            instructions: as_round_instructions(EXECUTION_PARAMETERS.instruction_limits.message()),
            subnet_available_memory: (*MAX_SUBNET_AVAILABLE_MEMORY),
            compute_allocation_used: state.total_compute_allocation(),
        };
        let wasm = ic_test_utilities::universal_canister::UNIVERSAL_CANISTER_WASM.to_vec();

        let sender = canister_test_id(100).get();
        let settings = CanisterSettingsBuilder::new()
            .with_memory_allocation(
                MemoryAllocation::try_from(NumBytes::from(MEMORY_CAPACITY.get() / 2)).unwrap(),
            )
            .build();
        let canister_id = canister_manager
            .create_canister(
                canister_change_origin_from_principal(&sender),
                subnet_id,
                *INITIAL_CYCLES,
                settings,
                MAX_NUMBER_OF_CANISTERS,
                &mut state,
                SMALL_APP_SUBNET_MAX_SIZE,
                &mut round_limits,
                ResourceSaturation::default(),
                &no_op_counter(),
            )
            .0
            .unwrap();

        let res = install_code(
            &canister_manager,
            InstallCodeContext {
                origin: canister_change_origin_from_principal(&sender),
                canister_id,
                wasm_source: WasmSource::CanisterModule(CanisterModule::new(wasm.clone())),
                arg: vec![],
                compute_allocation: None,
                memory_allocation: None,
                mode: CanisterInstallModeV2::Install,
            },
            &mut state,
            &mut round_limits,
        );
        assert!(res.1.is_ok());
        state.put_canister_state(res.2.unwrap());

        // Set memory allocation to 0.
        let settings = CanisterSettingsBuilder::new()
            .with_memory_allocation(MemoryAllocation::try_from(NumBytes::from(0)).unwrap())
            .build();

        let canister = state.canister_state_mut(&canister_id).unwrap();

        canister_manager
            .update_settings(
                Time::from_nanos_since_unix_epoch(777),
                canister_change_origin_from_principal(&sender),
                settings,
                canister,
                &mut round_limits,
                ResourceSaturation::default(),
                SMALL_APP_SUBNET_MAX_SIZE,
            )
            .unwrap();

        install_code(
            &canister_manager,
            InstallCodeContext {
                origin: canister_change_origin_from_principal(&sender),
                canister_id,
                wasm_source: WasmSource::CanisterModule(CanisterModule::new(wasm)),
                arg: vec![],
                compute_allocation: None,
                memory_allocation: None,
                mode: CanisterInstallModeV2::Upgrade(None),
            },
            &mut state,
            &mut round_limits,
        )
        .1
        .unwrap();
    })
}

#[test]
fn max_number_of_canisters_is_respected_when_creating_canisters() {
    with_setup(|canister_manager, mut state, _| {
        let mut round_limits = RoundLimits {
            instructions: as_round_instructions(EXECUTION_PARAMETERS.instruction_limits.message()),
            subnet_available_memory: (*MAX_SUBNET_AVAILABLE_MEMORY),
            compute_allocation_used: state.total_compute_allocation(),
        };
        let sender = canister_test_id(1).get();
        let sender_subnet_id = subnet_test_id(1);

        // Create 3 canisters with `max_number_of_canisters = 3`, should succeed.
        canister_manager
            .create_canister(
                canister_change_origin_from_principal(&sender),
                sender_subnet_id,
                *INITIAL_CYCLES,
                CanisterSettings::default(),
                3, /* max_number_of_canisters */
                &mut state,
                SMALL_APP_SUBNET_MAX_SIZE,
                &mut round_limits,
                ResourceSaturation::default(),
                &no_op_counter(),
            )
            .0
            .unwrap();
        canister_manager
            .create_canister(
                canister_change_origin_from_principal(&sender),
                sender_subnet_id,
                *INITIAL_CYCLES,
                CanisterSettings::default(),
                3, /* max_number_of_canisters */
                &mut state,
                SMALL_APP_SUBNET_MAX_SIZE,
                &mut round_limits,
                ResourceSaturation::default(),
                &no_op_counter(),
            )
            .0
            .unwrap();
        canister_manager
            .create_canister(
                canister_change_origin_from_principal(&sender),
                sender_subnet_id,
                *INITIAL_CYCLES,
                CanisterSettings::default(),
                3, /* max_number_of_canisters */
                &mut state,
                SMALL_APP_SUBNET_MAX_SIZE,
                &mut round_limits,
                ResourceSaturation::default(),
                &no_op_counter(),
            )
            .0
            .unwrap();
        assert_eq!(state.num_canisters(), 3);

        // Creating a fourth canister with 3 already created and
        // `max_number_of_canisters = 3` should fail.
        let (res, _) = canister_manager.create_canister(
            canister_change_origin_from_principal(&sender),
            sender_subnet_id,
            *INITIAL_CYCLES,
            CanisterSettings::default(),
            3, /* max_number_of_canisters */
            &mut state,
            SMALL_APP_SUBNET_MAX_SIZE,
            &mut round_limits,
            ResourceSaturation::default(),
            &no_op_counter(),
        );
        assert_matches!(
            res,
            Err(CanisterManagerError::MaxNumberOfCanistersReached { .. })
        );

        // Creating a fourth canister with 3 already created and
        // `max_number_of_canisters = 10` should succeed.
        canister_manager
            .create_canister(
                canister_change_origin_from_principal(&sender),
                sender_subnet_id,
                *INITIAL_CYCLES,
                CanisterSettings::default(),
                10, /* max_number_of_canisters */
                &mut state,
                SMALL_APP_SUBNET_MAX_SIZE,
                &mut round_limits,
                ResourceSaturation::default(),
                &no_op_counter(),
            )
            .0
            .unwrap();
        assert_eq!(state.num_canisters(), 4);
    })
}

/// This canister exports a query that returns its canister version.
const CANISTER_VERSION: &str = r#"
    (module
        (import "ic0" "msg_reply" (func $msg_reply))
        (import "ic0" "msg_reply_data_append"
            (func $msg_reply_data_append (param i32 i32)))
        (import "ic0" "canister_version"
            (func $canister_version (result i64)))
        (func $version
            (i64.store (i32.const 0) (call $canister_version))
            (call $msg_reply_data_append
                (i32.const 0) ;; the counter from heap[0]
                (i32.const 1)) ;; length (assume the i32 actually fits in one byte)
            (call $msg_reply))
        (func $canister_init)
        (memory $memory 1)
        (export "canister_query version" (func $version))
        (export "canister_init" (func $canister_init))
    )"#;

/// With sandboxing, we are caching some information about a canister's state
/// (including the canister version) with the sandboxed process. This test verifies
/// that the canister sees the proper change when the canister version is updated.
#[test]
fn canister_version_changes_are_visible() {
    let mut test = ExecutionTestBuilder::new().build();
    let canister_id = test.canister_from_wat(CANISTER_VERSION).unwrap();
    let result = test.ingress(canister_id, "version", vec![]);
    let reply = get_reply(result);
    assert_eq!(reply, vec![1]);

    // Change controllers to bump canister version.
    let new_controller = PrincipalId::try_from(&[1, 2, 3][..]).unwrap();
    assert!(new_controller != test.user_id().get());
    test.set_controller(canister_id, new_controller).unwrap();

    let result = test.ingress(canister_id, "version", vec![]);
    let reply = get_reply(result);
    assert_eq!(reply, vec![2]);
}

// This test confirms that we can always create as many canisters as possible if
// no explicit limit is set.
#[test]
fn creating_canisters_always_works_if_limit_is_set_to_zero() {
    let own_subnet = subnet_test_id(1);
    let caller = canister_test_id(1);
    let mut test = ExecutionTestBuilder::new()
        .with_own_subnet_id(own_subnet)
        .with_caller(own_subnet, caller)
        .build();
    for _ in 0..1_000 {
        test.inject_call_to_ic00(
            Method::CreateCanister,
            EmptyBlob.encode(),
            test.canister_creation_fee(),
        );
        test.execute_all();
    }
    assert_eq!(test.state().num_canisters() as u64, 1_000);
}

#[test]
fn test_upgrade_preserves_stable_memory() {
    let mut test = ExecutionTestBuilder::new().build();
    let canister_id = test.universal_canister().unwrap();
    let data = [1, 2, 3, 5, 8, 13];
    let update = wasm()
        .stable_grow(1)
        .stable_write(42, &data)
        .reply()
        .build();
    let result = test.ingress(canister_id, "update", update);
    let reply = get_reply(result);
    assert_eq!(reply, vec![] as Vec<u8>);
    test.upgrade_canister(canister_id, UNIVERSAL_CANISTER_WASM.to_vec())
        .unwrap();
    let query = wasm()
        .stable_read(42, data.len() as u32)
        .append_and_reply()
        .build();
    let result = test.ingress(canister_id, "query", query);
    let reply = get_reply(result);
    assert_eq!(reply, data);
}

#[test]
fn test_enhanced_orthogonal_persistence_upgrade_preserves_main_memory() {
    let mut test = ExecutionTestBuilder::new().build();

    let version1_wat = r#"
        (module
            (func $start
                call $initialize
                call $check
            )
            (func $initialize
                global.get 0
                i32.const 1234
                i32.store
                global.get 1
                i32.const 5678
                i32.store
            )
            (func $check_word (param i32) (param i32)
                block
                    local.get 0
                    i32.load
                    local.get 1
                    i32.eq
                    br_if 0
                    unreachable
                end
            )
            (func $check
                global.get 0
                i32.const 1234
                call $check_word
                global.get 1
                i32.const 5678
                call $check_word
            )
            (start $start)
            (memory 160)
            (global (mut i32) (i32.const 8500000))
            (global (mut i32) (i32.const 9000000))
        )
        "#;
    let version1_wasm = wat::parse_str(version1_wat).unwrap();
    let canister_id = test.create_canister(Cycles::new(1_000_000_000_000_000));
    test.install_canister(canister_id, version1_wasm).unwrap();

    let version2_wat = r#"
        (module
            (func $check_word (param i32) (param i32)
                block
                    local.get 0
                    i32.load
                    local.get 1
                    i32.eq
                    br_if 0
                    unreachable
                end
            )
            (func $check
                global.get 0
                i32.const 1234
                call $check_word
                global.get 1
                i32.const 5678
                call $check_word
            )
            (start $check)
            (memory 160)
            (global (mut i32) (i32.const 8500000))
            (global (mut i32) (i32.const 9000000))
        )
        "#;

    let version2_wasm = wat::parse_str(version2_wat).unwrap();
    test.upgrade_canister_v2(
        canister_id,
        version2_wasm,
        UpgradeOptions {
            skip_pre_upgrade: None,
            keep_main_memory: Some(true),
        },
    )
    .unwrap();
}

#[test]
fn fails_with_missing_main_memory_option_for_enhanced_orthogonal_persistence() {
    let mut test = ExecutionTestBuilder::new().build();

    let version1_wat = r#"
        (module
            (memory 1)
            (@custom "icp:private enhanced-orthogonal-persistence" "")
        )
        "#;
    let version1_wasm = wat::parse_str(version1_wat).unwrap();
    let canister_id = test.create_canister(Cycles::new(1_000_000_000_000_000));
    test.install_canister(canister_id, version1_wasm).unwrap();

    let version2_wat = r#"
        (module
            (memory 1)
        )
        "#;

    let version2_wasm = wat::parse_str(version2_wat).unwrap();
    let error = test
        .upgrade_canister_v2(
            canister_id,
            version2_wasm,
            UpgradeOptions {
                skip_pre_upgrade: None,
                keep_main_memory: None,
            },
        )
        .unwrap_err();
    assert_eq!(error.code(), ErrorCode::CanisterContractViolation);
    assert_eq!(error.description(), "Missing upgrade option: Enhanced orthogonal persistence requires the `keep_main_memory` upgrade option.");
}

fn create_canisters(test: &mut ExecutionTest, canisters: usize) {
    for _ in 1..=canisters {
        test.canister_from_binary(MINIMAL_WASM.to_vec()).unwrap();
    }
}

#[test]
pub fn test_can_create_10_canisters() {
    let mut test = ExecutionTestBuilder::new().build();
    create_canisters(&mut test, 10);
}

// The following tests are expensive to run, so enable them explicitly:
// perf stat cargo t test_can_create_125_canisters -- --include-ignored --nocapture
// Test results: https://docs.google.com/spreadsheets/d/14tBO0vg508tW_r4t4_btH4iQdia9BMIJeV8IAuWc_sg
#[test]
#[ignore]
pub fn test_can_create_125_canisters() {
    let mut test = ExecutionTestBuilder::new().build();
    create_canisters(&mut test, 125);
}

#[test]
#[ignore]
pub fn test_can_create_250_canisters() {
    let mut test = ExecutionTestBuilder::new().build();
    create_canisters(&mut test, 250);
}

#[test]
#[ignore]
pub fn test_can_create_500_canisters() {
    let mut test = ExecutionTestBuilder::new().build();
    create_canisters(&mut test, 500);
}

#[test]
#[ignore]
pub fn test_can_create_1000_canisters() {
    let mut test = ExecutionTestBuilder::new().build();
    create_canisters(&mut test, 1000);
}

#[test]
#[ignore]
pub fn test_can_create_5000_canisters() {
    let mut test = ExecutionTestBuilder::new().build();
    create_canisters(&mut test, 5000);
}

#[test]
#[ignore]
pub fn test_can_create_10000_canisters() {
    let mut test = ExecutionTestBuilder::new()
        .with_max_number_of_canisters(10_000)
        .build();
    create_canisters(&mut test, 10_000);
}

#[test]
fn test_install_code_rate_limiting() {
    let mut test = ExecutionTestBuilder::new()
        .with_rate_limiting_of_instructions()
        .build();
    let canister_id = test.universal_canister().unwrap();
    let binary = UNIVERSAL_CANISTER_WASM.to_vec();
    let err = test
        .upgrade_canister(canister_id, binary.clone())
        .unwrap_err();
    assert_eq!(ErrorCode::CanisterInstallCodeRateLimited, err.code());
    let err = test.upgrade_canister(canister_id, binary).unwrap_err();
    assert_eq!(ErrorCode::CanisterInstallCodeRateLimited, err.code());
}

#[test]
fn test_install_code_rate_limiting_disabled() {
    let mut test = ExecutionTestBuilder::new().build();
    let canister_id = test.universal_canister().unwrap();
    let binary = UNIVERSAL_CANISTER_WASM.to_vec();
    test.upgrade_canister(canister_id, binary.clone()).unwrap();
    test.upgrade_canister(canister_id, binary).unwrap();
}

#[test]
fn install_code_context_conversion_u128() {
    let install_args = InstallCodeArgsV2 {
        mode: CanisterInstallModeV2::Install,
        canister_id: PrincipalId::try_from([1, 2, 3].as_ref()).unwrap(),
        wasm_module: vec![],
        arg: vec![],
        compute_allocation: Some(candid::Nat::from(u128::MAX)),
        memory_allocation: Some(candid::Nat::from(u128::MAX)),
        query_allocation: Some(candid::Nat::from(u128::MAX)),
        sender_canister_version: None,
    };

    assert!(InstallCodeContext::try_from((
        CanisterChangeOrigin::from_canister(
            PrincipalId::try_from([1, 2, 3].as_ref()).unwrap(),
            None
        ),
        install_args,
    ))
    .is_err());
}

#[test]
fn unfreezing_of_frozen_canister() {
    let mut test = ExecutionTestBuilder::new().build();
    let canister_id = test
        .universal_canister_with_cycles(Cycles::new(1_000_000_000_000))
        .unwrap();

    // Set the freezing threshold high to freeze the canister.
    let payload = UpdateSettingsArgs {
        canister_id: canister_id.get(),
        settings: CanisterSettingsArgsBuilder::new()
            .with_freezing_threshold(1_000_000_000_000)
            .build(),
        sender_canister_version: None,
    }
    .encode();
    let balance_before = test.canister_state(canister_id).system_state.balance();
    let result = test.subnet_message(Method::UpdateSettings, payload);
    let balance_after = test.canister_state(canister_id).system_state.balance();
    // If the freezing threshold doesn't change, then the canister is not charged.
    assert_eq!(balance_before, balance_after);
    get_reply(result);

    // Sending an ingress message fails due to the cycles balance.
    let err = test
        .ingress(canister_id, "update", wasm().reply().build())
        .unwrap_err();
    assert_eq!(ErrorCode::CanisterOutOfCycles, err.code());

    // Unfreeze the canister.
    let payload = UpdateSettingsArgs {
        canister_id: canister_id.get(),
        settings: CanisterSettingsArgsBuilder::new()
            .with_freezing_threshold(1)
            .build(),
        sender_canister_version: None,
    }
    .encode();
    let ingress_bytes =
        NumBytes::from((Method::UpdateSettings.to_string().len() + payload.len()) as u64);
    let balance_before = test.canister_state(canister_id).system_state.balance();
    test.subnet_message(Method::UpdateSettings, payload)
        .unwrap();
    let balance_after = test.canister_state(canister_id).system_state.balance();
    assert_eq!(
        balance_before - balance_after,
        test.cycles_account_manager()
            .ingress_induction_cost_from_bytes(ingress_bytes, test.subnet_size())
    );
    // Now the canister works again.
    let result = test.ingress(canister_id, "update", wasm().reply().build());
    get_reply(result);
}

#[test]
fn frozen_canister_reveal_top_up() {
    let mut test = ExecutionTestBuilder::new().build();
    let canister_id = test
        .universal_canister_with_cycles(Cycles::new(1_000_000_000_000))
        .unwrap();

    // Set the freezing threshold high to freeze the canister.
    let payload = UpdateSettingsArgs {
        canister_id: canister_id.get(),
        settings: CanisterSettingsArgsBuilder::new()
            .with_freezing_threshold(1_000_000_000_000)
            .build(),
        sender_canister_version: None,
    }
    .encode();
    test.subnet_message(Method::UpdateSettings, payload)
        .unwrap();

    // Sending an ingress message to a frozen canister fails with a verbose error message.
    let err = test
        .ingress(canister_id, "update", wasm().reply().build())
        .unwrap_err();
    assert_eq!(ErrorCode::CanisterOutOfCycles, err.code());
    assert!(err.description().starts_with(&format!(
        "Canister {} is out of cycles: please top up the canister with at least",
        canister_id
    )));

    // Blackhole the canister.
    test.canister_update_controller(canister_id, vec![])
        .unwrap();

    // Sending an ingress message to a frozen canister fails without revealing
    // top up balance to non-controllers.
    let err = test
        .ingress(canister_id, "update", wasm().reply().build())
        .unwrap_err();
    assert_eq!(ErrorCode::CanisterOutOfCycles, err.code());
    assert_eq!(
        err.description(),
        format!("Canister {} is out of cycles", canister_id)
    );
}

#[test]
fn create_canister_fails_if_memory_capacity_exceeded() {
    let mut test = ExecutionTestBuilder::new()
        .with_subnet_execution_memory(MEMORY_CAPACITY.get() as i64)
        .with_subnet_memory_reservation(0)
        .build();
    let uc = test.universal_canister().unwrap();

    test.canister_state_mut(uc)
        .system_state
        .set_balance(Cycles::new(1_000_000_000_000_000_000));

    let settings = CanisterSettingsArgsBuilder::new()
        .with_freezing_threshold(1)
        .with_memory_allocation(MEMORY_CAPACITY.get() / 2)
        .build();
    let args = CreateCanisterArgs {
        settings: Some(settings),
        sender_canister_version: None,
    };
    let create_canister = wasm()
        .call_with_cycles(
            CanisterId::ic_00(),
            Method::CreateCanister,
            call_args()
                .other_side(args.encode())
                .on_reject(wasm().reject_message().reject()),
            test.canister_creation_fee() + Cycles::new(1_000_000_000),
        )
        .build();
    let result = test.ingress(uc, "update", create_canister);
    let reply = get_reply(result);
    Decode!(reply.as_slice(), CanisterIdRecord).unwrap();

    // There should be not enough memory for CAPACITY/2 because universal
    // canister already consumed some
    let settings = CanisterSettingsArgsBuilder::new()
        .with_freezing_threshold(1)
        .with_memory_allocation(MEMORY_CAPACITY.get() / 2)
        .build();
    let args = CreateCanisterArgs {
        settings: Some(settings),
        sender_canister_version: None,
    };
    let create_canister = wasm()
        .call_with_cycles(
            CanisterId::ic_00(),
            Method::CreateCanister,
            call_args()
                .other_side(args.encode())
                .on_reject(wasm().reject_message().reject()),
            test.canister_creation_fee() + Cycles::new(1_000_000_000),
        )
        .build();
    let result = test.ingress(uc, "update", create_canister).unwrap();
    assert_matches!(result, WasmResult::Reject(_));
}

#[test]
fn create_canister_makes_subnet_oversubscribed() {
    let mut test = ExecutionTestBuilder::new()
        .with_allocatable_compute_capacity_in_percent(100)
        .build();
    let uc = test.universal_canister().unwrap();

    test.canister_state_mut(uc)
        .system_state
        .set_balance(Cycles::new(1_000_000_000_000));

    let settings = CanisterSettingsArgsBuilder::new()
        .with_freezing_threshold(1)
        .with_compute_allocation(50)
        .build();
    let args = CreateCanisterArgs {
        settings: Some(settings),
        sender_canister_version: None,
    };
    let create_canister = wasm()
        .call_with_cycles(
            CanisterId::ic_00(),
            Method::CreateCanister,
            call_args()
                .other_side(args.encode())
                .on_reject(wasm().reject_message().reject()),
            test.canister_creation_fee() + Cycles::new(1_000_000_000),
        )
        .build();
    let result = test.ingress(uc, "update", create_canister);
    let reply = get_reply(result);
    Decode!(reply.as_slice(), CanisterIdRecord).unwrap();

    let settings = CanisterSettingsArgsBuilder::new()
        .with_freezing_threshold(1)
        .with_compute_allocation(25)
        .build();
    let args = CreateCanisterArgs {
        settings: Some(settings),
        sender_canister_version: None,
    };
    let create_canister = wasm()
        .call_with_cycles(
            CanisterId::ic_00(),
            Method::CreateCanister,
            call_args()
                .other_side(args.encode())
                .on_reject(wasm().reject_message().reject()),
            test.canister_creation_fee() + Cycles::new(1_000_000_000),
        )
        .build();
    let result = test.ingress(uc, "update", create_canister);
    let reply = get_reply(result);
    Decode!(reply.as_slice(), CanisterIdRecord).unwrap();

    // Create a canister with compute allocation.
    let settings = CanisterSettingsArgsBuilder::new()
        .with_freezing_threshold(1)
        .with_compute_allocation(30)
        .build();
    let args = CreateCanisterArgs {
        settings: Some(settings),
        sender_canister_version: None,
    };
    let create_canister = wasm()
        .call_with_cycles(
            CanisterId::ic_00(),
            Method::CreateCanister,
            call_args()
                .other_side(args.encode())
                .on_reject(wasm().reject_message().reject()),
            test.canister_creation_fee() + Cycles::new(1_000_000_000),
        )
        .build();
    let result = test.ingress(uc, "update", create_canister).unwrap();
    match result {
        WasmResult::Reject(msg) => {
            assert!(msg.contains("compute allocation"))
        }
        _ => panic!("Expected WasmResult::Reject"),
    }
}

#[test]
fn update_settings_makes_subnet_oversubscribed() {
    // By default the scheduler has 2 cores
    let mut test = ExecutionTestBuilder::new()
        .with_allocatable_compute_capacity_in_percent(100)
        .with_subnet_execution_memory(100 * 1024 * 1024) // 100 MiB
        .with_subnet_memory_reservation(0)
        .build();
    let c1 = test.create_canister(Cycles::new(1_000_000_000_000_000));
    let c2 = test.create_canister(Cycles::new(1_000_000_000_000_000));
    let c3 = test.create_canister(Cycles::new(1_000_000_000_000_000));

    // Updating the compute allocation.
    let args = UpdateSettingsArgs {
        canister_id: c1.get(),
        settings: CanisterSettingsArgsBuilder::new()
            .with_freezing_threshold(1)
            .with_compute_allocation(50)
            .build(),
        sender_canister_version: None,
    };
    test.subnet_message(Method::UpdateSettings, args.encode())
        .unwrap();

    let args = UpdateSettingsArgs {
        canister_id: c2.get(),
        settings: CanisterSettingsArgsBuilder::new()
            .with_freezing_threshold(1)
            .with_compute_allocation(25)
            .build(),
        sender_canister_version: None,
    };
    test.subnet_message(Method::UpdateSettings, args.encode())
        .unwrap();

    // Go over the compute capacity.
    let args = UpdateSettingsArgs {
        canister_id: c3.get(),
        settings: CanisterSettingsArgsBuilder::new()
            .with_freezing_threshold(1)
            .with_compute_allocation(30)
            .build(),
        sender_canister_version: None,
    };
    let err = test
        .subnet_message(Method::UpdateSettings, args.encode())
        .unwrap_err();
    assert_eq!(ErrorCode::SubnetOversubscribed, err.code());

    // Updating the memory allocation.
    let args = UpdateSettingsArgs {
        canister_id: c1.get(),
        settings: CanisterSettingsArgsBuilder::new()
            .with_freezing_threshold(1)
            .with_memory_allocation(10 * 1024 * 1024)
            .build(),
        sender_canister_version: None,
    };
    test.subnet_message(Method::UpdateSettings, args.encode())
        .unwrap();

    let args = UpdateSettingsArgs {
        canister_id: c2.get(),
        settings: CanisterSettingsArgsBuilder::new()
            .with_freezing_threshold(1)
            .with_memory_allocation(30 * 1024 * 1024)
            .build(),
        sender_canister_version: None,
    };
    test.subnet_message(Method::UpdateSettings, args.encode())
        .unwrap();

    // Go over the memory capacity.
    let args = UpdateSettingsArgs {
        canister_id: c3.get(),
        settings: CanisterSettingsArgsBuilder::new()
            .with_freezing_threshold(1)
            .with_memory_allocation(65 * 1024 * 1024)
            .build(),
        sender_canister_version: None,
    };
    let err = test
        .subnet_message(Method::UpdateSettings, args.encode())
        .unwrap_err();
    assert_eq!(ErrorCode::SubnetOversubscribed, err.code());
}

#[test]
fn create_canister_when_compute_capacity_is_oversubscribed() {
    let mut test = ExecutionTestBuilder::new()
        .with_allocatable_compute_capacity_in_percent(0)
        .build();
    let uc = test.universal_canister().unwrap();

    // Manually set the compute allocation higher to emulate the state after
    // replica upgrade that decreased compute capacity.
    test.canister_state_mut(uc)
        .scheduler_state
        .compute_allocation = ComputeAllocation::try_from(60).unwrap();
    test.canister_state_mut(uc)
        .system_state
        .set_balance(Cycles::new(2_000_000_000_000_000));

    // Create a canister with default settings.
    let args = CreateCanisterArgs::default();
    let create_canister = wasm()
        .call_with_cycles(
            CanisterId::ic_00(),
            Method::CreateCanister,
            call_args().other_side(args.encode()),
            test.canister_creation_fee(),
        )
        .build();

    let result = test.ingress(uc, "update", create_canister);
    let reply = get_reply(result);
    Decode!(reply.as_slice(), CanisterIdRecord).unwrap();

    // Create a canister with zero compute allocation.
    let settings = CanisterSettingsArgsBuilder::new()
        .with_compute_allocation(0)
        .build();
    let args = CreateCanisterArgs {
        settings: Some(settings),
        sender_canister_version: None,
    };
    let create_canister = wasm()
        .call_with_cycles(
            CanisterId::ic_00(),
            Method::CreateCanister,
            call_args()
                .other_side(args.encode())
                .on_reject(wasm().reject_message().reject()),
            test.canister_creation_fee(),
        )
        .build();
    let result = test.ingress(uc, "update", create_canister);
    let reply = get_reply(result);
    Decode!(reply.as_slice(), CanisterIdRecord).unwrap();

    // Create a canister with compute allocation.
    let settings = CanisterSettingsArgsBuilder::new()
        .with_compute_allocation(10)
        .build();
    let args = CreateCanisterArgs {
        settings: Some(settings),
        sender_canister_version: None,
    };
    let create_canister = wasm()
        .call_with_cycles(
            CanisterId::ic_00(),
            Method::CreateCanister,
            call_args()
                .other_side(args.encode())
                .on_reject(wasm().reject_message().reject()),
            test.canister_creation_fee(),
        )
        .build();
    let result = test.ingress(uc, "update", create_canister).unwrap();
    assert_eq!(
        result,
        WasmResult::Reject(
            "Canister requested a compute allocation of 10% which \
            cannot be satisfied because the Subnet's remaining \
            compute capacity is 0%"
                .to_string()
        )
    );
}

#[test]
fn install_code_when_compute_capacity_is_oversubscribed() {
    let mut test = ExecutionTestBuilder::new()
        .with_allocatable_compute_capacity_in_percent(0)
        .build();
    let canister_id = test.create_canister(Cycles::new(2_000_000_000_000_000));

    // Manually set the compute allocation higher to emulate the state after
    // replica upgrade that decreased compute capacity.
    test.canister_state_mut(canister_id)
        .scheduler_state
        .compute_allocation = ComputeAllocation::try_from(60).unwrap();

    // Updating the compute allocation to a higher value fails.
    let err = test
        .install_canister_with_allocation(
            canister_id,
            UNIVERSAL_CANISTER_WASM.to_vec(),
            Some(61),
            None,
        )
        .unwrap_err();
    assert_eq!(ErrorCode::SubnetOversubscribed, err.code());
    assert_eq!(
        err.description(),
        "Canister requested a compute allocation of 61% \
        which cannot be satisfied because the Subnet's \
        remaining compute capacity is 60%"
    );

    // Updating the compute allocation to the same value succeeds.
    test.install_canister_with_allocation(
        canister_id,
        UNIVERSAL_CANISTER_WASM.to_vec(),
        Some(60),
        None,
    )
    .unwrap();
    assert_eq!(
        ComputeAllocation::try_from(60).unwrap(),
        test.canister_state(canister_id)
            .scheduler_state
            .compute_allocation
    );

    test.uninstall_code(canister_id).unwrap();

    // Updating the compute allocation to a lower value succeeds.
    test.install_canister_with_allocation(
        canister_id,
        UNIVERSAL_CANISTER_WASM.to_vec(),
        Some(59),
        None,
    )
    .unwrap();
    assert_eq!(
        ComputeAllocation::try_from(59).unwrap(),
        test.canister_state(canister_id)
            .scheduler_state
            .compute_allocation
    );
}

#[test]
fn update_settings_when_compute_capacity_is_oversubscribed() {
    let mut test = ExecutionTestBuilder::new()
        .with_allocatable_compute_capacity_in_percent(0)
        .build();
    let canister_id = test.create_canister(Cycles::new(1_000_000_000_000_000));

    // Manually set the compute allocation higher to emulate the state after
    // replica upgrade that decreased compute capacity.
    test.canister_state_mut(canister_id)
        .scheduler_state
        .compute_allocation = ComputeAllocation::try_from(60).unwrap();

    // Updating the compute allocation to a higher value fails.
    let args = UpdateSettingsArgs {
        canister_id: canister_id.get(),
        settings: CanisterSettingsArgsBuilder::new()
            .with_compute_allocation(61)
            .build(),
        sender_canister_version: None,
    };
    let err = test
        .subnet_message(Method::UpdateSettings, args.encode())
        .unwrap_err();
    assert_eq!(ErrorCode::SubnetOversubscribed, err.code());
    assert_eq!(
        err.description(),
        "Canister requested a compute allocation of 61% \
        which cannot be satisfied because the Subnet's \
        remaining compute capacity is 60%"
    );

    // Updating the compute allocation to the same value succeeds.
    let args = UpdateSettingsArgs {
        canister_id: canister_id.get(),
        settings: CanisterSettingsArgsBuilder::new()
            .with_compute_allocation(60)
            .build(),
        sender_canister_version: None,
    };
    test.subnet_message(Method::UpdateSettings, args.encode())
        .unwrap();
    assert_eq!(
        ComputeAllocation::try_from(60).unwrap(),
        test.canister_state(canister_id)
            .scheduler_state
            .compute_allocation
    );

    // Updating the compute allocation to a lower value succeeds.
    let args = UpdateSettingsArgs {
        canister_id: canister_id.get(),
        settings: CanisterSettingsArgsBuilder::new()
            .with_compute_allocation(59)
            .build(),
        sender_canister_version: None,
    };
    test.subnet_message(Method::UpdateSettings, args.encode())
        .unwrap();
    assert_eq!(
        ComputeAllocation::try_from(59).unwrap(),
        test.canister_state(canister_id)
            .scheduler_state
            .compute_allocation
    );
}

#[test]
fn cycles_correct_if_upgrade_succeeds() {
    let mut test = ExecutionTestBuilder::new().build();

    let wat = r#"
        (module
            (func $start
                (drop (memory.grow (i32.const 1)))
                (drop (memory.grow (i32.const 1)))
            )
            (func (export "canister_init")
                (drop (memory.grow (i32.const 1)))
                (drop (memory.grow (i32.const 1)))
                (drop (memory.grow (i32.const 1)))
            )
            (func (export "canister_pre_upgrade")
                (drop (memory.grow (i32.const 1)))
                (drop (memory.grow (i32.const 1)))
                (drop (memory.grow (i32.const 1)))
                (drop (memory.grow (i32.const 1)))
            )
            (func (export "canister_post_upgrade")
                (drop (memory.grow (i32.const 1)))
                (drop (memory.grow (i32.const 1)))
                (drop (memory.grow (i32.const 1)))
                (drop (memory.grow (i32.const 1)))
                (drop (memory.grow (i32.const 1)))
            )
            (start $start)
            (memory 0)
        )"#;
    let wasm = wat::parse_str(wat).unwrap();

    let initial_cycles = Cycles::new(1_000_000_000_000_000);
    let id = test.create_canister(initial_cycles);

    test.install_canister(id, wasm.clone()).unwrap();
    assert_eq!(
        test.canister_state(id).system_state.balance(),
        initial_cycles - test.canister_execution_cost(id),
    );

    assert_delta!(
        test.canister_execution_cost(id),
        test.cycles_account_manager().execution_cost(
            NumInstructions::from(5 * *DROP_MEMORY_GROW_CONST_COST) + wasm_compilation_cost(&wasm),
            test.subnet_size()
        ),
        Cycles::new(10)
    );

    let cycles_before = test.canister_state(id).system_state.balance();
    let execution_cost_before = test.canister_execution_cost(id);
    test.upgrade_canister(id, wasm.clone()).unwrap();
    let execution_cost = test.canister_execution_cost(id) - execution_cost_before;
    assert_eq!(
        test.canister_state(id).system_state.balance(),
        cycles_before - execution_cost,
    );
    assert_delta!(
        execution_cost,
        test.cycles_account_manager().execution_cost(
            NumInstructions::from(11 * *DROP_MEMORY_GROW_CONST_COST) + wasm_compilation_cost(&wasm),
            test.subnet_size()
        ),
        Cycles::new(10)
    );
}

#[test]
fn cycles_correct_if_upgrade_fails_at_validation() {
    let mut test = ExecutionTestBuilder::new()
        .with_allocatable_compute_capacity_in_percent(50)
        .build();

    let wat = r#"
        (module
            (func (export "canister_pre_upgrade")
                (drop (memory.grow (i32.const 1)))
                (drop (memory.grow (i32.const 1)))
            )
            (func (export "canister_post_upgrade")
                (drop (memory.grow (i32.const 1)))
                (drop (memory.grow (i32.const 1)))
                (drop (memory.grow (i32.const 1)))
            )
            (memory 0)
        )"#;
    let wasm = wat::parse_str(wat).unwrap();

    let initial_cycles = Cycles::new(1_000_000_000_000_000);
    let id = test.create_canister(initial_cycles);

    test.install_canister(id, wasm.clone()).unwrap();
    assert_eq!(
        test.canister_state(id).system_state.balance(),
        initial_cycles - test.canister_execution_cost(id),
    );
    assert_eq!(
        test.canister_execution_cost(id),
        test.cycles_account_manager()
            .execution_cost(wasm_compilation_cost(&wasm), test.subnet_size())
    );

    let cycles_before = test.canister_state(id).system_state.balance();
    let execution_cost_before = test.canister_execution_cost(id);
    test.upgrade_canister_with_allocation(id, wasm, Some(100), None)
        .unwrap_err();
    let execution_cost = test.canister_execution_cost(id) - execution_cost_before;
    assert_eq!(
        test.canister_state(id).system_state.balance(),
        cycles_before - execution_cost,
    );
    assert_eq!(
        execution_cost,
        test.cycles_account_manager()
            .execution_cost(NumInstructions::from(0), test.subnet_size())
    );
}

#[test]
fn cycles_correct_if_upgrade_fails_at_start() {
    let mut test = ExecutionTestBuilder::new().build();

    let wat1 = r#"
        (module
            (func (export "canister_pre_upgrade")
                (drop (memory.grow (i32.const 1)))
            )
            (memory 0)
        )"#;
    let wat2 = r#"
        (module
            (func $start
                (drop (memory.grow (i32.const 1)))
                (drop (memory.grow (i32.const 1)))
                (unreachable)
            )
            (func (export "canister_post_upgrade")
                (drop (memory.grow (i32.const 1)))
                (drop (memory.grow (i32.const 1)))
                (drop (memory.grow (i32.const 1)))
                (drop (memory.grow (i32.const 1)))
            )
            (start $start)
            (memory 0)
        )"#;
    let wasm1 = wat::parse_str(wat1).unwrap();
    let wasm2 = wat::parse_str(wat2).unwrap();

    let initial_cycles = Cycles::new(1_000_000_000_000_000);
    let id = test.create_canister(initial_cycles);

    test.install_canister(id, wasm1).unwrap();
    assert_eq!(
        test.canister_state(id).system_state.balance(),
        initial_cycles - test.canister_execution_cost(id),
    );

    let cycles_before = test.canister_state(id).system_state.balance();
    let execution_cost_before = test.canister_execution_cost(id);
    test.upgrade_canister(id, wasm2.clone()).unwrap_err();
    let execution_cost = test.canister_execution_cost(id) - execution_cost_before;
    assert_eq!(
        test.canister_state(id).system_state.balance(),
        cycles_before - execution_cost,
    );
    assert_delta!(
        execution_cost,
        test.cycles_account_manager().execution_cost(
            NumInstructions::from(3 * *DROP_MEMORY_GROW_CONST_COST + *UNREACHABLE_COST)
                + wasm_compilation_cost(&wasm2),
            test.subnet_size()
        ),
        Cycles::new(10)
    );
}

#[test]
fn cycles_correct_if_upgrade_fails_at_pre_upgrade() {
    let mut test = ExecutionTestBuilder::new().build();

    let wat = r#"
        (module
            (func (export "canister_pre_upgrade")
                (drop (memory.grow (i32.const 1)))
                (drop (memory.grow (i32.const 1)))
                (drop (memory.grow (i32.const 1)))
                (unreachable)
            )
            (func (export "canister_post_upgrade")
                (drop (memory.grow (i32.const 1)))
                (drop (memory.grow (i32.const 1)))
                (drop (memory.grow (i32.const 1)))
                (drop (memory.grow (i32.const 1)))
            )
            (memory 0)
        )"#;
    let wasm = wat::parse_str(wat).unwrap();

    let initial_cycles = Cycles::new(1_000_000_000_000_000);
    let id = test.create_canister(initial_cycles);

    test.install_canister(id, wasm.clone()).unwrap();
    assert_eq!(
        test.canister_state(id).system_state.balance(),
        initial_cycles - test.canister_execution_cost(id),
    );
    assert_eq!(
        test.canister_execution_cost(id),
        test.cycles_account_manager()
            .execution_cost(wasm_compilation_cost(&wasm), test.subnet_size())
    );

    let cycles_before = test.canister_state(id).system_state.balance();
    let execution_cost_before = test.canister_execution_cost(id);
    test.upgrade_canister(id, wasm).unwrap_err();
    let execution_cost = test.canister_execution_cost(id) - execution_cost_before;
    assert_eq!(
        test.canister_state(id).system_state.balance(),
        cycles_before - execution_cost,
    );
    assert_delta!(
        execution_cost,
        test.cycles_account_manager().execution_cost(
            NumInstructions::from(3 * *DROP_MEMORY_GROW_CONST_COST + *UNREACHABLE_COST),
            test.subnet_size()
        ),
        Cycles::new(10)
    );
}

#[test]
fn cycles_correct_if_upgrade_fails_at_post_upgrade() {
    let mut test = ExecutionTestBuilder::new().build();

    let wat1 = r#"
        (module
            (func (export "canister_pre_upgrade")
                (drop (memory.grow (i32.const 1)))
                (drop (memory.grow (i32.const 1)))
            )
            (memory 0)
        )"#;
    let wat2 = r#"
        (module
            (func $start
                (drop (memory.grow (i32.const 1)))
            )
            (func (export "canister_post_upgrade")
                (unreachable)
            )
            (start $start)
            (memory 0)
        )"#;
    let wasm1 = wat::parse_str(wat1).unwrap();
    let wasm2 = wat::parse_str(wat2).unwrap();

    let initial_cycles = Cycles::new(1_000_000_000_000_000);
    let id = test.create_canister(initial_cycles);

    test.install_canister(id, wasm1).unwrap();
    assert_eq!(
        test.canister_state(id).system_state.balance(),
        initial_cycles - test.canister_execution_cost(id),
    );

    let cycles_before = test.canister_state(id).system_state.balance();
    let execution_cost_before = test.canister_execution_cost(id);
    test.upgrade_canister(id, wasm2.clone()).unwrap_err();
    let execution_cost = test.canister_execution_cost(id) - execution_cost_before;
    assert_eq!(
        test.canister_state(id).system_state.balance(),
        cycles_before - execution_cost,
    );
    assert_delta!(
        execution_cost,
        test.cycles_account_manager().execution_cost(
            NumInstructions::from(3 * *DROP_MEMORY_GROW_CONST_COST + *UNREACHABLE_COST)
                + wasm_compilation_cost(&wasm2),
            test.subnet_size()
        ),
        Cycles::new(10)
    );
}

#[test]
fn cycles_correct_if_install_succeeds() {
    let mut test = ExecutionTestBuilder::new().build();

    let wat = r#"
        (module
            (func $start
                (drop (memory.grow (i32.const 1)))
                (drop (memory.grow (i32.const 1)))
            )
            (func (export "canister_init")
                (drop (memory.grow (i32.const 1)))
                (drop (memory.grow (i32.const 1)))
                (drop (memory.grow (i32.const 1)))
                (drop (memory.grow (i32.const 1)))
            )
            (start $start)
            (memory 0)
        )"#;
    let wasm = wat::parse_str(wat).unwrap();

    let initial_cycles = Cycles::new(1_000_000_000_000_000);
    let id = test.create_canister(initial_cycles);

    test.install_canister(id, wasm.clone()).unwrap();
    assert_eq!(
        test.canister_state(id).system_state.balance(),
        initial_cycles - test.canister_execution_cost(id),
    );
    assert_delta!(
        test.canister_execution_cost(id),
        test.cycles_account_manager().execution_cost(
            NumInstructions::from(6 * *DROP_MEMORY_GROW_CONST_COST) + wasm_compilation_cost(&wasm),
            test.subnet_size()
        ),
        Cycles::new(4)
    );
}

#[test]
fn cycles_correct_if_install_fails_at_validation() {
    let mut test = ExecutionTestBuilder::new()
        .with_allocatable_compute_capacity_in_percent(50)
        .build();

    let wat = r#"
        (module
            (func $start
                (drop (memory.grow (i32.const 1)))
                (drop (memory.grow (i32.const 1)))
            )
            (func (export "canister_init")
                (drop (memory.grow (i32.const 1)))
                (drop (memory.grow (i32.const 1)))
                (drop (memory.grow (i32.const 1)))
            )
            (start $start)
            (memory 0)
        )"#;
    let wasm = wat::parse_str(wat).unwrap();

    let initial_cycles = Cycles::new(1_000_000_000_000_000);
    let id = test.create_canister(initial_cycles);

    test.install_canister_with_allocation(id, wasm, Some(100), None)
        .unwrap_err();
    assert_eq!(
        test.canister_state(id).system_state.balance(),
        initial_cycles - test.canister_execution_cost(id),
    );
    assert_eq!(
        test.canister_execution_cost(id),
        test.cycles_account_manager()
            .execution_cost(NumInstructions::from(0), test.subnet_size())
    );
}

#[test]
fn cycles_correct_if_install_fails_at_start() {
    let mut test = ExecutionTestBuilder::new().build();

    let wat = r#"
        (module
            (func $start
                (drop (memory.grow (i32.const 1)))
                (drop (memory.grow (i32.const 1)))
                (drop (memory.grow (i32.const 1)))
                (unreachable)
            )
            (func (export "canister_post_upgrade")
                (drop (memory.grow (i32.const 1)))
                (drop (memory.grow (i32.const 1)))
                (drop (memory.grow (i32.const 1)))
                (drop (memory.grow (i32.const 1)))
            )
            (start $start)
            (memory 0)
        )"#;
    let wasm = wat::parse_str(wat).unwrap();

    let initial_cycles = Cycles::new(1_000_000_000_000_000);
    let id = test.create_canister(initial_cycles);

    test.install_canister(id, wasm.clone()).unwrap_err();
    assert_eq!(
        test.canister_state(id).system_state.balance(),
        initial_cycles - test.canister_execution_cost(id),
    );

    assert_delta!(
        test.canister_execution_cost(id),
        test.cycles_account_manager().execution_cost(
            NumInstructions::from(3 * *DROP_MEMORY_GROW_CONST_COST) + wasm_compilation_cost(&wasm),
            test.subnet_size()
        ),
        Cycles::new(10)
    );
}

#[test]
fn cycles_correct_if_install_fails_at_init() {
    let mut test = ExecutionTestBuilder::new().build();

    let wat = r#"
        (module
            (func $start
                (drop (memory.grow (i32.const 1)))
            )
            (func (export "canister_init")
                (drop (memory.grow (i32.const 1)))
                (drop (memory.grow (i32.const 1)))
                (unreachable)
            )
            (start $start)
            (memory 0)
        )"#;
    let wasm = wat::parse_str(wat).unwrap();

    let initial_cycles = Cycles::new(1_000_000_000_000_000);
    let id = test.create_canister(initial_cycles);

    test.install_canister(id, wasm.clone()).unwrap_err();
    assert_eq!(
        test.canister_state(id).system_state.balance(),
        initial_cycles - test.canister_execution_cost(id),
    );
    assert_delta!(
        test.canister_execution_cost(id),
        test.cycles_account_manager().execution_cost(
            NumInstructions::from(3 * *DROP_MEMORY_GROW_CONST_COST + *UNREACHABLE_COST)
                + wasm_compilation_cost(&wasm),
            test.subnet_size()
        ),
        Cycles::new(10)
    );
}

#[test]
fn install_code_can_increase_and_use_memory_allocation() {
    let mut test = ExecutionTestBuilder::new().build();

    let wat = r#"
        (module
            (func (export "canister_init")
                (drop (memory.grow (i32.const 10)))
            )
            (memory 0)
        )"#;
    let wasm = wat::parse_str(wat).unwrap();

    let initial_cycles = Cycles::new(1_000_000_000_000_000);
    let id = test
        .create_canister_with_allocation(initial_cycles, None, Some(1_000))
        .unwrap();

    test.install_canister_with_allocation(id, wasm, None, Some(1_000_000))
        .unwrap();

    assert_eq!(
        test.canister_state(id).system_state.memory_allocation,
        MemoryAllocation::Reserved(NumBytes::from(1_000_000))
    );
    assert_eq!(
        test.canister_state(id)
            .execution_state
            .as_ref()
            .unwrap()
            .wasm_memory
            .size,
        NumWasmPages::from(10)
    )
}

#[test]
fn install_code_cannot_switch_from_reserved_to_best_effort_memory_allocation() {
    let mut test = ExecutionTestBuilder::new().build();

    let wat = r#"
        (module
            (func (export "canister_init")
                (drop (memory.grow (i32.const 10)))
            )
            (memory 0)
        )"#;
    let wasm = wat::parse_str(wat).unwrap();

    let initial_cycles = Cycles::new(1_000_000_000_000_000);
    let id = test
        .create_canister_with_allocation(initial_cycles, None, Some(1_000_000))
        .unwrap();

    test.install_canister_with_allocation(id, wasm, None, None)
        .unwrap();

    assert_eq!(
        test.canister_state(id).system_state.memory_allocation,
        MemoryAllocation::Reserved(NumBytes::from(1_000_000))
    );
    assert_eq!(
        test.canister_state(id)
            .execution_state
            .as_ref()
            .unwrap()
            .wasm_memory
            .size,
        NumWasmPages::from(10)
    )
}

#[test]
fn delete_canister_with_non_empty_input_queue_fails() {
    with_setup(|canister_manager, mut state, _| {
        let canister_id = canister_test_id(0);
        let controller_id = canister_test_id(1);

        let mut canister = get_stopped_canister_with_controller(canister_id, controller_id.get());
        let controller_canister = get_running_canister(controller_id);

        // Simulate non-empty input queue.
        let ingress = IngressBuilder::new()
            .source(user_test_id(0))
            .receiver(canister_id)
            .method_name("foo")
            .method_payload(vec![])
            .build();

        canister.push_ingress(ingress);

        state.put_canister_state(canister);
        state.put_canister_state(controller_canister);

        assert_eq!(
            canister_manager.delete_canister(controller_id.get(), canister_id, &mut state),
            Err(CanisterManagerError::DeleteCanisterQueueNotEmpty(
                canister_id
            )),
        );
    });
}

#[test]
fn delete_canister_with_non_empty_output_queue_fails() {
    with_setup(|canister_manager, mut state, _| {
        let canister_id = canister_test_id(0);
        let controller_id = canister_test_id(1);

        let mut canister = get_stopped_canister_with_controller(canister_id, controller_id.get());
        let controller_canister = get_running_canister(controller_id);

        // Simulate non-empty output queue.
        canister
            .push_output_request(
                RequestBuilder::default()
                    .sender(canister_id)
                    .receiver(controller_id)
                    .build()
                    .into(),
                state.time(),
            )
            .unwrap();

        state.put_canister_state(canister);
        state.put_canister_state(controller_canister);

        assert_eq!(
            canister_manager.delete_canister(controller_id.get(), canister_id, &mut state),
            Err(CanisterManagerError::DeleteCanisterQueueNotEmpty(
                canister_id
            )),
        );
    });
}

#[test]
fn install_code_checks_freezing_threshold_for_memory_allocation() {
    let mut test = ExecutionTestBuilder::new().build();

    let canister_id = test.create_canister(Cycles::new(1_000_000_000_000));

    let err = test
        .install_canister_with_allocation(
            canister_id,
            UNIVERSAL_CANISTER_WASM.into(),
            None,
            Some(10 * 1024 * 1024 * 1024),
        )
        .unwrap_err();

    assert!(
        err.description()
            .contains("Cannot increase memory allocation to 10.00 GiB due to insufficient cycles."),
        "{}",
        err.description(),
    );
    assert_eq!(err.code(), ErrorCode::InsufficientCyclesInMemoryAllocation);
}

#[test]
fn install_code_checks_freezing_threshold_for_compute_allocation() {
    let mut test = ExecutionTestBuilder::new().build();

    let canister_id = test.create_canister(Cycles::new(1_000_000_000_000));

    let err = test
        .install_canister_with_allocation(
            canister_id,
            UNIVERSAL_CANISTER_WASM.into(),
            Some(50),
            None,
        )
        .unwrap_err();

    assert!(
        err.description()
            .contains("Cannot increase compute allocation to 50% due to insufficient cycles."),
        "{}",
        err.description(),
    );
    assert_eq!(err.code(), ErrorCode::InsufficientCyclesInComputeAllocation);
}

#[test]
fn update_settings_checks_freezing_threshold_for_memory_allocation() {
    let mut test = ExecutionTestBuilder::new().build();

    let canister_id = test.create_canister(Cycles::new(1_000_000_000_000));

    let err = test
        .canister_update_allocations_settings(canister_id, None, Some(10 * 1024 * 1024 * 1024))
        .unwrap_err();

    assert!(
        err.description()
            .contains("Cannot increase memory allocation to 10.00 GiB due to insufficient cycles."),
        "{}",
        err.description(),
    );
    assert_eq!(err.code(), ErrorCode::InsufficientCyclesInMemoryAllocation);
}

#[test]
fn update_settings_checks_freezing_threshold_for_compute_allocation() {
    let mut test = ExecutionTestBuilder::new().build();

    let canister_id = test.create_canister(Cycles::new(1_000_000_000_000));

    let err = test
        .canister_update_allocations_settings(canister_id, Some(50), None)
        .unwrap_err();

    assert!(
        err.description()
            .contains("Cannot increase compute allocation to 50% due to insufficient cycles."),
        "{}",
        err.description(),
    );
    assert_eq!(err.code(), ErrorCode::InsufficientCyclesInComputeAllocation);
}

#[test]
fn create_canister_checks_freezing_threshold_for_memory_allocation() {
    let mut test = ExecutionTestBuilder::new().build();

    let err = test
        .create_canister_with_allocation(
            Cycles::new(1_000_000_000_000),
            None,
            Some(10 * 1024 * 1024 * 1024),
        )
        .unwrap_err();

    assert!(
        err.description()
            .contains("Cannot increase memory allocation to 10.00 GiB due to insufficient cycles."),
        "{}",
        err.description(),
    );
    assert_eq!(err.code(), ErrorCode::InsufficientCyclesInMemoryAllocation);
}

#[test]
fn create_canister_checks_freezing_threshold_for_compute_allocation() {
    let mut test = ExecutionTestBuilder::new().build();

    let err = test
        .create_canister_with_allocation(Cycles::new(1_000_000_000_000), Some(50), None)
        .unwrap_err();

    assert!(
        err.description()
            .contains("Cannot increase compute allocation to 50% due to insufficient cycles."),
        "{}",
        err.description(),
    );
    assert_eq!(err.code(), ErrorCode::InsufficientCyclesInComputeAllocation);
}

#[test]
fn system_subnet_does_not_check_for_freezing_threshold_on_allocation_changes() {
    let mut test = ExecutionTestBuilder::new()
        .with_subnet_type(SubnetType::System)
        .build();

    let canister_id = test
        .create_canister_with_allocation(Cycles::new(1_000_000_000_000), Some(50), None)
        .unwrap();
    test.canister_update_allocations_settings(canister_id, Some(0), Some(0))
        .unwrap();

    let canister_id = test
        .create_canister_with_allocation(
            Cycles::new(1_000_000_000_000),
            None,
            Some(10 * 1024 * 1024 * 1024),
        )
        .unwrap();
    test.canister_update_allocations_settings(canister_id, Some(0), Some(0))
        .unwrap();

    let canister_id = test.create_canister(Cycles::new(1_000_000_000_000));
    test.canister_update_allocations_settings(canister_id, Some(50), None)
        .unwrap();
    test.canister_update_allocations_settings(canister_id, Some(0), Some(0))
        .unwrap();

    let canister_id = test.create_canister(Cycles::new(1_000_000_000_000));
    test.canister_update_allocations_settings(canister_id, None, Some(10 * 1024 * 1024 * 1024))
        .unwrap();
    test.canister_update_allocations_settings(canister_id, Some(0), Some(0))
        .unwrap();

    let canister_id = test.create_canister(Cycles::new(1_000_000_000_000));
    test.install_canister_with_allocation(
        canister_id,
        UNIVERSAL_CANISTER_WASM.into(),
        Some(50),
        None,
    )
    .unwrap();
    test.canister_update_allocations_settings(canister_id, Some(0), Some(0))
        .unwrap();

    let canister_id = test.create_canister(Cycles::new(1_000_000_000_000));
    test.install_canister_with_allocation(
        canister_id,
        UNIVERSAL_CANISTER_WASM.into(),
        None,
        Some(10 * 1024 * 1024 * 1024),
    )
    .unwrap();
    test.canister_update_allocations_settings(canister_id, Some(0), Some(0))
        .unwrap();
}

#[test]
fn install_reserves_cycles_on_memory_allocation() {
    const CYCLES: Cycles = Cycles::new(1_000_000_000_000_000);
    const CAPACITY: u64 = 20_000_000_000;
    const THRESHOLD: u64 = CAPACITY / 2;
    const USAGE: u64 = CAPACITY - THRESHOLD;

    let mut test = ExecutionTestBuilder::new()
        .with_subnet_execution_memory(CAPACITY as i64)
        .with_subnet_memory_reservation(0)
        .with_subnet_memory_threshold(THRESHOLD as i64)
        .build();

    test.create_canister_with_allocation(CYCLES, None, Some(THRESHOLD))
        .unwrap();

    let canister_id = test
        .create_canister_with_settings(
            CYCLES,
            CanisterSettingsArgsBuilder::new()
                .with_reserved_cycles_limit(CYCLES.get())
                .build(),
        )
        .unwrap();

    let subnet_memory_usage =
        CAPACITY - test.subnet_available_memory().get_execution_memory() as u64;

    // TODO(RUN-745): This should be `execution_memory_usage()`.
    let memory_usage_before = test.canister_state(canister_id).memory_usage();
    let balance_before = test.canister_state(canister_id).system_state.balance();
    test.install_canister_with_allocation(
        canister_id,
        UNIVERSAL_CANISTER_WASM.into(),
        None,
        Some(USAGE),
    )
    .unwrap();
    let balance_after = test.canister_state(canister_id).system_state.balance();
    let memory_usage_after = NumBytes::from(USAGE);

    let reserved_cycles = test
        .canister_state(canister_id)
        .system_state
        .reserved_balance();

    assert_eq!(
        reserved_cycles,
        test.cycles_account_manager().storage_reservation_cycles(
            memory_usage_after - memory_usage_before,
            &ResourceSaturation::new(subnet_memory_usage, THRESHOLD, CAPACITY),
            test.subnet_size(),
        )
    );

    assert!(
        balance_before - balance_after >= reserved_cycles,
        "Unexpected balance change: {} >= {}",
        balance_before - balance_after,
        reserved_cycles,
    );

    let wat = r#"
        (module
            (import "ic0" "stable64_grow" (func $stable64_grow (param i64) (result i64)))
            (func (export "canister_post_upgrade")
                (if (i64.eq (call $stable64_grow (i64.const 150000)) (i64.const -1))
                  (then (unreachable))
                )
            )
            (memory 0)
        )"#;

    let wasm_binary = wat::parse_str(wat).unwrap();

    let balance_before = test.canister_state(canister_id).system_state.balance();
    test.upgrade_canister(canister_id, wasm_binary).unwrap();
    let balance_after = test.canister_state(canister_id).system_state.balance();

    let new_reserved_cycles = test
        .canister_state(canister_id)
        .system_state
        .reserved_balance();

    // The reserved balance shouldn't change because the canister has already
    // reserved memory allocation.
    assert_eq!(reserved_cycles, new_reserved_cycles);

    // Message execution fee is an order of a few million cycles.
    assert!(balance_before - balance_after < Cycles::new(1_000_000_000));
}

#[test]
fn install_reserves_cycles_on_memory_grow() {
    const CYCLES: Cycles = Cycles::new(1_000_000_000_000_000);
    const CAPACITY: u64 = 20_000_000_000;
    const THRESHOLD: u64 = CAPACITY / 2;

    let mut test = ExecutionTestBuilder::new()
        .with_subnet_execution_memory(CAPACITY as i64)
        .with_subnet_memory_reservation(0)
        .with_subnet_memory_threshold(THRESHOLD as i64)
        .build();

    test.create_canister_with_allocation(CYCLES, None, Some(THRESHOLD))
        .unwrap();

    let canister_id = test
        .create_canister_with_settings(
            CYCLES,
            CanisterSettingsArgsBuilder::new()
                .with_reserved_cycles_limit(CYCLES.get())
                .build(),
        )
        .unwrap();

    let wat = r#"
        (module
            (import "ic0" "stable64_grow" (func $stable64_grow (param i64) (result i64)))
            (func (export "canister_init")
                (if (i64.eq (call $stable64_grow (i64.const 150000)) (i64.const -1))
                  (then (unreachable))
                )
            )
            (memory 0)
        )"#;

    let wasm_binary = wat::parse_str(wat).unwrap();

    let subnet_memory_usage =
        CAPACITY - test.subnet_available_memory().get_execution_memory() as u64;
    let memory_usage_before = test.canister_state(canister_id).execution_memory_usage();
    let balance_before = test.canister_state(canister_id).system_state.balance();
    test.install_canister(canister_id, wasm_binary).unwrap();
    let balance_after = test.canister_state(canister_id).system_state.balance();
    let memory_usage_after = test.canister_state(canister_id).execution_memory_usage();

    let reserved_cycles = test
        .canister_state(canister_id)
        .system_state
        .reserved_balance();

    assert_eq!(
        reserved_cycles,
        test.cycles_account_manager().storage_reservation_cycles(
            memory_usage_after - memory_usage_before,
            &ResourceSaturation::new(subnet_memory_usage, THRESHOLD, CAPACITY),
            test.subnet_size(),
        )
    );

    assert!(
        balance_before - balance_after >= reserved_cycles,
        "Unexpected balance change: {} >= {}",
        balance_before - balance_after,
        reserved_cycles,
    );
}

#[test]
fn upgrade_reserves_cycles_on_memory_allocation() {
    const CYCLES: Cycles = Cycles::new(1_000_000_000_000_000);
    const CAPACITY: u64 = 20_000_000_000;
    const THRESHOLD: u64 = CAPACITY / 2;
    const USAGE: u64 = CAPACITY - THRESHOLD;

    let mut test = ExecutionTestBuilder::new()
        .with_subnet_execution_memory(CAPACITY as i64)
        .with_subnet_memory_reservation(0)
        .with_subnet_memory_threshold(THRESHOLD as i64)
        .build();

    test.create_canister_with_allocation(CYCLES, None, Some(THRESHOLD))
        .unwrap();

    let canister_id = test
        .create_canister_with_settings(
            CYCLES,
            CanisterSettingsArgsBuilder::new()
                .with_reserved_cycles_limit(CYCLES.get())
                .build(),
        )
        .unwrap();

    test.install_canister(canister_id, UNIVERSAL_CANISTER_WASM.to_vec())
        .unwrap();

    let subnet_memory_usage =
        CAPACITY - test.subnet_available_memory().get_execution_memory() as u64;

    // TODO(RUN-745): This should be `execution_memory_usage()`.
    let memory_usage_before = test.canister_state(canister_id).memory_usage();
    let balance_before = test.canister_state(canister_id).system_state.balance();
    let reserved_cycles_before = test
        .canister_state(canister_id)
        .system_state
        .reserved_balance();

    test.upgrade_canister_with_allocation(
        canister_id,
        UNIVERSAL_CANISTER_WASM.to_vec(),
        None,
        Some(USAGE),
    )
    .unwrap();
    let balance_after = test.canister_state(canister_id).system_state.balance();
    let memory_usage_after = NumBytes::new(USAGE);

    let reserved_cycles = test
        .canister_state(canister_id)
        .system_state
        .reserved_balance();

    assert_eq!(
        reserved_cycles - reserved_cycles_before,
        test.cycles_account_manager().storage_reservation_cycles(
            memory_usage_after - memory_usage_before,
            &ResourceSaturation::new(subnet_memory_usage, THRESHOLD, CAPACITY),
            test.subnet_size(),
        )
    );

    assert!(
        balance_before - balance_after >= reserved_cycles,
        "Unexpected balance change: {} >= {}",
        balance_before - balance_after,
        reserved_cycles,
    );
}

#[test]
fn upgrade_reserves_cycles_on_memory_grow() {
    const CYCLES: Cycles = Cycles::new(1_000_000_000_000_000);
    const CAPACITY: u64 = 20_000_000_000;
    const THRESHOLD: u64 = CAPACITY / 2;

    let mut test = ExecutionTestBuilder::new()
        .with_subnet_execution_memory(CAPACITY as i64)
        .with_subnet_memory_reservation(0)
        .with_subnet_memory_threshold(THRESHOLD as i64)
        .build();

    test.create_canister_with_allocation(CYCLES, None, Some(THRESHOLD))
        .unwrap();

    let canister_id = test
        .create_canister_with_settings(
            CYCLES,
            CanisterSettingsArgsBuilder::new()
                .with_reserved_cycles_limit(CYCLES.get())
                .build(),
        )
        .unwrap();

    let wat = r#"
        (module
            (import "ic0" "stable64_grow" (func $stable64_grow (param i64) (result i64)))
            (func (export "canister_post_upgrade")
                (if (i64.eq (call $stable64_grow (i64.const 150000)) (i64.const -1))
                  (then (unreachable))
                )
            )
            (memory 0)
        )"#;

    let wasm_binary = wat::parse_str(wat).unwrap();

    test.install_canister(canister_id, wasm_binary.clone())
        .unwrap();

    let subnet_memory_usage =
        CAPACITY - test.subnet_available_memory().get_execution_memory() as u64;
    let memory_usage_before = test.canister_state(canister_id).execution_memory_usage();
    let balance_before = test.canister_state(canister_id).system_state.balance();
    let reserved_cycles_before = test
        .canister_state(canister_id)
        .system_state
        .reserved_balance();
    test.upgrade_canister(canister_id, wasm_binary).unwrap();
    let balance_after = test.canister_state(canister_id).system_state.balance();
    let memory_usage_after = test.canister_state(canister_id).execution_memory_usage();

    let reserved_cycles = test
        .canister_state(canister_id)
        .system_state
        .reserved_balance();

    assert_eq!(
        reserved_cycles - reserved_cycles_before,
        test.cycles_account_manager().storage_reservation_cycles(
            memory_usage_after - memory_usage_before,
            &ResourceSaturation::new(subnet_memory_usage, THRESHOLD, CAPACITY),
            test.subnet_size(),
        )
    );

    assert!(
        balance_before - balance_after >= reserved_cycles,
        "Unexpected balance change: {} >= {}",
        balance_before - balance_after,
        reserved_cycles,
    );
}

#[test]
fn install_does_not_reserve_cycles_on_system_subnet() {
    const CYCLES: Cycles = Cycles::new(1_000_000_000_000_000);
    const CAPACITY: u64 = 20_000_000_000;
    const THRESHOLD: u64 = CAPACITY / 2;
    const USAGE: u64 = CAPACITY - THRESHOLD;

    let mut test = ExecutionTestBuilder::new()
        .with_subnet_type(SubnetType::System)
        .with_subnet_execution_memory(CAPACITY as i64)
        .with_subnet_memory_reservation(0)
        .with_subnet_memory_threshold(THRESHOLD as i64)
        .build();

    let canister_id = test.create_canister(CYCLES);

    test.install_canister_with_allocation(
        canister_id,
        UNIVERSAL_CANISTER_WASM.into(),
        None,
        Some(THRESHOLD),
    )
    .unwrap();

    let canister_id = test.create_canister(CYCLES);

    let balance_before = test.canister_state(canister_id).system_state.balance();
    test.install_canister_with_allocation(
        canister_id,
        UNIVERSAL_CANISTER_WASM.into(),
        None,
        Some(USAGE),
    )
    .unwrap();
    let balance_after = test.canister_state(canister_id).system_state.balance();

    // Message execution fee is an order of a few million cycles.
    assert!(balance_before - balance_after < Cycles::new(1_000_000_000));

    let reserved_cycles = test
        .canister_state(canister_id)
        .system_state
        .reserved_balance();
    assert_eq!(reserved_cycles, Cycles::zero());
}

#[test]
fn install_does_not_reserve_cycles_on_verified_application_subnet() {
    const CYCLES: Cycles = Cycles::new(1_000_000_000_000_000);
    const CAPACITY: u64 = 20_000_000_000;
    const THRESHOLD: u64 = CAPACITY / 2;
    const USAGE: u64 = CAPACITY - THRESHOLD;

    let mut test = ExecutionTestBuilder::new()
        .with_subnet_type(SubnetType::VerifiedApplication)
        .with_subnet_execution_memory(CAPACITY as i64)
        .with_subnet_memory_reservation(0)
        .with_subnet_memory_threshold(THRESHOLD as i64)
        .build();

    let canister_id = test.create_canister(CYCLES);

    test.install_canister_with_allocation(
        canister_id,
        UNIVERSAL_CANISTER_WASM.into(),
        None,
        Some(THRESHOLD),
    )
    .unwrap();

    let canister_id = test.create_canister(CYCLES);

    let balance_before = test.canister_state(canister_id).system_state.balance();
    test.install_canister_with_allocation(
        canister_id,
        UNIVERSAL_CANISTER_WASM.into(),
        None,
        Some(USAGE),
    )
    .unwrap();
    let balance_after = test.canister_state(canister_id).system_state.balance();

    // Message execution fee is an order of a few million cycles.
    assert!(balance_before - balance_after < Cycles::new(1_000_000_000));

    let reserved_cycles = test
        .canister_state(canister_id)
        .system_state
        .reserved_balance();
    assert_eq!(reserved_cycles, Cycles::zero());
}

#[test]
fn create_canister_reserves_cycles_for_memory_allocation() {
    const CYCLES: Cycles = Cycles::new(1_000_000_000_000_000);
    const CAPACITY: u64 = 20_000_000_000;
    const THRESHOLD: u64 = CAPACITY / 2;
    const USAGE: u64 = CAPACITY - THRESHOLD;

    let mut test = ExecutionTestBuilder::new()
        .with_subnet_execution_memory(CAPACITY as i64)
        .with_subnet_memory_reservation(0)
        .with_subnet_memory_threshold(THRESHOLD as i64)
        .build();

    test.create_canister_with_allocation(CYCLES, None, Some(USAGE))
        .unwrap();

    let subnet_memory_usage =
        CAPACITY - test.subnet_available_memory().get_execution_memory() as u64;

    let balance_before = CYCLES;
    let canister_id = test
        .create_canister_with_settings(
            balance_before,
            CanisterSettingsArgsBuilder::new()
                .with_memory_allocation(USAGE)
                .with_reserved_cycles_limit(CYCLES.get())
                .build(),
        )
        .unwrap();
    let balance_after = test.canister_state(canister_id).system_state.balance();

    assert_eq!(
        test.canister_state(canister_id)
            .memory_allocation()
            .bytes()
            .get(),
        USAGE,
    );

    let reserved_cycles = test
        .canister_state(canister_id)
        .system_state
        .reserved_balance();

    assert_eq!(
        reserved_cycles,
        test.cycles_account_manager().storage_reservation_cycles(
            NumBytes::new(USAGE),
            &ResourceSaturation::new(subnet_memory_usage, THRESHOLD, CAPACITY),
            test.subnet_size(),
        )
    );

    assert!(
        balance_before - balance_after >= reserved_cycles,
        "Unexpected balance change: {} >= {}",
        balance_before - balance_after,
        reserved_cycles,
    );
}

#[test]
fn update_settings_reserves_cycles_for_memory_allocation() {
    const CYCLES: Cycles = Cycles::new(1_000_000_000_000_000);
    const CAPACITY: u64 = 20_000_000_000;
    const THRESHOLD: u64 = CAPACITY / 2;
    const USAGE: u64 = CAPACITY - THRESHOLD;

    let mut test = ExecutionTestBuilder::new()
        .with_subnet_execution_memory(CAPACITY as i64)
        .with_subnet_memory_reservation(0)
        .with_subnet_memory_threshold(THRESHOLD as i64)
        .build();

    test.create_canister_with_allocation(CYCLES, None, Some(THRESHOLD))
        .unwrap();

    let canister_id = test
        .create_canister_with_settings(
            CYCLES,
            CanisterSettingsArgsBuilder::new()
                .with_reserved_cycles_limit(CYCLES.get())
                .build(),
        )
        .unwrap();

    let subnet_memory_usage =
        CAPACITY - test.subnet_available_memory().get_execution_memory() as u64;

    // TODO(RUN-745): This should be `execution_memory_usage()`.
    let memory_usage_before = test.canister_state(canister_id).memory_usage();
    let balance_before = test.canister_state(canister_id).system_state.balance();
    test.canister_update_allocations_settings(canister_id, None, Some(USAGE))
        .unwrap();
    let balance_after = test.canister_state(canister_id).system_state.balance();
    let memory_usage_after = NumBytes::new(USAGE);

    assert_eq!(
        test.canister_state(canister_id)
            .memory_allocation()
            .bytes()
            .get(),
        USAGE
    );

    let reserved_cycles = test
        .canister_state(canister_id)
        .system_state
        .reserved_balance();

    assert_eq!(
        reserved_cycles,
        test.cycles_account_manager().storage_reservation_cycles(
            memory_usage_after - memory_usage_before,
            &ResourceSaturation::new(subnet_memory_usage, THRESHOLD, CAPACITY),
            test.subnet_size(),
        )
    );

    assert!(
        balance_before - balance_after >= reserved_cycles,
        "Unexpected balance change: {} >= {}",
        balance_before - balance_after,
        reserved_cycles,
    );
}

#[test]
fn test_upgrade_with_skip_pre_upgrade_preserves_stable_memory() {
    let mut test = ExecutionTestBuilder::new().build();
    let canister_id = test.universal_canister().unwrap();

    test.ingress(
        canister_id,
        "update",
        wasm().set_pre_upgrade(wasm().trap()).reply().build(),
    )
    .unwrap();

    let data = [1, 2, 3, 5, 8, 13];
    let update = wasm()
        .stable_grow(1)
        .stable_write(42, &data)
        .reply()
        .build();
    let result = test.ingress(canister_id, "update", update);
    let reply = get_reply(result);
    assert_eq!(reply, vec![] as Vec<u8>);

    // Check that the upgrade of the canister succeeds if the pre_upgrade is skipped.
    test.upgrade_canister_v2(
        canister_id,
        UNIVERSAL_CANISTER_WASM.to_vec(),
<<<<<<< HEAD
        UpgradeOptions {
            skip_pre_upgrade: Some(true),
            keep_main_memory: None,
=======
        CanisterUpgradeOptions {
            skip_pre_upgrade: Some(true),
>>>>>>> 5fe907da
        },
    )
    .unwrap();

    // Set pre_upgrade again after the previous upgrade.
    test.ingress(
        canister_id,
        "update",
        wasm().set_pre_upgrade(wasm().trap()).reply().build(),
    )
    .unwrap();

    // Check that the canister traps if pre_upgrade is executed.
    let err = test
        .upgrade_canister_v2(
            canister_id,
            UNIVERSAL_CANISTER_WASM.to_vec(),
<<<<<<< HEAD
            UpgradeOptions {
                skip_pre_upgrade: None,
                keep_main_memory: None,
=======
            CanisterUpgradeOptions {
                skip_pre_upgrade: None,
>>>>>>> 5fe907da
            },
        )
        .unwrap_err();
    assert_eq!(ErrorCode::CanisterCalledTrap, err.code());

    let query = wasm()
        .stable_read(42, data.len() as u32)
        .append_and_reply()
        .build();
    let result = test.ingress(canister_id, "query", query);
    let reply = get_reply(result);
    assert_eq!(reply, data);
}

#[test]
fn resource_saturation_scaling_works_in_create_canister() {
    const CYCLES: Cycles = Cycles::new(1_000_000_000_000_000);
    const CAPACITY: u64 = 20_000_000_000;
    const THRESHOLD: u64 = CAPACITY / 2;
    const USAGE: u64 = CAPACITY - THRESHOLD;
    const SCALING: u64 = 4;

    let mut test = ExecutionTestBuilder::new()
        .with_subnet_execution_memory(CAPACITY as i64)
        .with_subnet_memory_reservation(0)
        .with_subnet_memory_threshold(THRESHOLD as i64)
        .with_resource_saturation_scaling(SCALING as usize)
        .build();

    test.create_canister_with_allocation(CYCLES, None, Some(THRESHOLD / SCALING))
        .unwrap();

    let subnet_memory_usage =
        CAPACITY - test.subnet_available_memory().get_execution_memory() as u64;

    let balance_before = CYCLES;
    let canister_id = test
        .create_canister_with_settings(
            balance_before,
            CanisterSettingsArgsBuilder::new()
                .with_memory_allocation(USAGE)
                .with_reserved_cycles_limit(CYCLES.get())
                .build(),
        )
        .unwrap();

    let balance_after = test.canister_state(canister_id).system_state.balance();

    assert_eq!(
        test.canister_state(canister_id)
            .memory_allocation()
            .bytes()
            .get(),
        USAGE,
    );

    let reserved_cycles = test
        .canister_state(canister_id)
        .system_state
        .reserved_balance();

    assert_eq!(
        reserved_cycles,
        test.cycles_account_manager().storage_reservation_cycles(
            NumBytes::new(USAGE),
            &ResourceSaturation::new(
                subnet_memory_usage / SCALING,
                THRESHOLD / SCALING,
                CAPACITY / SCALING
            ),
            test.subnet_size(),
        )
    );

    assert!(
        balance_before - balance_after >= reserved_cycles,
        "Unexpected balance change: {} >= {}",
        balance_before - balance_after,
        reserved_cycles,
    );
}

#[test]
fn resource_saturation_scaling_works_in_install_code() {
    const CYCLES: Cycles = Cycles::new(1_000_000_000_000_000);
    const CAPACITY: u64 = 20_000_000_000;
    const THRESHOLD: u64 = CAPACITY / 2;
    const SCALING: u64 = 4;

    let mut test = ExecutionTestBuilder::new()
        .with_subnet_execution_memory(CAPACITY as i64)
        .with_subnet_memory_reservation(0)
        .with_subnet_memory_threshold(THRESHOLD as i64)
        .with_resource_saturation_scaling(SCALING as usize)
        .build();

    test.create_canister_with_allocation(CYCLES, None, Some(THRESHOLD / SCALING))
        .unwrap();

    let canister_id = test
        .create_canister_with_settings(
            CYCLES,
            CanisterSettingsArgsBuilder::new()
                .with_reserved_cycles_limit(CYCLES.get())
                .build(),
        )
        .unwrap();

    let wat = r#"
        (module
            (import "ic0" "stable64_grow" (func $stable64_grow (param i64) (result i64)))
            (func (export "canister_init")
                (if (i64.eq (call $stable64_grow (i64.const 150000)) (i64.const -1))
                  (then (unreachable))
                )
            )
            (memory 0)
        )"#;

    let wasm_binary = wat::parse_str(wat).unwrap();

    let subnet_memory_usage =
        CAPACITY - test.subnet_available_memory().get_execution_memory() as u64;
    let memory_usage_before = test.canister_state(canister_id).execution_memory_usage();
    let balance_before = test.canister_state(canister_id).system_state.balance();
    test.install_canister(canister_id, wasm_binary).unwrap();
    let balance_after = test.canister_state(canister_id).system_state.balance();
    let memory_usage_after = test.canister_state(canister_id).execution_memory_usage();

    let reserved_cycles = test
        .canister_state(canister_id)
        .system_state
        .reserved_balance();

    assert_eq!(
        reserved_cycles,
        test.cycles_account_manager().storage_reservation_cycles(
            memory_usage_after - memory_usage_before,
            &ResourceSaturation::new(
                subnet_memory_usage / SCALING,
                THRESHOLD / SCALING,
                CAPACITY / SCALING
            ),
            test.subnet_size(),
        )
    );

    assert!(
        balance_before - balance_after >= reserved_cycles,
        "Unexpected balance change: {} >= {}",
        balance_before - balance_after,
        reserved_cycles,
    );
}

#[test]
fn update_settings_respects_reserved_cycles_limit_on_memory_allocation() {
    const CYCLES: Cycles = Cycles::new(1_000_000_000_000_000);
    const CAPACITY: u64 = 20_000_000_000;
    const USAGE: u64 = 10_000_000_000;

    let mut test = ExecutionTestBuilder::new()
        .with_subnet_execution_memory(CAPACITY as i64)
        .with_subnet_memory_reservation(0)
        .with_subnet_memory_threshold(0)
        .build();

    let canister_id = test.create_canister(CYCLES);

    test.canister_state_mut(canister_id)
        .system_state
        .set_reserved_balance_limit(Cycles::new(1));

    let err = test
        .canister_update_allocations_settings(canister_id, None, Some(USAGE))
        .unwrap_err();

    assert_eq!(
        err.code(),
        ErrorCode::ReservedCyclesLimitExceededInMemoryAllocation
    );
    assert!(err
        .description()
        .contains("Cannot increase memory allocation"));
    assert!(err
        .description()
        .contains("due to its reserved cycles limit"));
}

#[test]
fn install_respects_reserved_cycles_limit_on_memory_allocation() {
    const CYCLES: Cycles = Cycles::new(1_000_000_000_000_000);
    const CAPACITY: u64 = 20_000_000_000;
    const USAGE: u64 = 10_000_000_000;

    let mut test = ExecutionTestBuilder::new()
        .with_subnet_execution_memory(CAPACITY as i64)
        .with_subnet_memory_reservation(0)
        .with_subnet_memory_threshold(0)
        .build();

    let canister_id = test.create_canister(CYCLES);

    test.canister_state_mut(canister_id)
        .system_state
        .set_reserved_balance_limit(Cycles::new(1));

    let err = test
        .install_canister_with_allocation(
            canister_id,
            UNIVERSAL_CANISTER_WASM.into(),
            None,
            Some(USAGE),
        )
        .unwrap_err();

    assert_eq!(
        err.code(),
        ErrorCode::ReservedCyclesLimitExceededInMemoryAllocation
    );
    assert!(err
        .description()
        .contains("Cannot increase memory allocation"));
    assert!(err
        .description()
        .contains("due to its reserved cycles limit"));
}

#[test]
fn install_respects_reserved_cycles_limit_on_memory_grow() {
    const CYCLES: Cycles = Cycles::new(1_000_000_000_000_000);
    const CAPACITY: u64 = 20_000_000_000;

    let mut test = ExecutionTestBuilder::new()
        .with_subnet_execution_memory(CAPACITY as i64)
        .with_subnet_memory_reservation(0)
        .with_subnet_memory_threshold(0)
        .build();

    let canister_id = test.create_canister(CYCLES);

    let wat = r#"
        (module
            (import "ic0" "stable64_grow" (func $stable64_grow (param i64) (result i64)))
            (func (export "canister_init")
                (if (i64.eq (call $stable64_grow (i64.const 150000)) (i64.const -1))
                  (then (unreachable))
                )
            )
            (memory 0)
        )"#;

    let wasm_binary = wat::parse_str(wat).unwrap();

    test.canister_state_mut(canister_id)
        .system_state
        .set_reserved_balance_limit(Cycles::new(1));

    let err = test.install_canister(canister_id, wasm_binary).unwrap_err();

    assert_eq!(
        err.code(),
        ErrorCode::ReservedCyclesLimitExceededInMemoryGrow
    );
    assert!(err.description().contains("Canister cannot grow memory by"));
    assert!(err
        .description()
        .contains("due to its reserved cycles limit"));
}

#[test]
fn create_canister_fails_with_reserved_cycles_limit_exceeded() {
    const CYCLES: Cycles = Cycles::new(1_000_000_000_000_000);
    const CAPACITY: u64 = 20_000_000_000;

    let mut test = ExecutionTestBuilder::new()
        .with_subnet_execution_memory(CAPACITY as i64)
        .with_subnet_memory_reservation(0)
        .with_subnet_memory_threshold(0)
        .build();

    let uc = test
        .canister_from_cycles_and_binary(CYCLES, UNIVERSAL_CANISTER_WASM.into())
        .unwrap();

    // Set the memory allocation to exceed the reserved cycles limit.
    let settings = CanisterSettingsArgsBuilder::new()
        .with_memory_allocation(1_000_000)
        .with_reserved_cycles_limit(1)
        .build();
    let args = CreateCanisterArgs {
        settings: Some(settings),
        sender_canister_version: None,
    };

    let create_canister = wasm()
        .call_with_cycles(
            CanisterId::ic_00(),
            Method::CreateCanister,
            call_args()
                .other_side(args.encode())
                .on_reject(wasm().reject_message().reject()),
            Cycles::new(CYCLES.get() / 2),
        )
        .build();

    let result = test.ingress(uc, "update", create_canister).unwrap();

    let err_msg = match result {
        WasmResult::Reply(_) => unreachable!("Unexpected reply, expected reject"),
        WasmResult::Reject(err_msg) => err_msg,
    };

    assert!(err_msg.contains("Cannot increase memory allocation"));
    assert!(err_msg.contains("due to its reserved cycles limit"));
}

#[test]
fn create_canister_can_set_reserved_cycles_limit() {
    const CYCLES: Cycles = Cycles::new(1_000_000_000_000_000);
    const CAPACITY: u64 = 20_000_000_000;

    let mut test = ExecutionTestBuilder::new()
        .with_subnet_execution_memory(CAPACITY as i64)
        .with_subnet_memory_reservation(0)
        .with_subnet_memory_threshold(0)
        .build();

    let uc = test
        .canister_from_cycles_and_binary(CYCLES, UNIVERSAL_CANISTER_WASM.into())
        .unwrap();

    // Since we are not setting the memory allocation and the memory usage of an
    // empty canister is zero, setting the reserved cycles limit should succeed.
    let settings = CanisterSettingsArgsBuilder::new()
        .with_reserved_cycles_limit(1)
        .build();
    let args = CreateCanisterArgs {
        settings: Some(settings),
        sender_canister_version: None,
    };

    let create_canister = wasm()
        .call_with_cycles(
            CanisterId::ic_00(),
            Method::CreateCanister,
            call_args()
                .other_side(args.encode())
                .on_reject(wasm().reject_message().reject()),
            Cycles::new(CYCLES.get() / 2),
        )
        .build();

    let result = test.ingress(uc, "update", create_canister);
    let reply = get_reply(result);
    let canister_id = Decode!(reply.as_slice(), CanisterIdRecord)
        .unwrap()
        .get_canister_id();

    assert_eq!(
        test.canister_state(canister_id)
            .system_state
            .reserved_balance_limit(),
        Some(Cycles::new(1))
    );
}

#[test]
fn create_canister_sets_default_reserved_cycles_limit() {
    const CYCLES: Cycles = Cycles::new(1_000_000_000_000_000);

    let mut test = ExecutionTestBuilder::new().build();

    let uc = test
        .canister_from_cycles_and_binary(CYCLES, UNIVERSAL_CANISTER_WASM.into())
        .unwrap();

    let args = CreateCanisterArgs {
        settings: None,
        sender_canister_version: None,
    };

    let create_canister = wasm()
        .call_with_cycles(
            CanisterId::ic_00(),
            Method::CreateCanister,
            call_args()
                .other_side(args.encode())
                .on_reject(wasm().reject_message().reject()),
            Cycles::new(CYCLES.get() / 2),
        )
        .build();

    let result = test.ingress(uc, "update", create_canister);
    let reply = get_reply(result);
    let canister_id = CanisterIdRecord::decode(&reply).unwrap().get_canister_id();

    assert_eq!(
        test.canister_state(canister_id)
            .system_state
            .reserved_balance_limit(),
        Some(
            test.cycles_account_manager()
                .default_reserved_balance_limit()
        )
    );
}

#[test]
fn update_settings_can_set_reserved_cycles_limit() {
    const CYCLES: Cycles = Cycles::new(1_000_000_000_000_000);
    const CAPACITY: u64 = 20_000_000_000;

    let mut test = ExecutionTestBuilder::new()
        .with_subnet_execution_memory(CAPACITY as i64)
        .with_subnet_memory_reservation(0)
        .with_subnet_memory_threshold(0)
        .build();

    let canister_id = test
        .create_canister_with_settings(
            CYCLES,
            CanisterSettingsArgsBuilder::new()
                .with_reserved_cycles_limit(1)
                .build(),
        )
        .unwrap();

    assert_eq!(
        test.canister_state(canister_id)
            .system_state
            .reserved_balance_limit(),
        Some(Cycles::new(1))
    );
}

#[test]
fn canister_status_contains_reserved_cycles() {
    const CYCLES: Cycles = Cycles::new(1_000_000_000_000_000);
    const CAPACITY: u64 = 20_000_000_000;

    let mut test = ExecutionTestBuilder::new()
        .with_subnet_execution_memory(CAPACITY as i64)
        .with_subnet_memory_reservation(0)
        .with_subnet_memory_threshold(0)
        .build();

    let canister_id = test
        .create_canister_with_allocation(CYCLES, None, Some(1_000_000))
        .unwrap();
    let result = test.canister_status(canister_id);
    let reply = get_reply(result);
    let status = Decode!(reply.as_slice(), CanisterStatusResultV2).unwrap();
    assert_eq!(
        status.reserved_cycles(),
        test.cycles_account_manager()
            .storage_reservation_cycles(
                NumBytes::new(1_000_000),
                &ResourceSaturation::new(0, 0, CAPACITY),
                test.subnet_size()
            )
            .get()
    );
    assert_eq!(
        status.reserved_cycles(),
        test.canister_state(canister_id)
            .system_state
            .reserved_balance()
            .get()
    );
    assert!(status.reserved_cycles() > 0);
}

#[test]
fn canister_status_contains_reserved_cycles_limit() {
    const CYCLES: Cycles = Cycles::new(1_000_000_000_000_000);

    let mut test = ExecutionTestBuilder::new().build();

    let canister_id = test.create_canister(CYCLES);
    let result = test.canister_status(canister_id);
    let reply = get_reply(result);
    let status = CanisterStatusResultV2::decode(&reply).unwrap();
    assert_eq!(
        status.settings().reserved_cycles_limit(),
        candid::Nat::from(
            test.cycles_account_manager()
                .default_reserved_balance_limit()
                .get()
        ),
    );

    test.canister_update_reserved_cycles_limit(canister_id, Cycles::new(42))
        .unwrap();

    let result = test.canister_status(canister_id);
    let reply = get_reply(result);
    let status = CanisterStatusResultV2::decode(&reply).unwrap();
    assert_eq!(
        status.settings().reserved_cycles_limit(),
        candid::Nat::from(42_u32),
    );
}

#[test]
fn upload_chunk_works_from_white_list() {
    const CYCLES: Cycles = Cycles::new(1_000_000_000_000_000);

    let mut test = ExecutionTestBuilder::new()
        .with_wasm_chunk_store(FlagStatus::Enabled)
        .build();

    let canister_id = test.create_canister(CYCLES);

    let chunk = vec![1, 2, 3, 4, 5];
    let reply = UploadChunkReply {
        hash: ic_crypto_sha2::Sha256::hash(&chunk).to_vec(),
    }
    .encode();

    let upload_args = UploadChunkArgs {
        canister_id: canister_id.into(),
        chunk,
    };

    let result = test.subnet_message("upload_chunk", upload_args.encode());

    assert_eq!(result, Ok(WasmResult::Reply(reply)));
}

#[test]
fn upload_chunk_works_from_controller() {
    const CYCLES: Cycles = Cycles::new(1_000_000_000_000_000);

    let mut test = ExecutionTestBuilder::new()
        .with_wasm_chunk_store(FlagStatus::Enabled)
        .build();

    let canister_id = test.create_canister(CYCLES);
    let uc = test
        .canister_from_cycles_and_binary(CYCLES, UNIVERSAL_CANISTER_WASM.into())
        .unwrap();
    test.set_controller(canister_id, uc.into()).unwrap();

    let chunk = vec![1, 2, 3, 4, 5];
    let reply = UploadChunkReply {
        hash: ic_crypto_sha2::Sha256::hash(&chunk).to_vec(),
    }
    .encode();

    let args = UploadChunkArgs {
        canister_id: canister_id.into(),
        chunk,
    };

    let upload_chunk = wasm()
        .call_with_cycles(
            CanisterId::ic_00(),
            Method::UploadChunk,
            call_args()
                .other_side(args.encode())
                .on_reject(wasm().reject_message().reject()),
            Cycles::new(CYCLES.get() / 2),
        )
        .build();

    let result = test.ingress(uc, "update", upload_chunk);
    assert_eq!(result, Ok(WasmResult::Reply(reply)));
}

#[test]
fn chunk_store_methods_fail_from_non_controller() {
    const CYCLES: Cycles = Cycles::new(1_000_000_000_000_000);

    let mut test = ExecutionTestBuilder::new()
        .with_wasm_chunk_store(FlagStatus::Enabled)
        .build();

    let canister_id = test.create_canister(CYCLES);
    let uc = test
        .canister_from_cycles_and_binary(CYCLES, UNIVERSAL_CANISTER_WASM.into())
        .unwrap();

    let methods = [
        (
            Method::UploadChunk,
            UploadChunkArgs {
                canister_id: canister_id.into(),
                chunk: vec![1, 2, 3, 4, 5],
            }
            .encode(),
        ),
        (
            Method::ClearChunkStore,
            ClearChunkStoreArgs {
                canister_id: canister_id.into(),
            }
            .encode(),
        ),
        (
            Method::StoredChunks,
            StoredChunksArgs {
                canister_id: canister_id.into(),
            }
            .encode(),
        ),
    ];

    for (method, args) in methods {
        let wasm = wasm()
            .call_with_cycles(
                CanisterId::ic_00(),
                method,
                call_args()
                    .other_side(args)
                    .on_reject(wasm().reject_message().reject()),
                Cycles::new(CYCLES.get() / 2),
            )
            .build();

        let result = test.ingress(uc, "update", wasm);
        let expected_err = format!(
            "Only the controllers of the canister {} can control it.",
            canister_id
        );
        match result {
            Ok(WasmResult::Reject(reject)) => {
                assert!(
                    reject.contains(&expected_err),
                    "Reject \"{reject}\" does not contain expected error \"{expected_err}\""
                );
            }
            other => panic!("Expected reject, but got {:?}", other),
        }
    }
}

#[test]
fn upload_chunk_fails_when_allocation_exceeded() {
    /// Return the number of bytes of canister memory used from updating the
    /// canister allocation settings.
    fn history_memory_usage_from_one_settings_update() -> NumBytes {
        const CYCLES: Cycles = Cycles::new(1_000_000_000_000_000);

        let mut test = ExecutionTestBuilder::new().build();

        let canister_id = test.create_canister(CYCLES);
        // Reserve enough memory for just one chunk. Include an extra 40 KiB for canister history.
        let chunk_size = wasm_chunk_store::chunk_size();
        test.canister_update_allocations_settings(
            canister_id,
            None,
            Some(chunk_size.get() + 40 * 1024),
        )
        .unwrap();

        test.canister_state(canister_id).memory_usage()
    }

    const CYCLES: Cycles = Cycles::new(1_000_000_000_000_000);

    let mut test = ExecutionTestBuilder::new()
        .with_wasm_chunk_store(FlagStatus::Enabled)
        .build();

    let canister_id = test.create_canister(CYCLES);
    let memory_needed_for_history = history_memory_usage_from_one_settings_update();
    // Reserve enough memory for just one chunk. Include an extra 40 KiB for canister history.
    let chunk_size = wasm_chunk_store::chunk_size();
    test.canister_update_allocations_settings(
        canister_id,
        None,
        Some(chunk_size.get() + memory_needed_for_history.get()),
    )
    .unwrap();

    // First chunk upload succeeds
    let chunk = vec![1, 2, 3, 4, 5];
    let upload_args = UploadChunkArgs {
        canister_id: canister_id.into(),
        chunk,
    };
    let result = test.subnet_message("upload_chunk", upload_args.encode());
    assert!(result.is_ok());
    let initial_subnet_available_memory = test.subnet_available_memory();

    // Second chunk upload fails
    let chunk = vec![4, 4];
    let upload_args = UploadChunkArgs {
        canister_id: canister_id.into(),
        chunk,
    };
    let result = test.subnet_message("upload_chunk", upload_args.encode());
    let error_code = result.unwrap_err().code();
    assert_eq!(error_code, ErrorCode::InsufficientMemoryAllocation);

    assert_eq!(
        test.subnet_available_memory(),
        initial_subnet_available_memory
    );
}

#[test]
fn upload_chunk_fails_when_subnet_memory_exceeded() {
    const CYCLES: Cycles = Cycles::new(1_000_000_000_000_000);

    // Create subnet with only enough memory for one chunk.
    let chunk_size = wasm_chunk_store::chunk_size();
    let default_subnet_memory_reservation = Config::default().subnet_memory_reservation;
    let mut test = ExecutionTestBuilder::new()
        .with_wasm_chunk_store(FlagStatus::Enabled)
        .with_subnet_execution_memory(
            (default_subnet_memory_reservation.get() + chunk_size.get()) as i64,
        )
        .build();

    let canister_id = test.create_canister(CYCLES);

    // First chunk upload succeeds
    let chunk = vec![1, 2, 3, 4, 5];
    let upload_args = UploadChunkArgs {
        canister_id: canister_id.into(),
        chunk,
    };
    let result = test.subnet_message("upload_chunk", upload_args.encode());
    assert!(result.is_ok());
    let initial_subnet_available_memory = test.subnet_available_memory();

    // Second chunk upload fails
    let chunk = vec![4, 4];
    let upload_args = UploadChunkArgs {
        canister_id: canister_id.into(),
        chunk,
    };
    let result = test.subnet_message("upload_chunk", upload_args.encode());
    let error_code = result.unwrap_err().code();
    assert_eq!(error_code, ErrorCode::SubnetOversubscribed);

    assert_eq!(
        test.subnet_available_memory(),
        initial_subnet_available_memory
    );
}

#[test]
fn upload_chunk_counts_to_memory_usage() {
    const CYCLES: Cycles = Cycles::new(1_000_000_000_000_000);
    let chunk_size = wasm_chunk_store::chunk_size();

    let mut test = ExecutionTestBuilder::new()
        .with_wasm_chunk_store(FlagStatus::Enabled)
        .build();

    let canister_id = test.create_canister(CYCLES);

    let initial_memory_usage = test.canister_state(canister_id).memory_usage();
    let initial_subnet_available_memory = test.subnet_available_memory().get_execution_memory();

    // Check memory usage after one chunk uploaded.
    let chunk = vec![1, 2, 3, 4, 5];
    let upload_args = UploadChunkArgs {
        canister_id: canister_id.into(),
        chunk,
    };
    let result = test.subnet_message("upload_chunk", upload_args.encode());
    assert!(result.is_ok());
    assert_eq!(
        test.canister_state(canister_id).memory_usage(),
        chunk_size + initial_memory_usage
    );
    assert_eq!(
        test.subnet_available_memory().get_execution_memory(),
        initial_subnet_available_memory - chunk_size.get() as i64
    );

    // Check memory usage after two chunks uploaded.
    let chunk = vec![4; 1000];
    let upload_args = UploadChunkArgs {
        canister_id: canister_id.into(),
        chunk,
    };
    let result = test.subnet_message("upload_chunk", upload_args.encode());
    assert!(result.is_ok());
    assert_eq!(
        test.canister_state(canister_id).memory_usage(),
        NumBytes::from(2 * chunk_size.get()) + initial_memory_usage
    );
    assert_eq!(
        test.subnet_available_memory().get_execution_memory(),
        initial_subnet_available_memory - 2 * chunk_size.get() as i64
    );

    // Check memory usage after three chunks uploaded.
    let chunk = vec![6; 1024 * 1024];
    let upload_args = UploadChunkArgs {
        canister_id: canister_id.into(),
        chunk,
    };
    let result = test.subnet_message("upload_chunk", upload_args.encode());
    assert!(result.is_ok());
    assert_eq!(
        test.canister_state(canister_id).memory_usage(),
        NumBytes::from(3 * chunk_size.get()) + initial_memory_usage
    );
    assert_eq!(
        test.subnet_available_memory().get_execution_memory(),
        initial_subnet_available_memory - 3 * chunk_size.get() as i64
    );
}

#[test]
fn chunk_store_methods_fail_with_feature_disabled() {
    const CYCLES: Cycles = Cycles::new(1_000_000_000_000_000);

    let mut test = ExecutionTestBuilder::new()
        .with_wasm_chunk_store(FlagStatus::Disabled)
        .build();
    let canister_id = test.create_canister(CYCLES);
    let initial_subnet_available_memory = test.subnet_available_memory();

    let methods = [
        (
            Method::UploadChunk,
            UploadChunkArgs {
                canister_id: canister_id.into(),
                chunk: vec![1, 2, 3, 4, 5],
            }
            .encode(),
        ),
        (
            Method::ClearChunkStore,
            ClearChunkStoreArgs {
                canister_id: canister_id.into(),
            }
            .encode(),
        ),
        (
            Method::StoredChunks,
            StoredChunksArgs {
                canister_id: canister_id.into(),
            }
            .encode(),
        ),
    ];

    for (method, args) in methods {
        let result = test.subnet_message(method.to_string(), args);
        let error_code = result.unwrap_err().code();
        assert_eq!(error_code, ErrorCode::CanisterContractViolation);

        assert_eq!(
            test.subnet_available_memory(),
            initial_subnet_available_memory
        );
    }
}

#[test]
fn uninstall_clears_wasm_chunk_store() {
    const CYCLES: Cycles = Cycles::new(1_000_000_000_000_000);

    let mut test = ExecutionTestBuilder::new()
        .with_wasm_chunk_store(FlagStatus::Enabled)
        .build();
    let canister_id = test.create_canister(CYCLES);

    // Upload a chunk
    let chunk = vec![1, 2, 3, 4, 5];
    let reply = UploadChunkReply {
        hash: ic_crypto_sha2::Sha256::hash(&chunk).to_vec(),
    }
    .encode();
    let upload_args = UploadChunkArgs {
        canister_id: canister_id.into(),
        chunk,
    };
    let result = test.subnet_message("upload_chunk", upload_args.encode());
    assert_eq!(result, Ok(WasmResult::Reply(reply)));

    // Uninstall canister and check that chunk is gone.
    test.uninstall_code(canister_id).unwrap();
    assert_eq!(
        test.canister_state(canister_id)
            .system_state
            .wasm_chunk_store
            .memory_usage(),
        NumBytes::from(0)
    );
}

#[test]
fn upload_chunk_fails_when_freeze_threshold_triggered() {
    const CYCLES: Cycles = Cycles::new(1_000_000_000_000_000);
    let instructions = SchedulerConfig::application_subnet().upload_wasm_chunk_instructions;

    let mut test = ExecutionTestBuilder::new()
        .with_wasm_chunk_store(FlagStatus::Enabled)
        .build();
    let canister_id = test.create_canister(CYCLES);
    let initial_subnet_available_memory = test.subnet_available_memory();

    // Make balance just a bit higher than freezing threshold plus the charge
    // for one upload so upload_chunk fails.
    let threshold = test.freezing_threshold(canister_id);
    let new_balance = threshold
        + test
            .cycles_account_manager()
            .execution_cost(instructions, test.subnet_size())
        + Cycles::from(1_000_u128);
    let to_remove = test.canister_state(canister_id).system_state.balance() - new_balance;
    test.canister_state_mut(canister_id)
        .system_state
        .remove_cycles(to_remove, CyclesUseCase::BurnedCycles);

    // Upload a chunk
    let upload_args = UploadChunkArgs {
        canister_id: canister_id.into(),
        chunk: vec![42; 10],
    };
    let error = test
        .subnet_message("upload_chunk", upload_args.encode())
        .unwrap_err();

    assert_eq!(error.code(), ErrorCode::CanisterContractViolation);
    assert!(
        error
            .description()
            .contains("additional cycles are required"),
        "Unexpected error: {}",
        error.description()
    );

    assert_eq!(
        test.subnet_available_memory(),
        initial_subnet_available_memory
    );
}

#[test]
fn upload_chunk_fails_when_it_exceeds_chunk_size() {
    const CYCLES: Cycles = Cycles::new(1_000_000_000_000_000);

    let mut test = ExecutionTestBuilder::new()
        .with_wasm_chunk_store(FlagStatus::Enabled)
        .build();
    let canister_id = test.create_canister(CYCLES);
    let initial_subnet_available_memory = test.subnet_available_memory();

    let max_chunk_size = wasm_chunk_store::chunk_size().get() as usize;

    // Upload a chunk that is too large
    let upload_args = UploadChunkArgs {
        canister_id: canister_id.into(),
        chunk: vec![42; max_chunk_size + 1],
    };
    let error = test
        .subnet_message("upload_chunk", upload_args.encode())
        .unwrap_err();

    assert_eq!(error.code(), ErrorCode::CanisterContractViolation);
    assert_eq!(
        error .description(),
        "Error from Wasm chunk store: Wasm chunk size 1048577 exceeds the maximum chunk size of 1048576"
    );

    assert_eq!(
        test.subnet_available_memory(),
        initial_subnet_available_memory
    );
}

#[test]
fn upload_chunk_reserves_cycles() {
    const CYCLES: Cycles = Cycles::new(1_000_000_000_000_000);

    let memory_usage_after_uploading_one_chunk = {
        const CAPACITY: i64 = 1_000_000_000;

        let mut test = ExecutionTestBuilder::new()
            .with_subnet_execution_memory(CAPACITY)
            .with_subnet_memory_reservation(0)
            .with_subnet_memory_threshold(0)
            .with_wasm_chunk_store(FlagStatus::Enabled)
            .build();
        let canister_id = test.create_canister(CYCLES);

        let upload_args = UploadChunkArgs {
            canister_id: canister_id.into(),
            chunk: vec![42; 10],
        };

        let _hash = test
            .subnet_message("upload_chunk", upload_args.encode())
            .unwrap();

        CAPACITY - test.subnet_available_memory().get_execution_memory()
    };

    let mut test = ExecutionTestBuilder::new()
        .with_wasm_chunk_store(FlagStatus::Enabled)
        .with_subnet_memory_reservation(0)
        .with_subnet_memory_threshold(memory_usage_after_uploading_one_chunk + 1)
        .build();
    let canister_id = test.create_canister(CYCLES);
    assert_eq!(
        test.canister_state(canister_id)
            .system_state
            .reserved_balance(),
        Cycles::from(0_u128)
    );

    // Upload a chunk
    let upload_args = UploadChunkArgs {
        canister_id: canister_id.into(),
        chunk: vec![42; 10],
    };
    let _hash = test
        .subnet_message("upload_chunk", upload_args.encode())
        .unwrap();
    assert_eq!(
        test.canister_state(canister_id)
            .system_state
            .reserved_balance(),
        Cycles::from(0_u128)
    );

    // Upload a second chunk which should reserve some cycles.
    let upload_args = UploadChunkArgs {
        canister_id: canister_id.into(),
        chunk: vec![43; 10],
    };
    let _hash = test
        .subnet_message("upload_chunk", upload_args.encode())
        .unwrap();
    let reserved_balance = test
        .canister_state(canister_id)
        .system_state
        .reserved_balance()
        .get();
    assert!(
        reserved_balance > 0,
        "Reserved balance {} should be positive",
        reserved_balance
    );
}

#[test]
fn clear_chunk_store_works() {
    const CYCLES: Cycles = Cycles::new(1_000_000_000_000_000);

    let mut test = ExecutionTestBuilder::new()
        .with_wasm_chunk_store(FlagStatus::Enabled)
        .build();

    let canister_id = test.create_canister(CYCLES);

    let chunk = vec![1, 2, 3, 4, 5];
    let hash = ic_crypto_sha2::Sha256::hash(&chunk);
    let initial_memory_usage = test.canister_state(canister_id).memory_usage();

    // After uploading the chunk, it is present in the store and the memory
    // usage is positive.
    let upload_args = UploadChunkArgs {
        canister_id: canister_id.into(),
        chunk,
    };
    test.subnet_message("upload_chunk", upload_args.encode())
        .unwrap();
    assert!(test.canister_state(canister_id).memory_usage() > initial_memory_usage);
    assert!(test
        .canister_state(canister_id)
        .system_state
        .wasm_chunk_store
        .get_chunk_data(&hash)
        .is_some());

    // After clearing, the chunk should be absent and memory usage should be
    // zero.
    let clear_args = ClearChunkStoreArgs {
        canister_id: canister_id.into(),
    };
    test.subnet_message("clear_chunk_store", clear_args.encode())
        .unwrap();
    assert_eq!(
        test.canister_state(canister_id).memory_usage(),
        initial_memory_usage
    );
    assert!(test
        .canister_state(canister_id)
        .system_state
        .wasm_chunk_store
        .get_chunk_data(&hash)
        .is_none());
}

#[test]
fn stored_chunks_works() {
    const CYCLES: Cycles = Cycles::new(1_000_000_000_000_000);

    let mut test = ExecutionTestBuilder::new()
        .with_wasm_chunk_store(FlagStatus::Enabled)
        .build();

    let canister_id = test.create_canister(CYCLES);

    let chunk1 = vec![1, 2, 3, 4, 5];
    let hash1 = ic_crypto_sha2::Sha256::hash(&chunk1);
    let chunk2 = vec![0x42; 1000];
    let hash2 = ic_crypto_sha2::Sha256::hash(&chunk2);

    // Initial store has no chunks
    let reply = Decode!(
        &get_reply(
            test.subnet_message(
                "stored_chunks",
                StoredChunksArgs {
                    canister_id: canister_id.into(),
                }
                .encode(),
            ),
        ),
        StoredChunksReply
    )
    .unwrap();
    assert_eq!(reply, StoredChunksReply(vec![]));

    // Then one chunk
    test.subnet_message(
        "upload_chunk",
        UploadChunkArgs {
            canister_id: canister_id.into(),
            chunk: chunk1,
        }
        .encode(),
    )
    .unwrap();

    let reply = Decode!(
        &get_reply(
            test.subnet_message(
                "stored_chunks",
                StoredChunksArgs {
                    canister_id: canister_id.into(),
                }
                .encode(),
            ),
        ),
        StoredChunksReply
    )
    .unwrap();
    assert_eq!(
        reply,
        StoredChunksReply(vec![ChunkHash {
            hash: hash1.to_vec()
        }])
    );

    // Then two chunks
    test.subnet_message(
        "upload_chunk",
        UploadChunkArgs {
            canister_id: canister_id.into(),
            chunk: chunk2,
        }
        .encode(),
    )
    .unwrap();

    let reply = Decode!(
        &get_reply(
            test.subnet_message(
                "stored_chunks",
                StoredChunksArgs {
                    canister_id: canister_id.into(),
                }
                .encode(),
            ),
        ),
        StoredChunksReply
    )
    .unwrap();
    let mut expected = vec![
        ChunkHash {
            hash: hash1.to_vec(),
        },
        ChunkHash {
            hash: hash2.to_vec(),
        },
    ];
    expected.sort();
    assert_eq!(reply, StoredChunksReply(expected));
}

#[test]
fn upload_chunk_fails_when_heap_delta_rate_limited() {
    const CYCLES: Cycles = Cycles::new(1_000_000_000_000_000);

    let mut test = ExecutionTestBuilder::new()
        .with_wasm_chunk_store(FlagStatus::Enabled)
        .with_heap_delta_rate_limit(wasm_chunk_store::chunk_size())
        .build();
    let canister_id = test.create_canister(CYCLES);
    assert_eq!(
        test.canister_state(canister_id)
            .system_state
            .reserved_balance(),
        Cycles::from(0_u128)
    );

    // Uploading one chunk will succeed
    let upload_args = UploadChunkArgs {
        canister_id: canister_id.into(),
        chunk: vec![42; 10],
    };
    let _hash = test
        .subnet_message("upload_chunk", upload_args.encode())
        .unwrap();

    // Uploading the second chunk will fail because of rate limiting.
    let initial_subnet_available_memory = test.subnet_available_memory();
    let upload_args = UploadChunkArgs {
        canister_id: canister_id.into(),
        chunk: vec![43; 10],
    };
    let error = test
        .subnet_message("upload_chunk", upload_args.encode())
        .unwrap_err();
    assert_eq!(error.code(), ErrorCode::CanisterContractViolation);
    assert_eq!(
        error .description(),
        "Error from Wasm chunk store: Canister is heap delta rate limited. Current delta debit: 1048576, limit: 1048576",
    );

    assert_eq!(
        test.subnet_available_memory(),
        initial_subnet_available_memory
    );
}

#[test]
fn upload_chunk_increases_subnet_heap_delta() {
    const CYCLES: Cycles = Cycles::new(1_000_000_000_000_000);

    let mut test = ExecutionTestBuilder::new()
        .with_wasm_chunk_store(FlagStatus::Enabled)
        .build();
    let canister_id = test.create_canister(CYCLES);
    assert_eq!(test.state().metadata.heap_delta_estimate, NumBytes::from(0));

    // Uploading one chunk will increase the delta.
    let upload_args = UploadChunkArgs {
        canister_id: canister_id.into(),
        chunk: vec![42; 10],
    };
    let _hash = test
        .subnet_message("upload_chunk", upload_args.encode())
        .unwrap();

    assert_eq!(
        test.state().metadata.heap_delta_estimate,
        wasm_chunk_store::chunk_size()
    );
}

#[test]
fn upload_chunk_charges_canister_cycles() {
    const CYCLES: Cycles = Cycles::new(1_000_000_000_000_000);
    let instructions = SchedulerConfig::application_subnet().upload_wasm_chunk_instructions;

    let mut test = ExecutionTestBuilder::new()
        .with_wasm_chunk_store(FlagStatus::Enabled)
        .build();
    let canister_id = test.create_canister(CYCLES);
    let initial_balance = test.canister_state(canister_id).system_state.balance();

    // Uploading one chunk will decrease balance by the cycles corresponding to
    // the instructions for uploading.
    let payload = UploadChunkArgs {
        canister_id: canister_id.into(),
        chunk: vec![42; 10],
    }
    .encode();
    let expected_charge = test
        .cycles_account_manager()
        .execution_cost(instructions, test.subnet_size());
    let _hash = test.subnet_message("upload_chunk", payload).unwrap();

    assert_eq!(
        test.canister_state(canister_id).system_state.balance(),
        initial_balance - expected_charge,
    );
}

#[test]
fn upload_chunk_charges_if_failing() {
    const CYCLES: Cycles = Cycles::new(1_000_000_000_000_000);
    let instructions = SchedulerConfig::application_subnet().upload_wasm_chunk_instructions;

    let mut test = ExecutionTestBuilder::new()
        .with_wasm_chunk_store(FlagStatus::Enabled)
        .with_subnet_memory_reservation(0)
        .with_subnet_execution_memory(10)
        .build();
    let canister_id = test.create_canister(CYCLES);
    let initial_balance = test.canister_state(canister_id).system_state.balance();
    // Expected charge is the same as if the upload succeeds.
    let expected_charge = test
        .cycles_account_manager()
        .execution_cost(instructions, test.subnet_size());

    let payload = UploadChunkArgs {
        canister_id: canister_id.into(),
        chunk: vec![42; 10],
    }
    .encode();
    // Upload will fail because subnet does not have space.
    let _err = test.subnet_message("upload_chunk", payload).unwrap_err();

    assert_eq!(
        test.canister_state(canister_id).system_state.balance(),
        initial_balance - expected_charge,
    );
}

/// Check that a canister can call the chunk store methods on itself even if it
/// isn't a controller of itself.
#[test]
fn chunk_store_methods_succeed_from_canister_itself() {
    const CYCLES: Cycles = Cycles::new(1_000_000_000_000_000);

    let mut test = ExecutionTestBuilder::new()
        .with_wasm_chunk_store(FlagStatus::Enabled)
        .build();

    let uc = test
        .canister_from_cycles_and_binary(CYCLES, UNIVERSAL_CANISTER_WASM.into())
        .unwrap();

    assert!(!test
        .canister_state(uc)
        .system_state
        .controllers
        .contains(&uc.into()));

    let methods = [
        (
            Method::UploadChunk,
            UploadChunkArgs {
                canister_id: uc.into(),
                chunk: vec![1, 2, 3, 4, 5],
            }
            .encode(),
        ),
        (
            Method::ClearChunkStore,
            ClearChunkStoreArgs {
                canister_id: uc.into(),
            }
            .encode(),
        ),
        (
            Method::StoredChunks,
            StoredChunksArgs {
                canister_id: uc.into(),
            }
            .encode(),
        ),
    ];

    for (method, args) in methods {
        let wasm = wasm()
            .call_with_cycles(
                CanisterId::ic_00(),
                method,
                call_args()
                    .other_side(args)
                    .on_reject(wasm().reject_message().reject()),
                Cycles::new(CYCLES.get() / 2),
            )
            .build();

        let _result = get_reply(test.ingress(uc, "update", wasm));
    }
}

/// Subnet available memory is recalculated at the beginning of each round.
/// This test checks that the wasm chunk store is accounted for then.
#[test]
fn chunk_store_counts_against_subnet_memory_in_initial_round_computation() {
    let subnet_config = ic_config::subnet_config::SubnetConfig::new(SubnetType::Application);
    // Initialize subnet with enough memory for one chunk but not two (the
    // canister history will take up some memory).
    let hypervisor_config = Config {
        wasm_chunk_store: FlagStatus::Enabled,
        subnet_memory_capacity: wasm_chunk_store::chunk_size() * 2,
        subnet_memory_threshold: NumBytes::from(0),
        subnet_memory_reservation: NumBytes::from(0),
        ..Config::default()
    };
    let env = StateMachineBuilder::new()
        .with_config(Some(StateMachineConfig::new(
            subnet_config,
            hypervisor_config,
        )))
        .build();
    let canister_id = env.create_canister_with_cycles(None, Cycles::new(1 << 64), None);

    // Uploading one chunk is ok.
    let payload = UploadChunkArgs {
        canister_id: canister_id.into(),
        chunk: vec![0x42; 1024 * 1024],
    }
    .encode();
    env.execute_ingress(CanisterId::ic_00(), "upload_chunk", payload)
        .unwrap();

    // Start a new round.
    env.tick();

    // The previous chunk should take up subnet memory so there isn't space for
    // a second.
    let payload = UploadChunkArgs {
        canister_id: canister_id.into(),
        chunk: vec![0x42; 1024 * 1024],
    }
    .encode();
    let error = env
        .execute_ingress(CanisterId::ic_00(), "upload_chunk", payload)
        .unwrap_err();
    assert_eq!(error.code(), ErrorCode::SubnetOversubscribed);
}<|MERGE_RESOLUTION|>--- conflicted
+++ resolved
@@ -25,15 +25,9 @@
 use ic_management_canister_types::{
     CanisterChange, CanisterChangeDetails, CanisterChangeOrigin, CanisterIdRecord,
     CanisterInstallMode, CanisterInstallModeV2, CanisterSettingsArgsBuilder,
-<<<<<<< HEAD
-    CanisterStatusResultV2, CanisterStatusType, ChunkHash, ClearChunkStoreArgs, CreateCanisterArgs,
-    EmptyBlob, InstallCodeArgsV2, Method, Payload, StoredChunksArgs, StoredChunksReply,
-    UpdateSettingsArgs, UpgradeOptions, UploadChunkArgs, UploadChunkReply,
-=======
     CanisterStatusResultV2, CanisterStatusType, CanisterUpgradeOptions, ChunkHash,
     ClearChunkStoreArgs, CreateCanisterArgs, EmptyBlob, InstallCodeArgsV2, Method, Payload,
     StoredChunksArgs, StoredChunksReply, UpdateSettingsArgs, UploadChunkArgs, UploadChunkReply,
->>>>>>> 5fe907da
 };
 use ic_metrics::MetricsRegistry;
 use ic_registry_provisional_whitelist::ProvisionalWhitelist;
@@ -4399,7 +4393,7 @@
     test.upgrade_canister_v2(
         canister_id,
         version2_wasm,
-        UpgradeOptions {
+        CanisterUpgradeOptions {
             skip_pre_upgrade: None,
             keep_main_memory: Some(true),
         },
@@ -4432,7 +4426,7 @@
         .upgrade_canister_v2(
             canister_id,
             version2_wasm,
-            UpgradeOptions {
+            CanisterUpgradeOptions {
                 skip_pre_upgrade: None,
                 keep_main_memory: None,
             },
@@ -6397,14 +6391,9 @@
     test.upgrade_canister_v2(
         canister_id,
         UNIVERSAL_CANISTER_WASM.to_vec(),
-<<<<<<< HEAD
-        UpgradeOptions {
+        CanisterUpgradeOptions {
             skip_pre_upgrade: Some(true),
             keep_main_memory: None,
-=======
-        CanisterUpgradeOptions {
-            skip_pre_upgrade: Some(true),
->>>>>>> 5fe907da
         },
     )
     .unwrap();
@@ -6422,14 +6411,9 @@
         .upgrade_canister_v2(
             canister_id,
             UNIVERSAL_CANISTER_WASM.to_vec(),
-<<<<<<< HEAD
-            UpgradeOptions {
+            CanisterUpgradeOptions {
                 skip_pre_upgrade: None,
                 keep_main_memory: None,
-=======
-            CanisterUpgradeOptions {
-                skip_pre_upgrade: None,
->>>>>>> 5fe907da
             },
         )
         .unwrap_err();
