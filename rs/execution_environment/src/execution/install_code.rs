--- conflicted
+++ resolved
@@ -152,11 +152,6 @@
     ) {
         self.steps.push(InstallCodeStep::AddCanisterChange {
             timestamp_nanos,
-<<<<<<< HEAD
-            origin,
-            CanisterChangeDetails::code_deployment(mode.into(), module_hash.to_slice()),
-        );
-=======
             origin: origin.clone(),
             mode,
             module_hash: module_hash.clone(),
@@ -165,7 +160,6 @@
         self.canister
             .system_state
             .add_canister_change(timestamp_nanos, origin, details);
->>>>>>> 91d71f05
     }
 
     pub fn execution_parameters(&self) -> &ExecutionParameters {
