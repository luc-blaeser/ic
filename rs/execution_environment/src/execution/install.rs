--- conflicted
+++ resolved
@@ -10,13 +10,8 @@
 };
 use crate::execution::common::{ingress_status_with_processing_state, update_round_limits};
 use crate::execution::install_code::{
-<<<<<<< HEAD
-    canister_layout, finish_err, InstallCodeHelper, MainMemoryHandling, MemoryHandling,
-    OriginalContext, PausedInstallCodeHelper, StableMemoryHandling,
-=======
     canister_layout, finish_err, CanisterMemoryHandling, InstallCodeHelper, MemoryHandling,
     OriginalContext, PausedInstallCodeHelper,
->>>>>>> a18924cf
 };
 use crate::execution_environment::{RoundContext, RoundLimits};
 use ic_base_types::PrincipalId;
@@ -124,15 +119,9 @@
     if let Err(err) = helper.replace_execution_state_and_allocations(
         instructions_from_compilation,
         result,
-<<<<<<< HEAD
-        MemoryHandling {
-            stable_memory_handling: StableMemoryHandling::Replace,
-            main_memory_handling: MainMemoryHandling::Replace { explicit: true },
-=======
         CanisterMemoryHandling {
             stable_memory_handling: MemoryHandling::Replace,
             main_memory_handling: MemoryHandling::Replace,
->>>>>>> a18924cf
         },
         &original,
     ) {
