use std::collections::HashMap;

use ic_error_types::ErrorCode;
<<<<<<< HEAD
use ic_ic00_types::{EmptyBlob, Payload, UpgradeOptions};
=======
>>>>>>> fa6983ef
use ic_logger::replica_logger::LogEntryLogger;
use ic_management_canister_types::{CanisterUpgradeOptions, EmptyBlob, Payload};
use ic_replicated_state::{canister_state::NextExecution, CanisterState};
use ic_state_machine_tests::{IngressState, WasmResult};
use ic_test_utilities::types::ids::user_test_id;
use ic_test_utilities_execution_environment::{
    check_ingress_status, ExecutionTest, ExecutionTestBuilder,
};
use ic_test_utilities_metrics::fetch_int_counter;
use ic_types::Cycles;
use ic_types::{ComputeAllocation, MemoryAllocation};
use maplit::btreeset;

////////////////////////////////////////////////////////////////////////
// Constants and templates

/// Slice size used across tests is 10K instructions
const MAX_INSTRUCTIONS_PER_SLICE: u64 = 10_000;
/// Declare local variables for a loop in WAT
const LOOP_LOCALS_WAT: &str = r#"
                (local $limit i64)
"#;
/// Declare loop which takes a bit less than 10K instructions (8K)
const LOOP_10K_WAT: &str = r#"
                (local.set $limit
                    (i64.add (call $performance_counter (i32.const 0)) (i64.const 8000))
                )
                (loop $loop
                    (if (i64.lt_s
                            (call $performance_counter (i32.const 0))
                            (local.get $limit))
                        (then
                            ;; Too tight loop leads to a complexity limit being reached,
                            ;; so the following instruction is just to make less performance
                            ;; counter calls.
                            (memory.fill (i32.const 0) (i32.const 0) (i32.const 100))
                            (br $loop)
                        )
                    )
                )
"#;

////////////////////////////////////////////////////////////////////////
// Helpers

/// Function to generate WAT for
#[derive(Debug, Clone, Copy)]
enum Function {
    PreUpgrade,
    Start,
    PostUpgrade,
}

/// WAT successful or failed execution
#[derive(Debug, Clone, Copy)]
enum Execution {
    /// Short successful execution
    Short,
    /// Long successful execution (2 x short execution)
    Long,
    /// Very long successful execution (3 x short execution)
    VeryLong,
    /// Trap after a short execution
    ShortTrap,
    /// Trap after a long execution
    LongTrap,
    /// Execution hits instructions limit (3 x short execution)
    InstructionsLimit,
}

/// Returns `ExecutionTest` with instruction limit set for `max_rounds`
fn execution_test_with_max_rounds(max_rounds: u64) -> ExecutionTest {
    ExecutionTestBuilder::new()
        .with_log(
            LogEntryLogger::new(
                slog::Logger::root(slog::Discard, slog::o!()),
                slog::Level::Trace,
                vec![],
                HashMap::new(),
                vec![],
            )
            .into(),
        )
        .with_install_code_slice_instruction_limit(MAX_INSTRUCTIONS_PER_SLICE)
        .with_install_code_instruction_limit(MAX_INSTRUCTIONS_PER_SLICE * max_rounds)
        .with_cost_to_compile_wasm_instruction(0)
        .build()
}

/// Asserts canister state after a successful upgrade
fn assert_canister_state_after_ok(state_before: &CanisterState, state_after: &CanisterState) {
    assert_ne!(state_before.system_state, state_after.system_state);
    assert_ne!(state_before.execution_state, state_after.execution_state);
    assert_eq!(state_before.scheduler_state, state_after.scheduler_state);
}

/// Asserts canister state after a failed upgrade
fn assert_canister_state_after_err(state_before: &CanisterState, state_after: &CanisterState) {
    assert_ne!(state_before.system_state, state_after.system_state);
    assert_eq!(state_before.execution_state, state_after.execution_state);
    assert_eq!(state_before.scheduler_state, state_after.scheduler_state);
}

/// Returns a WAT module
fn module<D: std::fmt::Display>(functions: D) -> String {
    format!(
        r#"
        (module
            (import "ic0" "performance_counter"
                (func $performance_counter (param i32) (result i64)))
            {functions}
            (memory 1)
        )"#
    )
}

/// Returns a WAT for a specified `function` and `execution`.
///
/// The function could be one of: `PreUpgrade`, `Start`, `PostUpgrade`.
///
/// The execution could be either a successful one (with a specified complexity),
/// or a failed one (with a specified failure).
fn func(function: Function, execution: Execution) -> String {
    let func = match function {
        Function::PreUpgrade => r#"func (export "canister_pre_upgrade")"#,
        Function::Start => r#"start $start)(func $start"#,
        Function::PostUpgrade => r#"func (export "canister_post_upgrade")"#,
    };
    match execution {
        Execution::Short => format!(
            r#"({func}
                {LOOP_LOCALS_WAT}
                ;; With `slice_instructions_limit` set to 10K, this should
                ;; take 1 round to complete.
                {LOOP_10K_WAT}
                )"#
        ),
        Execution::Long => format!(
            r#"({func}
                {LOOP_LOCALS_WAT}
                ;; With `slice_instructions_limit` set to 10K, this should
                ;; take 2 rounds to complete.
                {LOOP_10K_WAT}
                {LOOP_10K_WAT}
                )"#
        ),
        Execution::ShortTrap => format!("({func} (unreachable))"),
        Execution::LongTrap => format!(
            r#"({func}
                {LOOP_LOCALS_WAT}
                ;; With `slice_instructions_limit` set to 10K, this should
                ;; take 2 rounds to fail.
                {LOOP_10K_WAT}
                {LOOP_10K_WAT}
                (unreachable)
                )"#
        ),
        Execution::VeryLong | Execution::InstructionsLimit => format!(
            r#"({func}
                {LOOP_LOCALS_WAT}
                ;; With `slice_instructions_limit` set to 10K, this should
                ;; take 3 rounds to complete.
                {LOOP_10K_WAT}
                {LOOP_10K_WAT}
                {LOOP_10K_WAT}
                )"#
        ),
    }
}

/// Returns a new WASM binary for a specified slice of functions.
fn binary(functions: &[(Function, Execution)]) -> Vec<u8> {
    let wat = module(
        functions
            .iter()
            .map(|(f, e)| func(*f, *e))
            .collect::<Vec<_>>()
            .join("\n            "),
    );
    wat::parse_str(wat).unwrap()
}

/// Returns an old empty WASM binary.
fn old_empty_binary() -> Vec<u8> {
    wat::parse_str(module("")).unwrap()
}

/// Returns a new empty WASM binary.
fn new_empty_binary() -> Vec<u8> {
    wat::parse_str(module(r#"(func (export "new"))"#)).unwrap()
}

////////////////////////////////////////////////////////////////////////
// execute_upgrade()
// 1. if let Err(err) = helper.validate_input(..)
// 2. if let Err(err) = helper.reserve_execution_cycles(..)
// 3. match helper.canister().execution_state
//    3a. None
// 4. if !execution_state.exports_method(..)
// 5. match execute_dts(..)
//    5a. Finished
//    5b. Paused

#[test]
fn upgrade_fails_on_invalid_input() {
    let mut test = execution_test_with_max_rounds(1);
    let canister_id = test.canister_from_binary(old_empty_binary()).unwrap();
    let canister_state_before = test.canister_state(canister_id).clone();

    // The default user id is 1
    test.set_user_id(user_test_id(999));
    let result = test.upgrade_canister(canister_id, new_empty_binary());
    assert_eq!(
        result.unwrap_err().code(),
        ErrorCode::CanisterInvalidController
    );
    assert_eq!(&canister_state_before, test.canister_state(canister_id));
}

#[test]
fn upgrade_fails_on_not_enough_cycles() {
    let mut test = execution_test_with_max_rounds(1);
    // Should be enough cycles to create the canister, but not enough to upgrade it
    let balance_cycles = test
        .cycles_account_manager()
        .execution_cost((MAX_INSTRUCTIONS_PER_SLICE * 3).into(), test.subnet_size());

    let (canister_memory_usage, canister_message_memory_usage) = {
        // Create a dummy canister just to get its memory usage.
        let id = test.canister_from_binary(old_empty_binary()).unwrap();
        (
            test.canister_state(id).memory_usage(),
            test.canister_state(id).message_memory_usage(),
        )
    };

    let freezing_threshold_cycles = test.cycles_account_manager().freeze_threshold_cycles(
        ic_config::execution_environment::Config::default().default_freeze_threshold,
        MemoryAllocation::BestEffort,
        canister_memory_usage,
        canister_message_memory_usage,
        ComputeAllocation::zero(),
        test.subnet_size(),
        Cycles::zero(),
    );
    let canister_id = test
        .canister_from_cycles_and_binary(
            Cycles::new(balance_cycles.into()) + freezing_threshold_cycles,
            old_empty_binary(),
        )
        .unwrap();
    let canister_state_before = test.canister_state(canister_id).clone();

    let result = test.upgrade_canister(canister_id, new_empty_binary());
    assert_eq!(result.unwrap_err().code(), ErrorCode::CanisterOutOfCycles);
    assert_eq!(&canister_state_before, test.canister_state(canister_id));
}

#[test]
fn upgrade_fails_on_no_execution_state() {
    let mut test = execution_test_with_max_rounds(1);
    // Create canister with no binary and hence no execution state
    let canister_id = test.create_canister(1_000_000_000_u64.into());
    let canister_state_before = test.canister_state(canister_id).clone();

    let result = test.upgrade_canister(canister_id, new_empty_binary());
    assert_eq!(
        result.unwrap_err().code(),
        ErrorCode::CanisterWasmModuleNotFound
    );
    assert_canister_state_after_err(&canister_state_before, test.canister_state(canister_id));
}

#[test]
fn upgrade_ok_with_no_pre_upgrade() {
    let mut test = execution_test_with_max_rounds(1);
    let canister_id = test.canister_from_binary(old_empty_binary()).unwrap();
    let canister_state_before = test.canister_state(canister_id).clone();

    let result = test.upgrade_canister(canister_id, new_empty_binary());
    assert_eq!(result, Ok(()));
    assert_canister_state_after_ok(&canister_state_before, test.canister_state(canister_id));
}

#[test]
fn upgrade_ok_with_short_pre_upgrade() {
    let mut test = execution_test_with_max_rounds(1);
    let old_binary = binary(&[(Function::PreUpgrade, Execution::Short)]);
    let canister_id = test.canister_from_binary(old_binary).unwrap();
    let canister_state_before = test.canister_state(canister_id).clone();

    let result = test.upgrade_canister(canister_id, new_empty_binary());
    assert_eq!(result, Ok(()));
    assert_canister_state_after_ok(&canister_state_before, test.canister_state(canister_id));
}

#[test]
fn upgrade_ok_with_long_pre_upgrade() {
    // Long execution takes 2 rounds
    let mut test = execution_test_with_max_rounds(2);
    let old_binary = binary(&[(Function::PreUpgrade, Execution::Long)]);
    let canister_id = test.canister_from_binary(old_binary).unwrap();
    let canister_state_before = test.canister_state(canister_id).clone();

    // The first round is executed in the `dts_upgrade_canister()`
    let message_id = test.dts_upgrade_canister(canister_id, new_empty_binary());
    // Execute more rounds
    for _round in 1..2 {
        assert_eq!(test.ingress_state(&message_id), IngressState::Processing);
        test.execute_slice(canister_id);
    }
    let result = check_ingress_status(test.ingress_status(&message_id));
    assert_eq!(result, Ok(WasmResult::Reply(EmptyBlob.encode())));
    assert_canister_state_after_ok(&canister_state_before, test.canister_state(canister_id));
}

////////////////////////////////////////////////////////////////////////
// upgrade_stage_1_process_pre_upgrade_result()
// 1. if let Err(err) = result

#[test]
fn upgrade_fails_on_short_pre_upgrade_trap() {
    let mut test = execution_test_with_max_rounds(1);
    let old_binary = binary(&[(Function::PreUpgrade, Execution::ShortTrap)]);
    let canister_id = test.canister_from_binary(old_binary).unwrap();
    let canister_state_before = test.canister_state(canister_id).clone();

    let result = test.upgrade_canister(canister_id, new_empty_binary());
    assert_eq!(result.unwrap_err().code(), ErrorCode::CanisterTrapped);
    assert_canister_state_after_err(&canister_state_before, test.canister_state(canister_id));
}

#[test]
fn test_install_and_reinstall_with_canister_install_mode_v2() {
    let mut test = execution_test_with_max_rounds(1);
    let old_binary = binary(&[(Function::PreUpgrade, Execution::Short)]);
    let canister_id = test.create_canister(Cycles::from(1_000_000_000_000u128));
    // test install
    assert_eq!(test.install_canister_v2(canister_id, old_binary), Ok(()));
    // test reinstall
    let canister_state_before = test.canister_state(canister_id).clone();
    let result = test.reinstall_canister_v2(canister_id, new_empty_binary());
    assert_eq!(result, Ok(()));
    assert_ne!(&canister_state_before, test.canister_state(canister_id));
}

#[test]
fn test_pre_upgrade_execution_with_canister_install_mode_v2() {
    let mut test = execution_test_with_max_rounds(1);

<<<<<<< HEAD
    for upgrade_options in [
        UpgradeOptions {
            skip_pre_upgrade: None,
            keep_main_memory: None,
        },
        UpgradeOptions {
            skip_pre_upgrade: Some(false),
            keep_main_memory: None,
        },
        UpgradeOptions {
            skip_pre_upgrade: Some(true),
            keep_main_memory: None,
        },
    ] {
=======
    for skip_pre_upgrade in [None, Some(false), Some(true)] {
>>>>>>> fa6983ef
        let old_binary = binary(&[(Function::PreUpgrade, Execution::ShortTrap)]);
        let canister_id = test.create_canister(Cycles::from(1_000_000_000_000u128));
        test.install_canister_v2(canister_id, old_binary).unwrap();
        let canister_state_before = test.canister_state(canister_id).clone();

<<<<<<< HEAD
        let result = test.upgrade_canister_v2(canister_id, new_empty_binary(), upgrade_options);

        if upgrade_options.skip_pre_upgrade.unwrap_or(false) {
=======
        let result = test.upgrade_canister_v2(
            canister_id,
            new_empty_binary(),
            CanisterUpgradeOptions { skip_pre_upgrade },
        );

        if skip_pre_upgrade == Some(true) {
>>>>>>> fa6983ef
            assert_eq!(result, Ok(()));
            assert_canister_state_after_ok(
                &canister_state_before,
                test.canister_state(canister_id),
            );
        } else {
            assert_eq!(result.unwrap_err().code(), ErrorCode::CanisterTrapped);
            assert_canister_state_after_err(
                &canister_state_before,
                test.canister_state(canister_id),
            );
        }
    }
}

#[test]
fn test_upgrade_execution_with_canister_install_mode_v2() {
    let mut test = execution_test_with_max_rounds(1);

<<<<<<< HEAD
    for upgrade_options in [
        UpgradeOptions {
            skip_pre_upgrade: None,
            keep_main_memory: None,
        },
        UpgradeOptions {
            skip_pre_upgrade: Some(false),
            keep_main_memory: None,
        },
        UpgradeOptions {
            skip_pre_upgrade: Some(true),
            keep_main_memory: None,
        },
    ] {
=======
    for skip_pre_upgrade in [None, Some(false), Some(true)] {
>>>>>>> fa6983ef
        let old_binary = binary(&[(Function::PreUpgrade, Execution::Short)]);
        let canister_id = test.create_canister(Cycles::from(1_000_000_000_000u128));
        test.install_canister_v2(canister_id, old_binary).unwrap();
        let canister_state_before = test.canister_state(canister_id).clone();

        let result = test.upgrade_canister_v2(
            canister_id,
            binary(&[(Function::PostUpgrade, Execution::ShortTrap)]),
<<<<<<< HEAD
            upgrade_options,
=======
            CanisterUpgradeOptions { skip_pre_upgrade },
>>>>>>> fa6983ef
        );

        assert_eq!(result.unwrap_err().code(), ErrorCode::CanisterTrapped);
        assert_canister_state_after_err(&canister_state_before, test.canister_state(canister_id));
    }
}

#[test]
fn upgrade_fails_on_long_pre_upgrade_trap() {
    // Long execution takes 2 rounds
    let mut test = execution_test_with_max_rounds(2);
    let old_binary = binary(&[(Function::PreUpgrade, Execution::LongTrap)]);
    let canister_id = test.canister_from_binary(old_binary).unwrap();
    let canister_state_before = test.canister_state(canister_id).clone();

    // The first round is executed in the `dts_upgrade_canister()`
    let message_id = test.dts_upgrade_canister(canister_id, new_empty_binary());
    // Execute more rounds
    for _round in 1..2 {
        assert_eq!(test.ingress_state(&message_id), IngressState::Processing);
        test.execute_slice(canister_id);
    }
    let result = check_ingress_status(test.ingress_status(&message_id));
    assert_eq!(result.unwrap_err().code(), ErrorCode::CanisterTrapped);
    assert_canister_state_after_err(&canister_state_before, test.canister_state(canister_id));
}

#[test]
fn upgrade_fails_on_long_pre_upgrade_hits_instructions_limit() {
    // Long execution takes 2 rounds
    let mut test = execution_test_with_max_rounds(2);
    let old_binary = binary(&[(Function::PreUpgrade, Execution::InstructionsLimit)]);
    let canister_id = test.canister_from_binary(old_binary).unwrap();
    let canister_state_before = test.canister_state(canister_id).clone();

    // The first round is executed in the `dts_upgrade_canister()`
    let message_id = test.dts_upgrade_canister(canister_id, new_empty_binary());
    // Execute more rounds
    for _round in 1..2 {
        assert_eq!(test.ingress_state(&message_id), IngressState::Processing);
        test.execute_slice(canister_id);
    }
    let result = check_ingress_status(test.ingress_status(&message_id));
    assert_eq!(
        result.unwrap_err().code(),
        ErrorCode::CanisterInstructionLimitExceeded
    );
    assert_canister_state_after_err(&canister_state_before, test.canister_state(canister_id));
}

////////////////////////////////////////////////////////////////////////
// upgrade_stage_2_and_3a_create_execution_state_and_call_start()
// 1. if let Err(err) = helper.replace_execution_state_and_allocations(..)
// 2. if !execution_state.exports_method(Start)
// 3. match execute_dts(..)
//    3a. Finished
//    3b. Paused

#[test]
fn upgrade_fails_on_invalid_new_canister() {
    let mut test = execution_test_with_max_rounds(1);
    let canister_id = test.canister_from_binary(old_empty_binary()).unwrap();
    let canister_state_before = test.canister_state(canister_id).clone();

    let result = test.upgrade_canister(canister_id, vec![]);
    assert_eq!(result.unwrap_err().code(), ErrorCode::CanisterInvalidWasm);
    assert_canister_state_after_err(&canister_state_before, test.canister_state(canister_id));
}

#[test]
fn upgrade_ok_with_no_start() {
    let mut test = execution_test_with_max_rounds(1);
    let canister_id = test.canister_from_binary(old_empty_binary()).unwrap();
    let canister_state_before = test.canister_state(canister_id).clone();

    let result = test.upgrade_canister(canister_id, new_empty_binary());
    assert_eq!(result, Ok(()));
    assert_canister_state_after_ok(&canister_state_before, test.canister_state(canister_id));
}

#[test]
fn upgrade_ok_with_short_start() {
    let mut test = execution_test_with_max_rounds(1);
    let canister_id = test.canister_from_binary(old_empty_binary()).unwrap();
    let canister_state_before = test.canister_state(canister_id).clone();

    let new_binary = binary(&[(Function::Start, Execution::Short)]);
    let result = test.upgrade_canister(canister_id, new_binary);
    assert_eq!(result, Ok(()));
    assert_canister_state_after_ok(&canister_state_before, test.canister_state(canister_id));
}

#[test]
fn upgrade_ok_with_long_start() {
    // Long execution takes 2 rounds
    let mut test = execution_test_with_max_rounds(2);
    let canister_id = test.canister_from_binary(old_empty_binary()).unwrap();
    let canister_state_before = test.canister_state(canister_id).clone();

    let new_binary = binary(&[(Function::Start, Execution::Long)]);
    // The first round is executed in the `dts_upgrade_canister()`
    let message_id = test.dts_upgrade_canister(canister_id, new_binary);
    // Execute more rounds
    for _round in 1..2 {
        assert_eq!(test.ingress_state(&message_id), IngressState::Processing);
        test.execute_slice(canister_id);
    }
    let result = check_ingress_status(test.ingress_status(&message_id));
    assert_eq!(result, Ok(WasmResult::Reply(EmptyBlob.encode())));
    assert_canister_state_after_ok(&canister_state_before, test.canister_state(canister_id));
}

////////////////////////////////////////////////////////////////////////
// upgrade_stage_3b_process_start_result()
// 1. if let Err(err) = result

#[test]
fn upgrade_fails_on_short_start_trap() {
    let mut test = execution_test_with_max_rounds(1);
    let canister_id = test.canister_from_binary(old_empty_binary()).unwrap();
    let canister_state_before = test.canister_state(canister_id).clone();

    let new_binary = binary(&[(Function::Start, Execution::ShortTrap)]);
    let result = test.upgrade_canister(canister_id, new_binary);
    assert_eq!(result.unwrap_err().code(), ErrorCode::CanisterTrapped);
    assert_canister_state_after_err(&canister_state_before, test.canister_state(canister_id));
}

#[test]
fn upgrade_fails_on_long_start_trap() {
    // Long execution takes 2 rounds
    let mut test = execution_test_with_max_rounds(2);
    let canister_id = test.canister_from_binary(old_empty_binary()).unwrap();
    let canister_state_before = test.canister_state(canister_id).clone();

    let new_binary = binary(&[(Function::Start, Execution::LongTrap)]);
    // The first round is executed in the `dts_upgrade_canister()`
    let message_id = test.dts_upgrade_canister(canister_id, new_binary);
    // Execute more rounds
    for _round in 1..2 {
        assert_eq!(test.ingress_state(&message_id), IngressState::Processing);
        test.execute_slice(canister_id);
    }
    let result = check_ingress_status(test.ingress_status(&message_id));
    assert_eq!(result.unwrap_err().code(), ErrorCode::CanisterTrapped);
    assert_canister_state_after_err(&canister_state_before, test.canister_state(canister_id));
}

#[test]
fn upgrade_fails_on_long_start_hits_instructions_limit() {
    // Long execution takes 2 rounds
    let mut test = execution_test_with_max_rounds(2);
    let canister_id = test.canister_from_binary(old_empty_binary()).unwrap();
    let canister_state_before = test.canister_state(canister_id).clone();

    let new_binary = binary(&[(Function::Start, Execution::InstructionsLimit)]);
    // The first round is executed in the `dts_upgrade_canister()`
    let message_id = test.dts_upgrade_canister(canister_id, new_binary);
    // Execute more rounds
    for _round in 1..2 {
        assert_eq!(test.ingress_state(&message_id), IngressState::Processing);
        test.execute_slice(canister_id);
    }
    let result = check_ingress_status(test.ingress_status(&message_id));
    assert_eq!(
        result.unwrap_err().code(),
        ErrorCode::CanisterInstructionLimitExceeded
    );
    assert_canister_state_after_err(&canister_state_before, test.canister_state(canister_id));
}

////////////////////////////////////////////////////////////////////////
// upgrade_stage_4a_call_post_upgrade()
// 1. if !execution_state.exports_method(PostUpgrade)
// 2. match execute_dts(..)
//    2a. Finished
//    2b. Paused

#[test]
fn upgrade_ok_with_no_post_upgrade() {
    let mut test = execution_test_with_max_rounds(1);
    let canister_id = test.canister_from_binary(old_empty_binary()).unwrap();
    let canister_state_before = test.canister_state(canister_id).clone();

    let new_binary = binary(&[(Function::Start, Execution::Short)]);
    let result = test.upgrade_canister(canister_id, new_binary);
    assert_eq!(result, Ok(()));
    assert_canister_state_after_ok(&canister_state_before, test.canister_state(canister_id));
}

#[test]
fn upgrade_ok_with_short_post_upgrade() {
    let mut test = execution_test_with_max_rounds(1);
    let canister_id = test.canister_from_binary(old_empty_binary()).unwrap();
    let canister_state_before = test.canister_state(canister_id).clone();

    let new_binary = binary(&[(Function::PostUpgrade, Execution::Short)]);
    let result = test.upgrade_canister(canister_id, new_binary);
    assert_eq!(result, Ok(()));
    assert_canister_state_after_ok(&canister_state_before, test.canister_state(canister_id));
}

#[test]
fn upgrade_ok_with_long_post_upgrade() {
    // Long execution takes 2 rounds
    let mut test = execution_test_with_max_rounds(2);
    let canister_id = test.canister_from_binary(old_empty_binary()).unwrap();
    let canister_state_before = test.canister_state(canister_id).clone();

    let new_binary = binary(&[(Function::PostUpgrade, Execution::Long)]);
    // The first round is executed in the `dts_upgrade_canister()`
    let message_id = test.dts_upgrade_canister(canister_id, new_binary);
    // Execute more rounds
    for _round in 1..2 {
        assert_eq!(test.ingress_state(&message_id), IngressState::Processing);
        test.execute_slice(canister_id);
    }
    let result = check_ingress_status(test.ingress_status(&message_id));
    assert_eq!(result, Ok(WasmResult::Reply(EmptyBlob.encode())));
    assert_canister_state_after_ok(&canister_state_before, test.canister_state(canister_id));
}

////////////////////////////////////////////////////////////////////////
// upgrade_stage_4b_process_post_upgrade_result()
// 1. if let Err(err) = result

#[test]
fn upgrade_fails_on_short_post_upgrade_trap() {
    let mut test = execution_test_with_max_rounds(1);
    let canister_id = test.canister_from_binary(old_empty_binary()).unwrap();
    let canister_state_before = test.canister_state(canister_id).clone();

    let new_binary = binary(&[(Function::PostUpgrade, Execution::ShortTrap)]);
    let result = test.upgrade_canister(canister_id, new_binary);
    assert_eq!(result.unwrap_err().code(), ErrorCode::CanisterTrapped);
    assert_canister_state_after_err(&canister_state_before, test.canister_state(canister_id));
}

#[test]
fn upgrade_fails_on_long_post_upgrade_trap() {
    // Long execution takes 2 rounds
    let mut test = execution_test_with_max_rounds(2);
    let canister_id = test.canister_from_binary(old_empty_binary()).unwrap();
    let canister_state_before = test.canister_state(canister_id).clone();

    let new_binary = binary(&[(Function::PostUpgrade, Execution::LongTrap)]);
    // The first round is executed in the `dts_upgrade_canister()`
    let message_id = test.dts_upgrade_canister(canister_id, new_binary);
    // Execute more rounds
    for _round in 1..2 {
        assert_eq!(test.ingress_state(&message_id), IngressState::Processing);
        test.execute_slice(canister_id);
    }
    let result = check_ingress_status(test.ingress_status(&message_id));
    assert_eq!(result.unwrap_err().code(), ErrorCode::CanisterTrapped);
    assert_canister_state_after_err(&canister_state_before, test.canister_state(canister_id));
}

#[test]
fn upgrade_fails_on_long_post_upgrade_hits_instructions_limit() {
    // Long execution takes 2 round
    let mut test = execution_test_with_max_rounds(2);
    let canister_id = test.canister_from_binary(old_empty_binary()).unwrap();
    let canister_state_before = test.canister_state(canister_id).clone();

    let new_binary = binary(&[(Function::PostUpgrade, Execution::InstructionsLimit)]);
    // The first round is executed in the `dts_upgrade_canister()`
    let message_id = test.dts_upgrade_canister(canister_id, new_binary);
    // Execute more rounds
    for _round in 1..2 {
        assert_eq!(test.ingress_state(&message_id), IngressState::Processing);
        test.execute_slice(canister_id);
    }
    let result = check_ingress_status(test.ingress_status(&message_id));
    assert_eq!(
        result.unwrap_err().code(),
        ErrorCode::CanisterInstructionLimitExceeded
    );
    assert_canister_state_after_err(&canister_state_before, test.canister_state(canister_id));
}

////////////////////////////////////////////////////////////////////////
// PausedPreUpgradeExecution
// 1. Debug -> the paused execution is private and cannot be debug printed :(
// 2. match InstallCodeHelper::resume(..)
//    2a. Err(..)
// 3. match wasm_execution_result
//    3a. Finished (covered with Paused)
//    3b. Paused
// 4. abort(..)

#[test]
fn upgrade_fails_on_pre_upgrade_resume_error() {
    // Long execution takes 2 rounds
    let mut test = execution_test_with_max_rounds(2);
    let old_binary = binary(&[(Function::PreUpgrade, Execution::Long)]);
    let canister_id = test.canister_from_binary(old_binary).unwrap();
    let canister_state_before = test.canister_state(canister_id).clone();

    // The first round is executed in the `dts_upgrade_canister()`
    let message_id = test.dts_upgrade_canister(canister_id, new_empty_binary());
    // Change canister controller to make it invalid
    // The default user id is 1, so changing it to 999 make the paused canister invalid
    let canister = test.canister_state_mut(canister_id);
    canister.system_state.controllers = btreeset! {user_test_id(999).get()};
    // Execute one more round
    assert_eq!(test.ingress_state(&message_id), IngressState::Processing);
    test.execute_slice(canister_id);
    let result = check_ingress_status(test.ingress_status(&message_id));
    assert_eq!(
        result.unwrap_err().code(),
        ErrorCode::CanisterInvalidController
    );
    assert_canister_state_after_err(&canister_state_before, test.canister_state(canister_id));
}

#[test]
fn upgrade_ok_with_paused_pre_upgrade_resume_paused() {
    // Very long execution takes 3 rounds
    let mut test = execution_test_with_max_rounds(3);
    let old_binary = binary(&[(Function::PreUpgrade, Execution::VeryLong)]);
    let canister_id = test.canister_from_binary(old_binary).unwrap();
    let canister_state_before = test.canister_state(canister_id).clone();

    // The first round is executed in the `dts_upgrade_canister()`
    let message_id = test.dts_upgrade_canister(canister_id, new_empty_binary());
    // Execute more rounds
    for _round in 1..3 {
        assert_eq!(test.ingress_state(&message_id), IngressState::Processing);
        test.execute_slice(canister_id);
    }
    let result = check_ingress_status(test.ingress_status(&message_id));
    assert_eq!(result, Ok(WasmResult::Reply(EmptyBlob.encode())));
    assert_canister_state_after_ok(&canister_state_before, test.canister_state(canister_id));
}

#[test]
fn upgrade_ok_on_pre_upgrade_abort() {
    // Long execution takes 2 rounds
    let mut test = execution_test_with_max_rounds(2);
    let old_binary = binary(&[(Function::PreUpgrade, Execution::Long)]);
    let canister_id = test.canister_from_binary(old_binary).unwrap();
    let canister_state_before = test.canister_state(canister_id).clone();

    // The first round is executed in the `dts_upgrade_canister()`
    let message_id = test.dts_upgrade_canister(canister_id, new_empty_binary());
    // Abort all executions, so the progress is reset
    test.abort_all_paused_executions();
    assert_eq!(
        fetch_int_counter(test.metrics_registry(), "executions_aborted"),
        Some(1)
    );
    // Execute more rounds
    for _round in 0..2 {
        assert_eq!(test.ingress_state(&message_id), IngressState::Processing);
        test.execute_slice(canister_id);
    }
    let result = check_ingress_status(test.ingress_status(&message_id));
    assert_eq!(result, Ok(WasmResult::Reply(EmptyBlob.encode())));
    assert_canister_state_after_ok(&canister_state_before, test.canister_state(canister_id));
}

////////////////////////////////////////////////////////////////////////
// PausedStartExecutionDuringUpgrade
// 1. Debug -> the paused execution is private and cannot be debug printed :(
// 2. match InstallCodeHelper::resume(..)
//    2a. Err(..)
// 3. match wasm_execution_result
//    3a. Finished (covered with Paused)
//    3b. Paused
// 4. abort(..)

#[test]
fn upgrade_fails_on_start_resume_error() {
    // Long execution takes 2 rounds
    let mut test = execution_test_with_max_rounds(2);
    let canister_id = test.canister_from_binary(old_empty_binary()).unwrap();
    let canister_state_before = test.canister_state(canister_id).clone();

    let new_binary = binary(&[(Function::Start, Execution::Long)]);
    // The first round is executed in the `dts_upgrade_canister()`
    let message_id = test.dts_upgrade_canister(canister_id, new_binary);
    // Change canister controller to make it invalid
    // The default user id is 1, so changing it to 999 make the paused canister invalid
    let canister = test.canister_state_mut(canister_id);
    canister.system_state.controllers = btreeset! {user_test_id(999).get()};
    // Execute one more round
    assert_eq!(test.ingress_state(&message_id), IngressState::Processing);
    test.execute_slice(canister_id);
    let result = check_ingress_status(test.ingress_status(&message_id));
    assert_eq!(
        result.unwrap_err().code(),
        ErrorCode::CanisterInvalidController
    );
    assert_canister_state_after_err(&canister_state_before, test.canister_state(canister_id));
}

#[test]
fn upgrade_ok_with_paused_start_resume_paused() {
    // Very long execution takes 3 rounds
    let mut test = execution_test_with_max_rounds(3);
    let canister_id = test.canister_from_binary(old_empty_binary()).unwrap();
    let canister_state_before = test.canister_state(canister_id).clone();

    let new_binary = binary(&[(Function::Start, Execution::VeryLong)]);
    // The first round is executed in the `dts_upgrade_canister()`
    let message_id = test.dts_upgrade_canister(canister_id, new_binary);
    // Execute more rounds
    for _round in 1..3 {
        assert_eq!(test.ingress_state(&message_id), IngressState::Processing);
        test.execute_slice(canister_id);
    }
    let result = check_ingress_status(test.ingress_status(&message_id));
    assert_eq!(result, Ok(WasmResult::Reply(EmptyBlob.encode())));
    assert_canister_state_after_ok(&canister_state_before, test.canister_state(canister_id));
}

#[test]
fn upgrade_ok_on_start_abort() {
    // Long execution takes 2 rounds
    let mut test = execution_test_with_max_rounds(2);
    let canister_id = test.canister_from_binary(old_empty_binary()).unwrap();
    let canister_state_before = test.canister_state(canister_id).clone();

    let new_binary = binary(&[(Function::Start, Execution::Long)]);
    // The first round is executed in the `dts_upgrade_canister()`
    let message_id = test.dts_upgrade_canister(canister_id, new_binary);
    // Abort all executions, so the progress is reset
    test.abort_all_paused_executions();
    assert_eq!(
        fetch_int_counter(test.metrics_registry(), "executions_aborted"),
        Some(1)
    );
    // Execute more rounds
    for _round in 0..2 {
        assert_eq!(test.ingress_state(&message_id), IngressState::Processing);
        test.execute_slice(canister_id);
    }
    let result = check_ingress_status(test.ingress_status(&message_id));
    assert_eq!(result, Ok(WasmResult::Reply(EmptyBlob.encode())));
    assert_canister_state_after_ok(&canister_state_before, test.canister_state(canister_id));
}

////////////////////////////////////////////////////////////////////////
// PausedPostUpgradeExecution
// 1. Debug -> the paused execution is private and cannot be debug printed :(
// 2. match InstallCodeHelper::resume(..)
//    2a. Err(..)
// 3. match wasm_execution_result
//    3a. Finished (covered with Paused)
//    3b. Paused
// 4. abort(..)

#[test]
fn upgrade_fails_on_post_upgrade_resume_error() {
    // Long execution takes 2 rounds
    let mut test = execution_test_with_max_rounds(2);
    let canister_id = test.canister_from_binary(old_empty_binary()).unwrap();
    let canister_state_before = test.canister_state(canister_id).clone();

    let new_binary = binary(&[(Function::PostUpgrade, Execution::Long)]);
    // The first round is executed in the `dts_upgrade_canister()`
    let message_id = test.dts_upgrade_canister(canister_id, new_binary);
    // Change canister controller to make it invalid
    // The default user id is 1, so changing it to 999 make the paused canister invalid
    let canister = test.canister_state_mut(canister_id);
    canister.system_state.controllers = btreeset! {user_test_id(999).get()};
    // Execute one more round
    assert_eq!(test.ingress_state(&message_id), IngressState::Processing);
    test.execute_slice(canister_id);
    let result = check_ingress_status(test.ingress_status(&message_id));
    assert_eq!(
        result.unwrap_err().code(),
        ErrorCode::CanisterInvalidController
    );
    assert_canister_state_after_err(&canister_state_before, test.canister_state(canister_id));
}

#[test]
fn upgrade_ok_with_paused_post_upgrade_resume_paused() {
    // Very long execution takes 3 rounds
    let mut test = execution_test_with_max_rounds(3);
    let canister_id = test.canister_from_binary(old_empty_binary()).unwrap();
    let canister_state_before = test.canister_state(canister_id).clone();

    let new_binary = binary(&[(Function::PostUpgrade, Execution::VeryLong)]);
    // The first round is executed in the `dts_upgrade_canister()`
    let message_id = test.dts_upgrade_canister(canister_id, new_binary);
    // Execute more rounds
    for _round in 1..3 {
        assert_eq!(test.ingress_state(&message_id), IngressState::Processing);
        test.execute_slice(canister_id);
    }
    let result = check_ingress_status(test.ingress_status(&message_id));
    assert_eq!(result, Ok(WasmResult::Reply(EmptyBlob.encode())));
    assert_canister_state_after_ok(&canister_state_before, test.canister_state(canister_id));
}

#[test]
fn upgrade_ok_on_post_upgrade_abort() {
    // Long execution takes 2 rounds
    let mut test = execution_test_with_max_rounds(2);
    let canister_id = test.canister_from_binary(old_empty_binary()).unwrap();
    let canister_state_before = test.canister_state(canister_id).clone();

    let new_binary = binary(&[(Function::PostUpgrade, Execution::Long)]);
    // The first round is executed in the `dts_upgrade_canister()`
    let message_id = test.dts_upgrade_canister(canister_id, new_binary);
    // Abort all executions, so the progress is reset
    test.abort_all_paused_executions();
    // Execute more rounds
    for _round in 0..2 {
        assert_eq!(test.ingress_state(&message_id), IngressState::Processing);
        test.execute_slice(canister_id);
    }
    let result = check_ingress_status(test.ingress_status(&message_id));
    assert_eq!(result, Ok(WasmResult::Reply(EmptyBlob.encode())));
    assert_canister_state_after_ok(&canister_state_before, test.canister_state(canister_id));
}

////////////////////////////////////////////////////////////////////////
// End-to-end: happy paths

#[test]
fn upgrade_ok_with_long_pre_upgrade_long_start_long_post_upgrade() {
    // There are 3 long executions (pre-, start and post-upgrade), 2 rounds each
    let mut test = execution_test_with_max_rounds(6);
    let old_binary = binary(&[(Function::PreUpgrade, Execution::Long)]);
    let canister_id = test.canister_from_binary(old_binary).unwrap();
    let canister_state_before = test.canister_state(canister_id).clone();

    let new_binary = binary(&[
        (Function::Start, Execution::Long),
        (Function::PostUpgrade, Execution::Long),
    ]);
    // The first round is executed in the `dts_upgrade_canister()`
    let message_id = test.dts_upgrade_canister(canister_id, new_binary);
    // Execute more rounds.
    // If the execution of a pre-upgrade or start function finishes before
    // we hit the slice instruction limit, we start the next execution and
    // reset the slice limit. So the total number of rounds to finish 3
    // 2-round executions is 4.
    for _round in 1..4 {
        assert_eq!(test.ingress_state(&message_id), IngressState::Processing);
        test.execute_slice(canister_id);
    }
    let result = check_ingress_status(test.ingress_status(&message_id));
    assert_eq!(result, Ok(WasmResult::Reply(EmptyBlob.encode())));
    assert_canister_state_after_ok(&canister_state_before, test.canister_state(canister_id));
}

#[test]
fn dts_uninstall_with_aborted_upgrade() {
    let mut test = execution_test_with_max_rounds(6);
    let old_binary = binary(&[(Function::PreUpgrade, Execution::Long)]);
    let canister_id = test.canister_from_binary(old_binary).unwrap();

    let new_binary = binary(&[(Function::PostUpgrade, Execution::Long)]);

    let message_id = test.dts_upgrade_canister(canister_id, new_binary);
    assert_eq!(test.ingress_state(&message_id), IngressState::Processing);
    assert_eq!(
        test.canister_state(canister_id).next_execution(),
        NextExecution::ContinueInstallCode
    );

    test.abort_all_paused_executions();

    test.uninstall_code(canister_id).unwrap();

    while test.canister_state(canister_id).next_execution() == NextExecution::ContinueInstallCode {
        test.execute_slice(canister_id);
    }

    let err = check_ingress_status(test.ingress_status(&message_id)).unwrap_err();
    assert_eq!(err.code(), ErrorCode::CanisterWasmModuleNotFound);
    assert_eq!(
        err.description(),
        format!(
            "Attempt to execute a message on canister {} which contains no Wasm module",
            canister_id,
        )
    );
}

#[test]
fn upgrade_with_skip_pre_upgrade_fails_on_no_execution_state() {
    let mut test = execution_test_with_max_rounds(1);
    // Create canister with no binary and hence no execution state
    let canister_id = test.create_canister(1_000_000_000_u64.into());
    let canister_state_before = test.canister_state(canister_id).clone();

    let result = test.upgrade_canister_v2(
        canister_id,
        new_empty_binary(),
<<<<<<< HEAD
        UpgradeOptions {
            skip_pre_upgrade: Some(true),
            keep_main_memory: None,
=======
        CanisterUpgradeOptions {
            skip_pre_upgrade: Some(true),
>>>>>>> fa6983ef
        },
    );
    assert_eq!(
        result.unwrap_err().code(),
        ErrorCode::CanisterWasmModuleNotFound
    );
    assert_canister_state_after_err(&canister_state_before, test.canister_state(canister_id));
}

#[test]
fn upgrade_with_skip_pre_upgrade_ok_with_no_pre_upgrade() {
    let mut test = execution_test_with_max_rounds(1);
    let canister_id = test.canister_from_binary(old_empty_binary()).unwrap();
    let canister_state_before = test.canister_state(canister_id).clone();

    let result = test.upgrade_canister_v2(
        canister_id,
        new_empty_binary(),
<<<<<<< HEAD
        UpgradeOptions {
            skip_pre_upgrade: Some(true),
            keep_main_memory: None,
=======
        CanisterUpgradeOptions {
            skip_pre_upgrade: Some(true),
>>>>>>> fa6983ef
        },
    );
    assert_eq!(result, Ok(()));
    assert_canister_state_after_ok(&canister_state_before, test.canister_state(canister_id));
}<|MERGE_RESOLUTION|>--- conflicted
+++ resolved
@@ -1,10 +1,6 @@
 use std::collections::HashMap;
 
 use ic_error_types::ErrorCode;
-<<<<<<< HEAD
-use ic_ic00_types::{EmptyBlob, Payload, UpgradeOptions};
-=======
->>>>>>> fa6983ef
 use ic_logger::replica_logger::LogEntryLogger;
 use ic_management_canister_types::{CanisterUpgradeOptions, EmptyBlob, Payload};
 use ic_replicated_state::{canister_state::NextExecution, CanisterState};
@@ -355,42 +351,22 @@
 fn test_pre_upgrade_execution_with_canister_install_mode_v2() {
     let mut test = execution_test_with_max_rounds(1);
 
-<<<<<<< HEAD
-    for upgrade_options in [
-        UpgradeOptions {
-            skip_pre_upgrade: None,
-            keep_main_memory: None,
-        },
-        UpgradeOptions {
-            skip_pre_upgrade: Some(false),
-            keep_main_memory: None,
-        },
-        UpgradeOptions {
-            skip_pre_upgrade: Some(true),
-            keep_main_memory: None,
-        },
-    ] {
-=======
     for skip_pre_upgrade in [None, Some(false), Some(true)] {
->>>>>>> fa6983ef
         let old_binary = binary(&[(Function::PreUpgrade, Execution::ShortTrap)]);
         let canister_id = test.create_canister(Cycles::from(1_000_000_000_000u128));
         test.install_canister_v2(canister_id, old_binary).unwrap();
         let canister_state_before = test.canister_state(canister_id).clone();
 
-<<<<<<< HEAD
-        let result = test.upgrade_canister_v2(canister_id, new_empty_binary(), upgrade_options);
-
-        if upgrade_options.skip_pre_upgrade.unwrap_or(false) {
-=======
         let result = test.upgrade_canister_v2(
             canister_id,
             new_empty_binary(),
-            CanisterUpgradeOptions { skip_pre_upgrade },
+            CanisterUpgradeOptions {
+                skip_pre_upgrade,
+                keep_main_memory: None,
+            },
         );
 
         if skip_pre_upgrade == Some(true) {
->>>>>>> fa6983ef
             assert_eq!(result, Ok(()));
             assert_canister_state_after_ok(
                 &canister_state_before,
@@ -410,24 +386,7 @@
 fn test_upgrade_execution_with_canister_install_mode_v2() {
     let mut test = execution_test_with_max_rounds(1);
 
-<<<<<<< HEAD
-    for upgrade_options in [
-        UpgradeOptions {
-            skip_pre_upgrade: None,
-            keep_main_memory: None,
-        },
-        UpgradeOptions {
-            skip_pre_upgrade: Some(false),
-            keep_main_memory: None,
-        },
-        UpgradeOptions {
-            skip_pre_upgrade: Some(true),
-            keep_main_memory: None,
-        },
-    ] {
-=======
     for skip_pre_upgrade in [None, Some(false), Some(true)] {
->>>>>>> fa6983ef
         let old_binary = binary(&[(Function::PreUpgrade, Execution::Short)]);
         let canister_id = test.create_canister(Cycles::from(1_000_000_000_000u128));
         test.install_canister_v2(canister_id, old_binary).unwrap();
@@ -436,11 +395,10 @@
         let result = test.upgrade_canister_v2(
             canister_id,
             binary(&[(Function::PostUpgrade, Execution::ShortTrap)]),
-<<<<<<< HEAD
-            upgrade_options,
-=======
-            CanisterUpgradeOptions { skip_pre_upgrade },
->>>>>>> fa6983ef
+            CanisterUpgradeOptions {
+                skip_pre_upgrade,
+                keep_main_memory: None,
+            },
         );
 
         assert_eq!(result.unwrap_err().code(), ErrorCode::CanisterTrapped);
@@ -1036,14 +994,9 @@
     let result = test.upgrade_canister_v2(
         canister_id,
         new_empty_binary(),
-<<<<<<< HEAD
-        UpgradeOptions {
+        CanisterUpgradeOptions {
             skip_pre_upgrade: Some(true),
             keep_main_memory: None,
-=======
-        CanisterUpgradeOptions {
-            skip_pre_upgrade: Some(true),
->>>>>>> fa6983ef
         },
     );
     assert_eq!(
@@ -1062,14 +1015,9 @@
     let result = test.upgrade_canister_v2(
         canister_id,
         new_empty_binary(),
-<<<<<<< HEAD
-        UpgradeOptions {
+        CanisterUpgradeOptions {
             skip_pre_upgrade: Some(true),
             keep_main_memory: None,
-=======
-        CanisterUpgradeOptions {
-            skip_pre_upgrade: Some(true),
->>>>>>> fa6983ef
         },
     );
     assert_eq!(result, Ok(()));
