--- conflicted
+++ resolved
@@ -2,11 +2,7 @@
 
 use ic_error_types::ErrorCode;
 use ic_logger::replica_logger::LogEntryLogger;
-<<<<<<< HEAD
-use ic_management_canister_types::{EmptyBlob, Payload, UpgradeOptions};
-=======
 use ic_management_canister_types::{CanisterUpgradeOptions, EmptyBlob, Payload};
->>>>>>> 5fe907da
 use ic_replicated_state::{canister_state::NextExecution, CanisterState};
 use ic_state_machine_tests::{IngressState, WasmResult};
 use ic_test_utilities::types::ids::user_test_id;
@@ -355,42 +351,19 @@
 fn test_pre_upgrade_execution_with_canister_install_mode_v2() {
     let mut test = execution_test_with_max_rounds(1);
 
-<<<<<<< HEAD
-    for upgrade_options in [
-        UpgradeOptions {
-            skip_pre_upgrade: None,
-            keep_main_memory: None,
-        },
-        UpgradeOptions {
-            skip_pre_upgrade: Some(false),
-            keep_main_memory: None,
-        },
-        UpgradeOptions {
-            skip_pre_upgrade: Some(true),
-            keep_main_memory: None,
-        },
-    ] {
-=======
     for skip_pre_upgrade in [None, Some(false), Some(true)] {
->>>>>>> 5fe907da
         let old_binary = binary(&[(Function::PreUpgrade, Execution::ShortTrap)]);
         let canister_id = test.create_canister(Cycles::from(1_000_000_000_000u128));
         test.install_canister_v2(canister_id, old_binary).unwrap();
         let canister_state_before = test.canister_state(canister_id).clone();
 
-<<<<<<< HEAD
-        let result = test.upgrade_canister_v2(canister_id, new_empty_binary(), upgrade_options);
-
-        if upgrade_options.skip_pre_upgrade.unwrap_or(false) {
-=======
         let result = test.upgrade_canister_v2(
             canister_id,
             new_empty_binary(),
-            CanisterUpgradeOptions { skip_pre_upgrade },
+            CanisterUpgradeOptions { skip_pre_upgrade, keep_main_memory: None, },
         );
 
         if skip_pre_upgrade == Some(true) {
->>>>>>> 5fe907da
             assert_eq!(result, Ok(()));
             assert_canister_state_after_ok(
                 &canister_state_before,
@@ -410,24 +383,7 @@
 fn test_upgrade_execution_with_canister_install_mode_v2() {
     let mut test = execution_test_with_max_rounds(1);
 
-<<<<<<< HEAD
-    for upgrade_options in [
-        UpgradeOptions {
-            skip_pre_upgrade: None,
-            keep_main_memory: None,
-        },
-        UpgradeOptions {
-            skip_pre_upgrade: Some(false),
-            keep_main_memory: None,
-        },
-        UpgradeOptions {
-            skip_pre_upgrade: Some(true),
-            keep_main_memory: None,
-        },
-    ] {
-=======
     for skip_pre_upgrade in [None, Some(false), Some(true)] {
->>>>>>> 5fe907da
         let old_binary = binary(&[(Function::PreUpgrade, Execution::Short)]);
         let canister_id = test.create_canister(Cycles::from(1_000_000_000_000u128));
         test.install_canister_v2(canister_id, old_binary).unwrap();
@@ -436,11 +392,7 @@
         let result = test.upgrade_canister_v2(
             canister_id,
             binary(&[(Function::PostUpgrade, Execution::ShortTrap)]),
-<<<<<<< HEAD
-            upgrade_options,
-=======
-            CanisterUpgradeOptions { skip_pre_upgrade },
->>>>>>> 5fe907da
+            CanisterUpgradeOptions { skip_pre_upgrade, keep_main_memory: None, },
         );
 
         assert_eq!(result.unwrap_err().code(), ErrorCode::CanisterTrapped);
@@ -1036,14 +988,9 @@
     let result = test.upgrade_canister_v2(
         canister_id,
         new_empty_binary(),
-<<<<<<< HEAD
-        UpgradeOptions {
+        CanisterUpgradeOptions {
             skip_pre_upgrade: Some(true),
             keep_main_memory: None,
-=======
-        CanisterUpgradeOptions {
-            skip_pre_upgrade: Some(true),
->>>>>>> 5fe907da
         },
     );
     assert_eq!(
@@ -1062,14 +1009,9 @@
     let result = test.upgrade_canister_v2(
         canister_id,
         new_empty_binary(),
-<<<<<<< HEAD
-        UpgradeOptions {
+        CanisterUpgradeOptions {
             skip_pre_upgrade: Some(true),
             keep_main_memory: None,
-=======
-        CanisterUpgradeOptions {
-            skip_pre_upgrade: Some(true),
->>>>>>> 5fe907da
         },
     );
     assert_eq!(result, Ok(()));
