--- conflicted
+++ resolved
@@ -13,29 +13,6 @@
     time::UNIX_EPOCH,
     NumBytes,
 };
-<<<<<<< HEAD
-use ic_types::methods::{FuncRef, WasmMethod};
-use ic_types::Cycles;
-
-#[cfg(test)]
-mod test {
-    use ic_embedders::wasm_utils::instrumentation::instruction_to_cost_new;
-    use ic_interfaces::execution_environment::{HypervisorError, TrapCode};
-    use ic_replicated_state::canister_state::WASM_PAGE_SIZE_IN_BYTES;
-    use ic_test_utilities::wasmtime_instance::DEFAULT_NUM_INSTRUCTIONS;
-    use ic_types::PrincipalId;
-    use ic_types::{methods::WasmClosure, NumBytes};
-
-    use super::*;
-
-    /// Ensures that attempts to execute messages on wasm modules that do not
-    /// define memory fails.
-    #[test]
-    fn cannot_execute_wasm_without_memory() {
-        let mut instance = WasmtimeInstanceBuilder::new()
-            .with_wat(
-                r#"
-=======
 
 #[cfg(target_os = "linux")]
 use ic_types::{Cycles, PrincipalId};
@@ -47,7 +24,6 @@
     let mut instance = WasmtimeInstanceBuilder::new()
         .with_wat(
             r#"
->>>>>>> fa6983ef
           (module
             (import "ic0" "msg_arg_data_copy"
               (func $ic0_msg_arg_data_copy (param i32 i32 i32)))
@@ -74,85 +50,47 @@
             );
         }
     }
-<<<<<<< HEAD
-
-    #[test]
-    fn execute_wasm_with_64bit_main_memory() {
-        let wat = r#"
-            (module
-                (import "ic0" "call_new_64"
-                    (func $ic0_call_new_64
-                        (param $callee_src i64)
-                        (param $callee_size i64)
-                        (param $name_src i64)
-                        (param $name_size i64)
-                        (param $reply_fun i32)
-                        (param $reply_env i32)
-                        (param $reject_fun i32)
-                        (param $reject_env i32)
-                    )
-                )
-                (import "ic0" "call_perform"
-                    (func $ic0_call_perform (result i32)))
-                (func (export "canister_update test")
-                    i64.const 0
-                    i64.const 0
-                    i64.const 0
-                    i64.const 0
-                    i32.const 0
-                    i32.const 0
-                    i32.const 0
-                    i32.const 0
-                    call $ic0_call_new_64
-                    call $ic0_call_perform
-                    drop
-                )
-                (func $start
-                    i64.const 1
-                    memory.grow
-                    drop
-                    block
-                        i64.const 2097152
-                        i64.load
-                        i64.const 578437695752307201
-                        i64.eq
-                        br_if 0
-                        unreachable
-                    end
-                    i64.const 2097160
-                    i64.const 2097152
-                    i64.const 8
-                    memory.copy
-                )
-                (start $start)
-                (memory i64 160)
-                (data (i64.const 2097152) "\01\02\03\04\05\06\07\08")
-            )
-        "#;
-
-        let mut instance = WasmtimeInstanceBuilder::new()
-            .with_wat(wat)
-            .with_api_type(ic_system_api::ApiType::update(
-                mock_time(),
-                vec![],
-                Cycles::zero(),
-                PrincipalId::new_user_test_id(0),
-                0.into(),
-            ))
-            .build();
-        instance
-            .run(FuncRef::Method(WasmMethod::Update("test".to_string())))
-            .unwrap();
-    }
-
-    #[test]
-    fn correctly_count_instructions() {
-        let data_size = 1024;
-        let mut instance = WasmtimeInstanceBuilder::new()
-            .with_wat(
-                format!(
-                    r#"
-=======
+}
+
+#[test]
+fn execute_wasm_with_64bit_main_memory() {
+    let wat = r#"
+                    (module
+                        (import "ic0" "msg_reply" (func $msg_reply))
+                        (func $test
+                            i64.const 65536
+                            memory.grow
+                            drop
+                            i64.const 4294967296
+                            i64.const 1024
+                            i64.const 8
+                            memory.copy
+                            block
+                                i64.const 4294967296
+                                i64.load
+                                i64.const 578437695752307201
+                                i64.eq
+                                br_if 0
+                                unreachable
+                            end
+                            call $msg_reply
+                        )
+                        (func (export "canister_update test"))
+                        (func $start
+                            i64.const 1024
+                            i32.const 0
+                            i32.const 8
+                            memory.init 0
+                        )
+                        (start $start)
+                        (memory i64 1)
+                        (data "\01\02\03\04\05\06\07\08")
+                    )"#;
+
+    let mut instance = WasmtimeInstanceBuilder::new().with_wat(wat).build();
+    instance
+        .run(FuncRef::Method(WasmMethod::Update("test".to_string())))
+        .unwrap();
 }
 
 #[test]
@@ -162,7 +100,6 @@
         .with_wat(
             format!(
                 r#"
->>>>>>> fa6983ef
                     (module
                         (import "ic0" "msg_arg_data_copy"
                             (func $ic0_msg_arg_data_copy (param i32 i32 i32)))
@@ -1582,64 +1519,6 @@
     instance.run(func_ref("write_to_last_page")).unwrap();
 }
 
-/// Test that a particular OOB memory access is caught by wasmtime.
-#[test]
-fn wasm_heap_oob_access() {
-    let wat = r#"
-            (module
-                (type (;0;) (func))
-                (func (;0;) (type 0)
-                    i32.const -943208505
-                    i32.load8_s offset=3933426208
-                    unreachable
-                )
-                (memory (;0;) 652 38945)
-                (export "canister_update test" (func 0))
-            )"#;
-
-<<<<<<< HEAD
-        let mut instance = WasmtimeInstanceBuilder::new()
-            .with_wat(&wat)
-            .with_canister_memory_limit(NumBytes::from(40 * gb))
-            .build();
-        instance.run(func_ref("write_to_last_page")).unwrap();
-    }
-
-    #[test]
-    fn passive_data_segment() {
-        let wat = r#"
-            (module
-                (export "memory" (memory 0))
-                (func (export "canister_update test")
-                    i32.const 1024  ;; target memory address
-                    i32.const 0     ;; data segment offset
-                    i32.const 4     ;; byte length
-                    memory.init 0   ;; load passive data segment by index
-        
-                    i32.const 1024
-                    i32.load
-                    i32.const 0x04030201 ;; little endian
-                    i32.ne
-                    if
-                        unreachable
-                    end
-                )
-                (memory i32 1)
-                (data (;0;) "\01\02\03\04")
-        )"#;
-        let mut instance = WasmtimeInstanceBuilder::new().with_wat(wat).build();
-        instance
-            .run(FuncRef::Method(WasmMethod::Update(String::from("test"))))
-            .unwrap();
-    }
-=======
-    let mut instance = WasmtimeInstanceBuilder::new().with_wat(wat).build();
-    let err = instance
-        .run(FuncRef::Method(WasmMethod::Update("test".to_string())))
-        .unwrap_err();
-    assert_eq!(err, HypervisorError::Trapped(TrapCode::HeapOutOfBounds));
-}
-
 #[test]
 fn passive_data_segment() {
     let wat = r#"
@@ -1666,5 +1545,4 @@
     instance
         .run(FuncRef::Method(WasmMethod::Update(String::from("test"))))
         .unwrap();
->>>>>>> fa6983ef
 }