--- conflicted
+++ resolved
@@ -565,17 +565,8 @@
 /// space, but this would be error-prone).
 fn inject_helper_functions(mut module: Module, wasm_native_stable_memory: FlagStatus) -> Module {
     // insert types
-<<<<<<< HEAD
-    let ooi_type = Type::Func(FuncType::new([], []));
-
-    let uam_type = Type::Func(FuncType::new(
-        [ValType::I64, ValType::I64, ValType::I32],
-        [ValType::I64],
-    ));
-=======
     let ooi_type = FuncType::new([], []);
-    let uam_type = FuncType::new([ValType::I32, ValType::I32, ValType::I32], [ValType::I32]);
->>>>>>> aa293129
+    let uam_type = FuncType::new([ValType::I64, ValType::I64, ValType::I32], [ValType::I64]);
 
     let ooi_type_idx = add_func_type(&mut module, ooi_type);
     let uam_type_idx = add_func_type(&mut module, uam_type);
